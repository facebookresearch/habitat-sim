#!/usr/bin/env python3

# Copyright (c) Facebook, Inc. and its affiliates.
# This source code is licensed under the MIT license found in the
# LICENSE file in the root directory of this source tree.

import argparse
import gzip
import itertools
import json
import os
import pathlib
import shlex
import shutil
import subprocess
import sys
import tarfile
import traceback
import zipfile
from typing import List, Optional

data_sources = {}
data_groups = {}


def hm3d_train_configs_post(extract_dir: str) -> List[str]:
    all_scene_dataset_cfg = os.path.join(
        extract_dir, "hm3d_basis.scene_dataset_config.json"
    )
    assert os.path.exists(all_scene_dataset_cfg)

    link_name = os.path.join(extract_dir, "..", "hm3d_basis.scene_dataset_config.json")
    os.symlink(all_scene_dataset_cfg, link_name)

    return [link_name]


def initialize_test_data_sources(data_path):
    global data_sources
    global data_groups
    r"""Initializes data_sources and data_groups dicts with a variable data_path path.
    """
    # dict keyed by uids with download specs for various individual test assets and datasets
    data_sources = {
        # "example_uid": {
        #   "source": the URL download link
        #   "package_name": the filename of the downloaded compressed package
        #   "download_pre_args": (optional)(wget) commands preceding filename
        #   "download_post_args": (optional)(wget) commands follow filename
        #   "link": symlink to the data directory pointing to the active version directory
        #   "version": data version tag
        # }
        "habitat_test_scenes": {
            "source": "http://dl.fbaipublicfiles.com/habitat/habitat-test-scenes_v1.0.zip",
            "package_name": "habitat-test-scenes_v1.0.zip",
            "link": data_path + "scene_datasets/habitat-test-scenes",
            "version": "1.0",
        },
        "habitat_test_pointnav_dataset": {
            "source": "http://dl.fbaipublicfiles.com/habitat/habitat-test-pointnav-dataset_v1.0.zip",
            "package_name": "habitat-test-pointnav-dataset_v1.0.zip",
            "link": data_path + "datasets/pointnav/habitat-test-scenes",
            "version": "1.0",
        },
        "habitat_example_objects": {
            "source": "http://dl.fbaipublicfiles.com/habitat/objects_v0.2.zip",
            "package_name": "objects_v0.2.zip",
            "link": data_path + "objects/example_objects",
            "version": "0.2",
        },
        "locobot_merged": {
            "source": "http://dl.fbaipublicfiles.com/habitat/locobot_merged_v0.2.zip",
            "package_name": "locobot_merged_v0.2.zip",
            "link": data_path + "objects/locobot_merged",
            "version": "0.2",
        },
        "mp3d_example_scene": {
            "source": "http://dl.fbaipublicfiles.com/habitat/mp3d/mp3d_example_v1.1.zip",
            "package_name": "mp3d_example_v1.1.zip",
            "link": data_path + "scene_datasets/mp3d_example",
            "version": "1.1",
        },
        "coda_scene": {
            "source": "https://dl.fbaipublicfiles.com/habitat/coda_v1.0.zip",
            "package_name": "coda_v1.0.zip",
            "download_pre_args": "--no-check-certificate ",
            "download_post_args": " -O " + data_path + "coda_v1.0.zip",
            "link": data_path + "scene_datasets/coda",
            "version": "1.0",
        },
        "webxr_hand_demo": {
            "source": "https://dl.fbaipublicfiles.com/habitat/data/scene_datasets/webxr_hand_demo_data.zip",
            "package_name": "webxr_hand_demo_data.zip",
            "link": data_path + "webxr_hand_demo_dataset",
            "version": "1.0",
        },
        "replica_cad_dataset": {
            "source": "https://dl.fbaipublicfiles.com/habitat/ReplicaCAD/ReplicaCAD_dataset_v1.2.zip",
            "package_name": "ReplicaCAD_dataset_v1.2.zip",
            "link": data_path + "replica_cad",
            "version": "1.2",
        },
        "replica_cad_baked_lighting": {
            "source": "https://dl.fbaipublicfiles.com/habitat/ReplicaCAD/ReplicaCAD_baked_lighting_v1.1.zip",
            "package_name": "ReplicaCAD_baked_lighting_v1.1.zip",
            "link": data_path + "replica_cad_baked_lighting",
            "version": "1.1",
        },
        "ycb": {
            "source": "https://dl.fbaipublicfiles.com/habitat/ycb/hab_ycb_v1.1.zip",
            "package_name": "hab_ycb_v1.1.zip",
            "link": data_path + "objects/ycb",
            "version": "1.1",
        },
        "hab_fetch": {
            "source": "http://dl.fbaipublicfiles.com/habitat/hab_fetch_v1.0.zip",
            "package_name": "hab_fetch_v1.0.zip",
            "link": data_path + "robots/hab_fetch",
            "version": "1.0",
        },
        "rearrange_pick_dataset_v0": {
            "source": "https://dl.fbaipublicfiles.com/habitat/data/datasets/rearrange_pick/replica_cad/v0/rearrange_pick_replica_cad_v0.zip",
            "package_name": "rearrange_pick_replica_cad_v0.zip",
            "link": data_path + "datasets/rearrange_pick/replica_cad/v0",
            "version": "1.0",
        },
        "rearrange_dataset_v1": {
            "source": "https://dl.fbaipublicfiles.com/habitat/data/datasets/replica_cad/v1.zip",
            "package_name": "v1.zip",
            "link": data_path + "datasets/replica_cad/rearrange",
            "version": "1.0",
        },
        "hab2_bench_assets": {
            "source": "https://dl.fbaipublicfiles.com/habitat/ReplicaCAD/hab2_bench_assets.zip",
            "package_name": "hab2_bench_assets.zip",
            "link": data_path + "hab2_bench_assets",
            "version": "1.0",
        },
    }

    data_sources.update(
        {
            f"hm3d_{split}_{data_format}": {
                "source": "https://api.matterport.com/resources/habitat/hm3d-{split}-{data_format}.tar{ext}".format(
                    ext=".gz" if data_format == "obj+mtl" else "",
                    split=split,
                    data_format=data_format,
                ),
                "download_pre_args": "--location",
                "package_name": "hm3d-{split}-{data_format}.tar{ext}".format(
                    ext=".gz" if data_format == "obj+mtl" else "",
                    split=split,
                    data_format=data_format,
                ),
                "link": data_path + "scene_datasets/hm3d",
                "version": "1.0",
                "version_dir": "hm3d-{version}/hm3d",
                "extract_postfix": f"{split}",
                "downloaded_file_list": f"hm3d-{{version}}/{split}-{data_format}-files.json.gz",
                "requires_auth": True,
                "use_curl": True,
                "post_extract_fn": hm3d_train_configs_post
                if split == "train" and data_format == "configs"
                else None,
            }
            for split, data_format in itertools.product(
                ["minival", "train", "val"],
                ["glb", "obj+mtl", "habitat", "configs"],
            )
        }
    )

    data_sources.update(
        {
            f"hm3d_example_{data_format}": {
                "source": "https://github.com/matterport/habitat-matterport-3dresearch/raw/main/example/hm3d-example-{data_format}.tar{ext}".format(
                    ext=".gz" if data_format == "obj+mtl" else "",
                    data_format=data_format,
                ),
                "package_name": "hm3d-example-{data_format}.tar{ext}".format(
                    ext=".gz" if data_format == "obj+mtl" else "",
                    data_format=data_format,
                ),
                "link": data_path + "scene_datasets/hm3d",
                "version": "1.0",
                "version_dir": "hm3d-{version}/hm3d",
                "extract_postfix": "example",
                "downloaded_file_list": f"hm3d-{{version}}/example-{data_format}-files.json.gz",
            }
            for data_format in ["glb", "obj+mtl", "habitat", "configs"]
        }
    )

    data_sources.update(
        {
            f"hm3d_{split}_semantics_v0.1": {
                "source": "https://api.matterport.com/resources/habitat/hm3d-{split}-semantic-annots-v0.1.tar.gz".format(
                    split=split,
                ),
                "download_pre_args": "--location",
                "package_name": "hm3d-{split}-semantic-annots-v0.1.tar.gz".format(
                    split=split,
                ),
                "link": data_path + "scene_datasets/hm3d",
                "version": "1.0",
                "version_dir": "hm3d-{version}/hm3d",
                "extract_postfix": f"{split}",
                "downloaded_file_list": f"hm3d-{{version}}/{split}-semantic-annot-files.json.gz",
                "requires_auth": True,
                "use_curl": True,
                "post_extract_fn": None,
            }
            for split in ["train", "val"]
        }
    )

    data_sources.update(
        {
            "hm3d_example_semantics_v0.1": {
                "source": "https://api.matterport.com/resources/habitat/hm3d-example-semantic-annots-v0.1.tar.gz",
                "package_name": "hm3d-example-semantic-annots-v0.1.tar.gz",
                "link": data_path + "scene_datasets/hm3d",
                "version": "1.0",
                "version_dir": "hm3d-{version}/hm3d",
                "extract_postfix": "example",
<<<<<<< HEAD
                "downloaded_file_list": "hm3d-{{version}}/example-semantic-annot-files.json.gz",
=======
                "downloaded_file_list": "hm3d-{version}/example-semantic-annot-files.json.gz",
>>>>>>> 81137c34
            }
        }
    )

    # data sources can be grouped for batch commands with a new uid
    data_groups = {
        "ci_test_assets": [
            "habitat_test_scenes",
            "habitat_test_pointnav_dataset",
            "habitat_example_objects",
            "locobot_merged",
            "mp3d_example_scene",
            "coda_scene",
            "replica_cad_dataset",
            "hab_fetch",
        ],
        "rearrange_task_assets": [
            "replica_cad_dataset",
            "hab_fetch",
            "ycb",
            "rearrange_pick_dataset_v0",
            "rearrange_dataset_v1",
        ],
        "hm3d_example": [
            "hm3d_example_habitat",
            "hm3d_example_configs",
            "hm3d_example_semantics_v0.1",
        ],
        "hm3d_val": ["hm3d_val_habitat", "hm3d_val_configs", "hm3d_val_semantics_v0.1"],
        "hm3d_train": [
            "hm3d_train_habitat",
            "hm3d_train_configs",
            "hm3d_train_semantics_v0.1",
        ],
        "hm3d_minival": ["hm3d_minival_habitat", "hm3d_minival_configs"],
        "hm3d_semantics": [
            "hm3d_train_semantics_v0.1",
            "hm3d_val_semantics_v0.1",
            "hm3d_example_semantics_v0.1",
        ],
        "hm3d_full": list(filter(lambda k: k.startswith("hm3d_"), data_sources.keys())),
    }

    data_groups.update(
        {
            f"hm3d_{split}_full": list(
                filter(lambda k: k.startswith(f"hm3d_{split}"), data_sources.keys())
            )
            for split in ["train", "val", "minival", "example"]
        }
    )

    data_groups["hm3d"] = (
        data_groups["hm3d_val"]
        + data_groups["hm3d_train"]
        + data_groups["hm3d_minival"]
    )

    data_groups["ci_test_assets"].extend(data_groups["hm3d_example"])


def prompt_yes_no(message):
    r"""Prints a message and prompts the user for "y" or "n" returning True or False."""
    print("\n-------------------------")
    print(message)
    while True:
        answer = input("(y|n): ")
        if answer.lower() == "y":
            return True
        elif answer.lower() == "n":
            return False
        else:
            print("Invalid answer...")


def get_version_dir(uid, data_path):
    version_tag = data_sources[uid]["version"]
    if "version_dir" in data_sources[uid]:
        version_dir = os.path.join(
            data_path,
            "versioned_data",
            data_sources[uid]["version_dir"].format(version=version_tag),
        )
    else:
        version_dir = os.path.join(
            data_path, "versioned_data/" + uid + "_" + version_tag
        )
    return version_dir


def get_downloaded_file_list(uid, data_path):
    version_tag = data_sources[uid]["version"]
    downloaded_file_list = None
    if "downloaded_file_list" in data_sources[uid]:
        downloaded_file_list = os.path.join(
            data_path,
            "versioned_data",
            data_sources[uid]["downloaded_file_list"].format(version=version_tag),
        )
    return downloaded_file_list


def clean_data(uid, data_path):
    r"""Deletes the "root" directory for the named data-source."""
    if not data_sources.get(uid):
        print(f"Data clean failed, no datasource named {uid}")
        return
    link_path = os.path.join(data_path, data_sources[uid]["link"])
    version_dir = get_version_dir(uid, data_path)
    downloaded_file_list = get_downloaded_file_list(uid, data_path)
    print(
        f"Cleaning datasource ({uid}). Directory: '{version_dir}'. Symlink: '{link_path}'."
    )
    if downloaded_file_list is None:
        try:
            shutil.rmtree(version_dir)
            os.unlink(link_path)
        except OSError:
            print("Removal error:")
            traceback.print_exc(file=sys.stdout)
            print("--------------------")
    elif os.path.exists(downloaded_file_list):
        with gzip.open(downloaded_file_list, "rt") as f:
            package_files = json.load(f)

        for package_file in reversed(package_files):
            if os.path.isdir(package_file) and len(os.listdir(package_file)) == 0:
                os.rmdir(package_file)
            elif not os.path.isdir(package_file) and os.path.exists(package_file):
                os.remove(package_file)
            elif os.path.islink(package_file):
                os.unlink(package_file)

        os.remove(downloaded_file_list)

        if os.path.exists(version_dir) and len(os.listdir(version_dir)) == 0:
            os.rmdir(version_dir)

        if not os.path.exists(version_dir):
            os.unlink(link_path)

        meta_dir = os.path.dirname(downloaded_file_list)
        if os.path.exists(meta_dir) and len(os.listdir(meta_dir)) == 0:
            os.rmdir(meta_dir)


def download_and_place(
    uid,
    data_path,
    username: Optional[str] = None,
    password: Optional[str] = None,
    replace: Optional[bool] = None,
):
    r"""Data-source download function. Validates uid, handles existing data version, downloads data, unpacks, writes version, cleans up."""
    if not data_sources.get(uid):
        print(f"Data download failed, no datasource named {uid}")
        return

    # link_path = os.path.join(data_path, data_sources[uid]["link"])
    link_path = pathlib.Path(data_sources[uid]["link"])
    version_tag = data_sources[uid]["version"]
    version_dir = get_version_dir(uid, data_path)
    downloaded_file_list = get_downloaded_file_list(uid, data_path)

    # check for current version
    if os.path.exists(version_dir) and (
        downloaded_file_list is None or os.path.exists(downloaded_file_list)
    ):
        print(
            f"Existing data source ({uid}) version ({version_tag}) is current. Data located: '{version_dir}'. Symblink: '{link_path}'."
        )
        replace_existing = (
            replace if replace is not None else prompt_yes_no("Replace versioned data?")
        )

        if replace_existing:
            clean_data(uid, data_path)
        else:
            print("=======================================================")
            print(
                f"Not replacing data, generating symlink ({link_path}) and aborting download."
            )
            print("=======================================================")

            if link_path.exists():
                os.unlink(link_path)
            elif not link_path.parent.exists():
                link_path.parent.mkdir(parents=True, exist_ok=True)
            os.symlink(src=version_dir, dst=link_path, target_is_directory=True)
            assert link_path.exists(), "Failed, no symlink generated."

            return

    # download new version
    download_pre_args = data_sources[uid].get("download_pre_args", "")
    download_post_args = data_sources[uid].get("download_post_args", "")
    requires_auth = data_sources[uid].get("requires_auth", False)
    if requires_auth:
        assert username is not None, "Usename required, please enter with --username"
        assert (
            password is not None
        ), "Password is required, please enter with --password"

    use_curl = data_sources[uid].get("use_curl", False)
    if use_curl:
        if requires_auth:
            download_pre_args = f"{download_pre_args} --user {username}:{password}"

        download_command = (
            "curl --continue-at - "
            + download_pre_args
            + " "
            + data_sources[uid]["source"]
            + " -o "
            + os.path.join(data_path, data_sources[uid]["package_name"])
            + download_post_args
        )
    else:
        if requires_auth:
            download_pre_args = (
                f"{download_pre_args} --user {username} --password {password}"
            )

        download_command = (
            "wget --continue "
            + download_pre_args
            + data_sources[uid]["source"]
            + " -P "
            + data_path
            + download_post_args
        )
    #  print(download_command)
    subprocess.check_call(shlex.split(download_command))
    assert os.path.exists(
        os.path.join(data_path, data_sources[uid]["package_name"])
    ), "Download failed, no package found."

    # unpack
    package_name = data_sources[uid]["package_name"]
    extract_postfix = data_sources[uid].get("extract_postfix", "")
    extract_dir = os.path.join(version_dir, extract_postfix)
    if package_name.endswith(".zip"):
        with zipfile.ZipFile(data_path + package_name, "r") as zip_ref:
            zip_ref.extractall(extract_dir)
            package_files = zip_ref.namelist()
    elif package_name.count(".tar") == 1:
        with tarfile.open(data_path + package_name, "r:*") as tar_ref:
            tar_ref.extractall(extract_dir)
            package_files = tar_ref.getnames()
    else:
        # TODO: support more compression types as necessary
        print(f"Data unpack failed for {uid}. Unsupported filetype: {package_name}")
        return

    assert os.path.exists(version_dir), "Unpacking failed, no version directory."
    package_files = [os.path.join(extract_dir, fname) for fname in package_files]

    post_extract_fn = data_sources[uid].get("post_extract_fn", None)
    if post_extract_fn is not None:
        result = post_extract_fn(extract_dir)
        if result is not None:
            package_files = result + package_files

    if downloaded_file_list is not None:
        with gzip.open(downloaded_file_list, "wt") as f:
            json.dump([extract_dir] + package_files, f)

    # create a symlink to the new versioned data
    if link_path.exists():
        os.unlink(link_path)
    elif not link_path.parent.exists():
        link_path.parent.mkdir(parents=True, exist_ok=True)
    os.symlink(src=version_dir, dst=link_path, target_is_directory=True)

    assert link_path.exists(), "Unpacking failed, no symlink generated."

    # clean-up
    os.remove(data_path + package_name)

    print("=======================================================")
    print(f"Dataset ({uid}) successfully downloaded.")
    print(f"Source: '{version_dir}'")
    print(f"Symlink: '{link_path}'")
    print("=======================================================")


class AutoHelpParser(argparse.ArgumentParser):
    def error(self, message):
        sys.stderr.write("error: %s\n" % message)
        self.print_help()
        sys.exit(2)


def main(args):
    parser = AutoHelpParser()
    arg_group1 = parser.add_mutually_exclusive_group()
    arg_group1.add_argument(
        "--uids",
        nargs="*",
        default=None,
        type=str,
        help="Unique ID of the data to download.",
    )
    arg_group1.add_argument(
        "--list",
        action="store_true",
        help="List available datasource uid options and exit.",
    )

    parser.add_argument(
        "--data-path",
        type=str,
        help='Optionally provide a path to the desired root data/ directory. Default is "habitat-sim/data/".',
    )
    arg_group2 = parser.add_mutually_exclusive_group()
    arg_group2.add_argument(
        "--clean",
        action="store_true",
        help="Remove nested child directories for the datasource.",
    )
    arg_group2.add_argument(
        "--replace",
        dest="replace",
        default=None,
        action="store_true",
        help="If set, existing equivalent versions of any dataset found during download will be deleted automatically. Otherwise user will be prompted before overriding existing data.",
    )
    arg_group2.add_argument(
        "--no-replace",
        dest="replace",
        action="store_false",
        help="If set, existing equivalent versions of any dataset found during download will be skipped automatically. Otherwise user will be prompted before overriding existing data.",
    )

    parser.add_argument(
        "--username",
        type=str,
        default=None,
        help="Username to use for downloads that require authentication",
    )
    parser.add_argument(
        "--password",
        type=str,
        default=None,
        help="Password to use for downloads that require authentication",
    )

    args = parser.parse_args(args)
    replace = args.replace

    # get a default data_path "./data/"
    data_path = args.data_path
    if not data_path:
        try:
            data_path = os.path.abspath("./data/")
            print(
                f"No data-path provided, default to: {data_path}. Use '--data-path' to specify another location."
            )
            if not os.path.exists(data_path):
                os.makedirs(data_path)
        except Exception:
            traceback.print_exc(file=sys.stdout)
            print("----------------------------------------------------------------")
            print(
                "Aborting download, failed to create default data_path and none provided."
            )
            print("Try providing --data-path (e.g. '/path/to/habitat-sim/data/')")
            print("----------------------------------------------------------------")
            parser.print_help()
            exit(2)

    # initialize data_sources and data_groups with test and example assets
    os.makedirs(data_path, exist_ok=True)
    data_path = os.path.abspath(data_path) + "/"
    initialize_test_data_sources(data_path=data_path)

    # validatation: ids are unique between groups and sources
    for key in data_groups:
        assert key not in data_sources, "Duplicate key: " + key

    if args.list:
        print("====================================")
        print("Currently available datasources are:")
        print("------------------------------------")
        for source_uid in data_sources:
            print(source_uid)
        print("====================================")
        print("Currently available datagroups are:")
        print("------------------------------------")
        for group in data_groups.items():
            print(group)
        print("====================================")
        exit()

    if not args.uids:
        print("No datasource uid(s) provided.")
        parser.print_help()
        exit(2)
    for uid in args.uids:
        uids = [uid]
        if uid in data_groups:
            "Downloading a data group..."
            uids = data_groups[uid]

        for uid in uids:
            if args.clean:
                clean_data(uid, data_path)
            else:
                download_and_place(
                    uid, data_path, args.username, args.password, replace
                )


if __name__ == "__main__":
    main(sys.argv[1:])<|MERGE_RESOLUTION|>--- conflicted
+++ resolved
@@ -223,11 +223,7 @@
                 "version": "1.0",
                 "version_dir": "hm3d-{version}/hm3d",
                 "extract_postfix": "example",
-<<<<<<< HEAD
-                "downloaded_file_list": "hm3d-{{version}}/example-semantic-annot-files.json.gz",
-=======
                 "downloaded_file_list": "hm3d-{version}/example-semantic-annot-files.json.gz",
->>>>>>> 81137c34
             }
         }
     )
