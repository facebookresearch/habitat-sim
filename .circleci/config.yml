version: 2
gpu: &gpu
  machine:
    image: ubuntu-1604:201903-01
  resource_class: gpu.small
  environment:
    FPS_THRESHOLD: 900


jobs:
  python_lint:
    docker:
      - image: circleci/python:3.6
    steps:
      - checkout
      - run:
          name: setup
          command: |
              sudo pip install -U black "isort[pyproject]" numpy pytest sphinx
              sudo pip install -r requirements.txt --progress-bar off
      - run:
          name: run black
          command: |
              black --version
              black habitat_sim/. examples/. tests/. setup.py --diff
              black habitat_sim/. examples/. tests/. setup.py --check
      - run:
          name: run isort
          command: |
              isort --version
              isort -rc habitat_sim/. examples/. tests/. setup.py --diff
              isort -rc habitat_sim/. examples/. tests/. setup.py --check-only
  cpp_lint:
    docker:
      - image: circleci/buildpack-deps:disco
    steps:
      - checkout
      - run:
          name: setup
          command: |
              sudo apt-get update -y
              sudo apt-get install -y clang-format-8
              sudo ln -s /usr/bin/clang-format-8 /usr/bin/clang-format
              clang-format --version
      - run:
          name: run clang-format
          command: |
            find . -not -path "*/\.*" -not -path "*/deps/*" -not -path "*/obsolete/*" -not -path "*/build/*" | grep -E ".*\.cpp$|.*\.h$|.*\.cu$|.*\.hpp$" | xargs -I {} bash -c "diff -u <(cat {}) <(clang-format -style=file {})"

  install_and_test_ubuntu:
    <<: *gpu
    steps:
      - checkout:
          path: ./habitat-sim
      - run:
          name: Install cmake
          no_output_timeout: 5m
          command: |
              echo $(git ls-remote https://github.com/facebookresearch/habitat-api.git HEAD | awk '{ print $1}') > ./hapi_sha
              cat ./hapi_sha
              wget https://github.com/Kitware/CMake/releases/download/v3.13.4/cmake-3.13.4-Linux-x86_64.sh
              sudo mkdir /opt/cmake
              sudo sh ./cmake-3.13.4-Linux-x86_64.sh --prefix=/opt/cmake --skip-license
              sudo ln -s /opt/cmake/bin/cmake /usr/local/bin/cmake
      - run:
          name: Install dependencies
          no_output_timeout: 20m
          command: |
              sudo apt-get update || true
              sudo apt-get install -y --no-install-recommends \
                  build-essential \
                  git \
                  curl \
                  vim \
                  ca-certificates \
                  libjpeg-dev \
                  libglm-dev \
                  libegl1-mesa-dev \
                  xorg-dev \
                  freeglut3-dev \
                  pkg-config \
                  wget \
                  zip \
                  unzip || true
      - run:
          name: Install cuda
          no_output_timeout: 20m
          background: true
          command: |
              wget https://developer.download.nvidia.com/compute/cuda/repos/ubuntu1604/x86_64/cuda-repo-ubuntu1604_8.0.44-1_amd64.deb
              sudo dpkg -i cuda-repo-ubuntu1604_8.0.44-1_amd64.deb
              sudo apt-get update || true
              sudo apt-get --yes --force-yes install cuda
              touch ./cuda_installed
              nvidia-smi
      - restore_cache:
          keys:
            - conda-{{ checksum "habitat-sim/.circleci/config.yml" }}
      - run:
          name: Install conda and dependencies
          no_output_timeout: 20m
          command: |
              if [ ! -d ~/miniconda ]
              then
                curl -o ~/miniconda.sh -O  https://repo.continuum.io/miniconda/Miniconda3-latest-Linux-x86_64.sh
                chmod +x ~/miniconda.sh
                ~/miniconda.sh -b -p $HOME/miniconda
                rm ~/miniconda.sh
                export PATH=$HOME/miniconda/bin:$PATH
                conda create -y -n habitat python=3.6
                . activate habitat
                conda install -q -y -c conda-forge ninja numpy pytest ccache
              fi
      - run:
          name: Install pytorch
          no_output_timeout: 20m
          background: true
          command: |
              if [ ! -f ~/miniconda/pytorch_installed ]
              then
                export PATH=$HOME/miniconda/bin:$PATH
                . activate habitat;
                conda install -c  conda-forge opencv -y
                conda install -y pytorch torchvision  cudatoolkit=10.0 -c pytorch
              fi
              touch ~/miniconda/pytorch_installed
      - restore_cache:
          keys:
            - habitat-api-{{ checksum "./hapi_sha" }}
      - restore_cache:
          keys:
            - ccache-{{ arch }}-master
            - ccache-{{ arch }}-{{ .Branch }}
          paths:
            - /home/circleci/.ccache
      - run:
          name: CCache initialization
          command: |
            export PATH=$HOME/miniconda/bin:$PATH
            . activate habitat;
            ccache --show-stats
            ccache --zero-stats
            ccache --max-size=10.0G
      - run:
          name: Build, install habitat-sim and run benchmark
          no_output_timeout: 20m
          command: |
              export PATH=$HOME/miniconda/bin:$PATH
              . activate habitat;
              cd habitat-sim
              pip install -r requirements.txt --progress-bar off
              python setup.py install --headless
      - run:
          name: Ccache stats
          when: always
          command: |
            export PATH=$HOME/miniconda/bin:$PATH
            . activate habitat;
            ccache --show-stats
      - save_cache:
          key: ccache-{{ arch }}-{{ .Branch }}
          background: true
          paths:
            - /home/circleci/.ccache
      - run:
          name: Download test data
          command: |

              if [ ! -d ./habitat-sim/data ]
              then
                cd habitat-sim
                wget http://dl.fbaipublicfiles.com/habitat/habitat-test-scenes.zip
                unzip habitat-test-scenes.zip
                rm habitat-test-scenes.zip
              fi
      - run:
          name: Run sim benchmark
          command: |
              while [ ! -f ./cuda_installed ]; do sleep 2; done # wait for CUDA
              export PATH=$HOME/miniconda/bin:$PATH
              . activate habitat; cd habitat-sim
              python examples/example.py --scene data/scene_datasets/habitat-test-scenes/van-gogh-room.glb --silent --test_fps_regression $FPS_THRESHOLD
      - run:
          name: Run sim tests
          command: |
              export PATH=$HOME/miniconda/bin:$PATH
<<<<<<< HEAD
              . activate habitat; cd habitat-sim

              pip install nbval
              ./build.sh --headless --with-gpu-gpu

              while [ ! -f ~/miniconda/pytorch_installed ]; do sleep 2; done # wait for Pytorch

              export PYTHONPATH=$(pwd)
              pytest --ignore notebooks/habitat-sim-demo.ipynb
=======
              . activate habitat
              export PYTHONPATH=$PYTHONPATH:$(pwd)
              ./build.sh --headless
              pytest
>>>>>>> 0214e2f1
      - run:
          name: Install api
          command: |
              export PATH=$HOME/miniconda/bin:$PATH
              . activate habitat;
              if [ ! -d ./habitat-api ]
              then
                git clone https://github.com/facebookresearch/habitat-api.git
              fi
              cd habitat-api
              pip install -r requirements.txt --progress-bar off
              ln -s ../habitat-sim/data data
              touch ~/miniconda/pip_deps_installed
      - save_cache:
          key: conda-{{ checksum "habitat-sim/.circleci/config.yml" }}
          background: true
          paths:
            - ~/miniconda
      - run:
          name: Run api tests
          command: |
              export PATH=$HOME/miniconda/bin:$PATH
              . activate habitat; cd habitat-api
              python setup.py develop --all
              python setup.py test
              python -u habitat_baselines/run.py --exp-config habitat_baselines/config/pointnav/ppo_train_test.yaml --run-type train
      - save_cache:
          key: habitat-api-{{ checksum "./hapi_sha" }}
          background: true
          paths:
            - ./habitat-api

workflows:
  version: 2
  install_and_test:
    jobs:
      - python_lint
      - cpp_lint
      - install_and_test_ubuntu<|MERGE_RESOLUTION|>--- conflicted
+++ resolved
@@ -184,22 +184,14 @@
           name: Run sim tests
           command: |
               export PATH=$HOME/miniconda/bin:$PATH
-<<<<<<< HEAD
               . activate habitat; cd habitat-sim
 
-              pip install nbval
               ./build.sh --headless --with-gpu-gpu
 
               while [ ! -f ~/miniconda/pytorch_installed ]; do sleep 2; done # wait for Pytorch
 
               export PYTHONPATH=$(pwd)
-              pytest --ignore notebooks/habitat-sim-demo.ipynb
-=======
-              . activate habitat
-              export PYTHONPATH=$PYTHONPATH:$(pwd)
-              ./build.sh --headless
               pytest
->>>>>>> 0214e2f1
       - run:
           name: Install api
           command: |
