version: 2.1
gpu: &gpu
  machine:
    image: ubuntu-1604:201903-01
  resource_class: gpu.small
  environment:
    FPS_THRESHOLD: 900
commands:
  build_osx_conda_pkg:
    description: "Build OSX Conda-Package"
    parameters:
        test:
          description: "Do not upload to CONDA_CI_NIGHTLY"
          type: boolean
          default: False
        nightly:
          description: "Whether to build in nightly mode"
          type: boolean
          default: False
    steps:
      - run:
          name: Conda Install OSX
          command: |
            curl -o ~/miniconda.sh -O https://repo.anaconda.com/miniconda/Miniconda3-latest-MacOSX-x86_64.sh
            chmod +x ~/miniconda.sh
            ~/miniconda.sh -b -p $HOME/miniconda
            rm ~/miniconda.sh
            export PATH=$HOME/miniconda/bin:$PATH
            conda init "$(basename "${SHELL}")"
      - run:
          name: Conda OSX build
          command: |
            export PATH=$HOME/miniconda/bin:$PATH
            source ~/.bash_profile
            conda activate
            conda install -y anaconda-client ccache cmake git ninja conda-build pip
            echo $(which -a python)
            pip install gitpython
            anaconda login --username << parameters.AIHABITAT_CONDA_CHN >>  --password $<< parameters.AIHABITAT_CONDA_CHN_PWD_VAR >>
            conda config --set anaconda_upload yes <</ parameters.test>>
            cd habitat-sim/conda-build
            git submodule update --init --recursive --jobs 16
            export PYTHONIOENCODING="utf-8"
            python macos_matrix_builder.py <<# parameters.test>> --ci_test <</ parameters.test>> <<# parameters.nightly>> --nightly <</ parameters.nightly>>

  install_all_ubuntu_deps:
    description: "Prepares the dependencies"
    steps:
      - run:
          name: Install clang-tidy
          command: |
              sudo add-apt-repository "deb http://apt.llvm.org/xenial/ llvm-toolchain-xenial-12 main"
              sudo apt-get update -y || true
              sudo apt-get install -y clang-tidy-12
              sudo ln -s /usr/bin/clang-tidy-12 /usr/local/bin/clang-tidy
              clang-tidy --version
      - run:
          name: Install cmake
          no_output_timeout: 5m
          # OpenEXR requires CMake 3.12. We also download CMake 3.20, which
          # we'll use later for the JS build only.
          command: |
              echo $(git ls-remote https://github.com/facebookresearch/habitat-lab.git HEAD | awk '{ print $1}') > ./hablab_sha
              cat ./hablab_sha
              wget https://cmake.org/files/v3.12/cmake-3.12.4-Linux-x86_64.sh
              wget https://cmake.org/files/v3.20/cmake-3.20.1-linux-x86_64.sh
              sudo mkdir /opt/cmake312
              sudo mkdir /opt/cmake320
              sudo sh ./cmake-3.12.4-Linux-x86_64.sh --prefix=/opt/cmake312 --skip-license
              sudo sh ./cmake-3.20.1-linux-x86_64.sh --prefix=/opt/cmake320 --skip-license
              sudo ln -s /opt/cmake312/bin/cmake /usr/local/bin/cmake
      - run: &install_deps
          name: Install dependencies
          no_output_timeout: 20m
          command: |
              sudo apt-get update || true
              sudo apt-get install -y --no-install-recommends \
                  build-essential \
                  git \
                  curl \
                  vim \
                  ca-certificates \
                  libjpeg-dev \
                  libglm-dev \
                  libegl1-mesa-dev \
                  ninja-build \
                  xorg-dev \
                  freeglut3-dev \
                  pkg-config \
                  wget \
                  zip \
                  lcov\
                  libhdf5-dev \
                  unzip || true
      - run:
          name: Install Headless Chrome dependencies
          command: |
            sudo apt-get update || true
            sudo apt-get install -yq \
                  gconf-service \
                  libasound2 \
                  libatk1.0-0 \
                  libatk-bridge2.0-0 \
                  libc6 \
                  libcairo2 \
                  libcups2 \
                  libdbus-1-3  \
                  libexpat1 \
                  libfontconfig1 \
                  libgcc1 \
                  libgconf-2-4 \
                  libgdk-pixbuf2.0-0 \
                  libglib2.0-0 \
                  libgtk-3-0 \
                  libnspr4 \
                  libpango-1.0-0 \
                  libpangocairo-1.0-0 \
                  libstdc++6 \
                  libx11-6 \
                  libx11-xcb1 \
                  libxcb1 \
                  libxcomposite1 \
                  libxcursor1 \
                  libxdamage1 \
                  libxext6 \
                  libxfixes3 \
                  libxi6 \
                  libxrandr2 \
                  libxrender1 \
                  libxss1 \
                  libxtst6 \
                  ca-certificates \
                  fonts-liberation \
                  libappindicator1 \
                  libnss3 \
                  lsb-release \
                  xdg-utils \
                  wget
      - run:
          name: Install cuda
          no_output_timeout: 20m
          background: true
          command: |
              wget https://developer.download.nvidia.com/compute/cuda/repos/ubuntu1604/x86_64/cuda-repo-ubuntu1604_8.0.44-1_amd64.deb
              sudo dpkg -i cuda-repo-ubuntu1604_8.0.44-1_amd64.deb
              sudo apt-get update || true
              sudo apt-get --yes --force-yes install cuda
              touch ~/cuda_installed
              nvidia-smi
      - restore_cache:
          keys:
            - conda-{{ checksum "habitat-sim/.circleci/config.yml" }}
      - run: &install_conda
          name: Install conda and dependencies
          no_output_timeout: 20m
          command: |
              if [ ! -d ~/miniconda ]
              then
                curl -o ~/miniconda.sh -O  https://repo.anaconda.com/miniconda/Miniconda3-latest-Linux-x86_64.sh
                chmod +x ~/miniconda.sh
                ~/miniconda.sh -b -p $HOME/miniconda
                rm ~/miniconda.sh
                export PATH=$HOME/miniconda/bin:$PATH
                conda create -y -n habitat python=3.6
                . activate habitat
                conda install -q -y -c conda-forge ninja numpy pytest pytest-cov ccache hypothesis
                pip install pytest-sugar pytest-xdist pytest-benchmark
              fi
      - run:
          name: Install emscripten
          no_output_timeout: 20m
          background: true
          command: |
              if [ ! -f ~/emscripten_installed ]
              then
                export PATH=$HOME/miniconda/bin:$PATH
                . activate habitat;
                git clone -q https://github.com/emscripten-core/emsdk.git ~/emsdk
                cd ~/emsdk
                ./emsdk install 1.38.48
                ./emsdk activate 1.38.48
                . ~/emsdk/emsdk_env.sh
                touch ~/emscripten_installed
              fi
      - run:
          name: Install pytorch
          no_output_timeout: 20m
          background: true
          command: |
              if [ ! -f ~/miniconda/pytorch_installed ]
              then
                export PATH=$HOME/miniconda/bin:$PATH
                . activate habitat;
                conda install -c  conda-forge opencv -y
                conda install -y pytorch torchvision  cudatoolkit=10.0 -c pytorch
              fi
              touch ~/miniconda/pytorch_installed
      - run:
          name: Install JavaScript dependencies
          background: true
          command: |
              if [ ! -f ~/npm_deps_installed ]
              then
                wget -qO- https://raw.githubusercontent.com/nvm-sh/nvm/v0.34.0/install.sh | bash
                . ~/.bashrc
                nvm install v11.9.0
                nvm use v11.9.0
                npm install
                touch ~/npm_deps_installed
              fi
      - restore_cache:
          keys:
            - habitat-lab-{{ checksum "./hablab_sha" }}
      - restore_cache:
          keys:
            - ccache-{{ arch }}-{{ .Branch }}-{{ .BuildNum }}
            - ccache-{{ arch }}-{{ .Branch }}-
            - ccache-{{ arch }}-master-
          paths:
            - /home/circleci/.ccache
      - run:
          name: CCache initialization
          command: |
            export PATH=$HOME/miniconda/bin:$PATH
            . activate habitat;
            ccache --show-stats
            ccache --zero-stats
            ccache --max-size=10.0G

jobs:
  python_lint:
    docker:
      - image: cimg/python:3.6
    steps:
      - checkout
      - run:
          name: setup
          command: |
              # Updated llvm to v 10
              sudo apt-get update
              sudo apt-get install llvm-10
              cd /usr/bin
              sudo rm  llvm-config
              sudo ln -s llvm-config-10 llvm-config
              cd ~/project/
              pip install -U pip
              pip install -U --prefer-binary \
                black \
                flake8 \
                flake8-bugbear \
                flake8-builtins \
                flake8-comprehensions \
                flake8-return \
                flake8-simplify \
                hypothesis \
                isort \
                mypy \
                numpy \
                pytest \
                sphinx \
                tqdm
              pip install --prefer-binary -r requirements.txt torch --progress-bar off
      - run:
          name: run black
          command: |
              black --version
              black --exclude '/(\.eggs|\.git|\.hg|\.mypy_cache|\.nox|\.tox|\.venv|_build|buck-out|build|dist)|examples/tutorials/(colabs|nb_python)'  habitat_sim/. examples/. tests/. setup.py --diff
              black --exclude '/(\.eggs|\.git|\.hg|\.mypy_cache|\.nox|\.tox|\.venv|_build|buck-out|build|dist)|examples/tutorials/(colabs|nb_python)'  habitat_sim/. examples/. tests/. setup.py --check
      - run:
          name: run isort
          command: |
              isort --version
              isort habitat_sim/. examples/. tests/. setup.py --diff
              isort habitat_sim/. examples/. tests/. setup.py --check-only
      - run:
          name: run flake8
          command: |
              flake8 --version
              flake8 habitat_sim/. examples/. tests/. setup.py
      - run:
          name: run mypy
          command: mypy
  cpp_lint:
    docker:
      - image: circleci/buildpack-deps:18.04
    steps:
      - checkout
      - run:
          name: setup
          command: |
              sudo apt-get update -y
              sudo apt-get install -y clang-format-8
              sudo ln -s /usr/bin/clang-format-8 /usr/bin/clang-format
              clang-format --version
      - run:
          name: run clang-format
          command: |
            find . -not -path "*/\.*" -not -path "*/deps/*" -not -path "*/obsolete/*" -not -path "*/build/*" | grep -E ".*\.(cpp|h|cu|hpp|cuh)$" | xargs -I {} bash -c "diff -u <(cat {}) <(clang-format -style=file {})"

  js_lint:
    docker:
      - image: cimg/node:12.20
    steps:
      - checkout
      - run:
          name: setup
          command: |
            npm install
      - run:
          name: run eslint
          command: |
            npm run lint

  pre-commit:
    docker:
      - image: cimg/python:3.6
    working_directory: ~/repo/

    steps:
      - checkout
      - run:
          name: Combine precommit config and python versions for caching
          command: |
            cat .pre-commit-config.yaml > pre-commit-deps.txt
            python -VV >> pre-commit-deps.txt
      - restore_cache:
          keys:
          - v1-precommit-deps-{{ checksum "pre-commit-deps.txt" }}

      - run:
          name: Install Dependencies
          command: |
            pip install -U pip setuptools pre-commit
            # Install the hooks now so that they'll be cached
            pre-commit install-hooks

      - save_cache:
          paths:
            - ~/.cache/pre-commit
          key: v1-precommit-deps-{{ checksum "pre-commit-deps.txt" }}
      - run:
          name: Check Code Style using pre-commit
          command: |
            SKIP=clang-format,eslint pre-commit run --show-diff-on-failure --all-files
  test_conda_build:
    <<: *gpu
    steps:
      - checkout:
          path: ./habitat-sim
      - run:
          name: CPU info
          no_output_timeout: 1m
          command: |
              cat /proc/cpuinfo
      - install_all_ubuntu_deps
      - run:
          name: Build conda Linux packages for CI
          command: |
              while [ ! -f ~/miniconda/pytorch_installed ]; do sleep 2; done # wait for Pytorch
              export PATH=$HOME/miniconda/bin:$PATH
              . activate habitat;
              cd habitat-sim
              pip install gitpython
              conda install -y anaconda-client git ninja conda-build
              rm -rf build
              cd conda-build
              python linux_matrix_builder.py --ci_test
  test_conda_build_osx:
    macos:
      xcode: 11.3.0
    steps:
      - checkout:
          path: ./habitat-sim
<<<<<<< HEAD
      - build_osx_conda_pkg:
          test: true
=======
      - run:
          name: Conda Install
          command: |
            curl -o ~/miniconda.sh -O https://repo.anaconda.com/miniconda/Miniconda3-latest-MacOSX-x86_64.sh
            chmod +x ~/miniconda.sh
            ~/miniconda.sh -b -p $HOME/miniconda
            rm ~/miniconda.sh
            export PATH=$HOME/miniconda/bin:$PATH
            conda init "$(basename "${SHELL}")"
            source ~/.bash_profile
            conda activate
            conda install -y anaconda-client ccache cmake git ninja conda-build pip
            echo $(which -a python)
            pip install gitpython
            cd habitat-sim/conda-build
            git submodule update --init --recursive --jobs 16
            export PYTHONIOENCODING="utf-8"
            python macos_matrix_builder.py --ci_test
  test_pip_build:
    <<: *gpu
    steps:
      - checkout
      - run: *install_deps
      - run:
          name: pip install
          command: |
            pyenv global 3.7.0
            python3 -m pip install -U pip
            python3 -m pip install . -v
            cd ../ && python3 -c "import habitat_sim"

>>>>>>> e51d955e
  lab_build_habitat:
    <<: *gpu
    steps:
      - checkout:
          path: ./habitat-sim
      - run:
          name: CPU info
          no_output_timeout: 1m
          command: |
              cat /proc/cpuinfo
      - install_all_ubuntu_deps
      - run: &download_test_data
          name: Download test data
          command: |
              export PATH=$HOME/miniconda/bin:/usr/local/cuda/bin:$PATH
              . activate habitat;

              if [ ! -d ./data/scene_datasets/habitat-test-scenes/van-gogh-room.glb ]
              then
                cd habitat-sim
                python habitat_sim/utils/datasets_download.py --uids ci_test_assets --replace --data-path data/
              fi

      - run:
          name: Build habitat sim and documentation
          no_output_timeout: 20m
          command: |
              export PATH=$HOME/miniconda/bin:/usr/local/cuda/bin:$PATH
              . activate habitat;
              cd habitat-sim
              git submodule update --init --recursive --jobs 16
              while [ ! -f ~/miniconda/pytorch_installed ]; do sleep 2; done # wait for Pytorch
              pip install -r requirements.txt --progress-bar off
              pip install imageio imageio-ffmpeg
              conda install -y -c conda-forge doxygen==1.8.16
              conda install -y  jinja2 pygments docutils
              while [ ! -f ~/cuda_installed ]; do sleep 2; done # wait for CUDA
              sudo apt install --allow-change-held-packages \
                  texlive-base \
                  texlive-latex-extra \
                  texlive-fonts-extra \
                  texlive-fonts-recommended

              # Rebuild with all options enabled
              ./build.sh --with-cuda --with-bullet --vhacd
              cd docs
              git submodule update --init
              ./build-public.sh
      - run:
          name: Install Habitat Sim and Habitat Lab
          command: |
              export PATH=$HOME/miniconda/bin:$PATH
              . activate habitat;
              cd habitat-sim
              #Rebuild headless
              python setup.py install --headless --with-bullet --with-cuda --vhacd
              cd ..
              if [ ! -d ./habitat-lab ]
              then
                git clone -q --depth 1 https://github.com/facebookresearch/habitat-lab.git
              fi
              cd habitat-lab
              pip install -r requirements.txt --progress-bar off
              ln -s ../habitat-sim/data data
              touch ~/miniconda/pip_deps_installed
      - run:
          name: Run Habitat Lab tests
          no_output_timeout: 25m
          command: |
              export PATH=$HOME/miniconda/bin:$PATH
              . activate habitat; cd habitat-lab
              python -u setup.py develop --all
              python -u setup.py test
      - save_cache:
          key: habitat-lab-{{ checksum "./hablab_sha" }}
          background: true
          paths:
            - ./habitat-lab
      - run:
          name: Build Habitat Lab documentation
          command: |
              export PATH=$HOME/miniconda/bin:/usr/local/cuda/bin:$PATH
              . activate habitat; cd habitat-lab
              # Install requirments first to avoid errors related to gym
              pip install -r requirements.txt --progress-bar off
              python setup.py develop --all

              cd docs
              conda install -y -c conda-forge doxygen==1.8.16
              conda install -y  jinja2 pygments docutils
              ./build-public.sh
      - save_cache:
          key: conda-{{ checksum "habitat-sim/.circleci/config.yml" }}
          background: true
          paths:
            - ~/miniconda
      - save_cache:
          key: docs-{{ .Branch }}-{{ .Environment.CIRCLE_SHA1 }}
          background: true
          paths:
            - ./habitat-sim/build/docs-public
  install_and_test_ubuntu:
    <<: *gpu
    steps:
      - checkout:
          path: ./habitat-sim
      - run:
          name: CPU info
          no_output_timeout: 1m
          command: |
              cat /proc/cpuinfo
      - install_all_ubuntu_deps
      - run:
          name: Build, install habitat-sim and run benchmark
          no_output_timeout: 25m
          command: |
              while [ ! -f ~/miniconda/pytorch_installed ]; do sleep 2; done # wait for Pytorch
              export PATH=$HOME/miniconda/bin:$PATH
              . activate habitat;
              cd habitat-sim
              pip install -r requirements.txt --progress-bar off
              pip install imageio imageio-ffmpeg
              git submodule update --init --recursive --jobs 16
              python -u setup.py install --build-type "Release" --lto --headless --vhacd --bullet
      - run:
          name: run clang-tidy
          command: |
              export PATH=$HOME/miniconda/bin:$PATH
              . activate habitat;
              cd habitat-sim
              python tools/run-clang-tidy.py -header-filter=src/esp src/esp
      - run:
          name: Ccache stats
          when: always
          command: |
            export PATH=$HOME/miniconda/bin:$PATH
            . activate habitat;
            ccache --show-stats
      - run: *download_test_data
      - run:
          name: Build Javascript bindings
          command: |
              # wait for npm and emscripten install
              while [[ ! -f ~/emscripten_installed && ! -f ~/npm_deps_installed ]]; do sleep 2; done
              # switch to cmake 3.20 just for this step. The JS build requires
              # static Bullet libs, and Bullet static libs required CMake 3.13+.
              sudo rm /usr/local/bin/cmake
              sudo ln -s /opt/cmake320/bin/cmake /usr/local/bin/cmake
              cd habitat-sim
              . ~/.bashrc
              export PATH=$HOME/miniconda/bin:$PATH
              . activate habitat
              nvm use v11.9.0
              . ~/emsdk/emsdk_env.sh
              CMAKE_GENERATOR=Ninja ./build_js.sh --bullet
              # switch back to cmake 3.12
              sudo rm /usr/local/bin/cmake
              sudo ln -s /opt/cmake312/bin/cmake /usr/local/bin/cmake
      - run:
          name: Run sim benchmark
          command: |
              export PATH=$HOME/miniconda/bin:/usr/local/cuda/bin:$PATH
              . activate habitat; cd habitat-sim
              python examples/example.py --scene data/scene_datasets/habitat-test-scenes/van-gogh-room.glb --silent --test_fps_regression $FPS_THRESHOLD
      - run:
          name: Run JavaScript tests
          command: |
            cd habitat-sim
            . ~/.bashrc
            export PATH=$HOME/miniconda/bin:$PATH
            . activate habitat
            nvm use v11.9.0
            npm run test
      - run:
          name: Run sim tests
          no_output_timeout: 25m
          command: |
              export PATH=$HOME/miniconda/bin:/usr/local/cuda/bin:$PATH
              . activate habitat; cd habitat-sim

              export PYTHONPATH=$(pwd):$PYTHONPATH
              #This way, pytest shows partial progress
              export PYTHONUNBUFFERED=1
              # CUDA isn't needed until here
              while [ ! -f ~/cuda_installed ]; do sleep 2; done # wait for CUDA

              # run tests with code coverage
              CORRADE_TEST_COLOR=ON GTEST_COLOR=yes ./build.sh --headless \
                --bullet \
                --vhacd \
                --with-cuda \
                --build-datatool \
                --run-tests \
                --no-lto \
                --cmake-args='-DCMAKE_CXX_FLAGS="--coverage"'

              while [ ! -f ~/miniconda/pytorch_installed ]; do sleep 2; done # wait for Pytorch
              pytest -n 8 --durations=10 --cov-report=xml --cov=./

              #run the marked pytest-benchmark tests and print the results
              pytest -m sim_benchmarks

              #re-build without bullet and cuda and run physics tests again
              #TODO: instead of reinstall, do this with configuration
              ./build.sh --headless --cmake-args='-DCMAKE_CXX_FLAGS="--coverage"'
              pytest -n 8 --durations=10 --cov-report=xml --cov=./ --cov-append tests/test_physics.py tests/test_sensors.py

              . ~/.bashrc
              . ~/emsdk/emsdk_env.sh
              nvm use v11.9.0
              # Generate JS CodeConv
              npm run test_with_coverage
      - save_cache:
          key: ccache-{{ arch }}-{{ .Branch }}-{{ .BuildNum }}
          background: true
          paths:
            - /home/circleci/.ccache
      - run:
          name: Upload test coverage
          command: |
              export PATH=$HOME/miniconda/bin:/usr/local/cuda/bin:$PATH
              . activate habitat; cd habitat-sim

              curl -Os https://uploader.codecov.io/latest/linux/codecov
              chmod +x codecov
              #Uploading test coverage for Python code
              ./codecov -f coverage.xml -cF Python

              # Uploading test coverage for JS code
              ./codecov coverage_js/coverage-final.json -cF JavaScript

              #Uploading test coverage for C++ code
              lcov --directory . --capture --output-file coverage.info
              # Replaces -1 linecount with zero to prevent lcov from crashing:
              # https://github.com/psycofdj/coverxygen/issues/6
              sed -i -e 's/,-1$/,0/g' coverage.info
              #lcov --remove coverage.info "*/deps/*" --output-file coverage.info > /dev/null
              #lcov --remove coverage.info "*/test/*" --output-file coverage.info > /dev/null
              #lcov --remove coverage.info "*/tests/*" --output-file coverage.info > /dev/null
              ./codecov -f coverage.info -cF CPP



  build_conda_binaries:
    <<: *gpu
    parameters:
      AIHABITAT_CONDA_CHN:
        type: string
        default: "aihabitat"
      AIHABITAT_CONDA_CHN_PWD_VAR:
        type: string
        default: "AIHABITAT_CONDA_PWD"
      NIGHTLY_FLAG:
        type: string
        default: ""
    steps:
      - checkout:
          path: ./habitat-sim
      - restore_cache:
          keys:
            - conda-{{ checksum "habitat-sim/.circleci/config.yml" }}
      - run: *install_conda
      - run: *install_deps
      - run:
          name: Build conda Linux packages
          no_output_timeout: 240m
          command: |
              export PATH=$HOME/miniconda/bin:$PATH
              . activate habitat;

              # Install anaconda to work with packages repo
              curl -O https://repo.anaconda.com/archive/Anaconda3-2020.11-Linux-x86_64.sh
              bash Anaconda3-2020.11-Linux-x86_64.sh -b -p $HOME/anaconda
              export PATH=$HOME/anaconda/bin:$PATH

              cd habitat-sim/conda-build

              # Delete old nightly builds
              python common/delete_old_night_packages.py --username << parameters.AIHABITAT_CONDA_CHN >>  --password $<< parameters.AIHABITAT_CONDA_CHN_PWD_VAR >> << parameters.NIGHTLY_FLAG >>

              # install Docker
              curl -fsSL https://download.docker.com/linux/ubuntu/gpg | sudo apt-key add -
              sudo add-apt-repository "deb [arch=amd64] https://download.docker.com/linux/ubuntu $(lsb_release -cs) stable"
              sudo apt-get update
              apt-cache policy docker-ce
              sudo apt-get install -y docker-ce

              docker build -t hsim_condabuild_dcontainer -f Dockerfile . --build-arg AIHABITAT_CONDA_CHN_PWD=$<< parameters.AIHABITAT_CONDA_CHN_PWD_VAR >> --build-arg AIHABITAT_CONDA_CHN=<< parameters.AIHABITAT_CONDA_CHN >>
              docker run -it --ipc=host --rm -v $(pwd)/../../:/remote hsim_condabuild_dcontainer /bin/bash -c "source ~/.bashrc && conda activate py36 && cd /remote/habitat-sim/conda-build && python linux_matrix_builder.py --conda_upload << parameters.NIGHTLY_FLAG >>"

  update_docs:
    docker:
      - image: cimg/base:2020.01
    steps:
      - checkout
      - restore_cache:
          key: docs-{{ .Branch }}-{{ .Environment.CIRCLE_SHA1 }}
      - add_ssh_keys:
          fingerprints:
            - "18:88:e0:37:b1:b3:7a:23:aa:1e:f7:43:a8:5b:8e:05"
      - run:
          name: Update public documentation
          no_output_timeout: 30m
          command: |
              # Update website
              git clone git@github.com:facebookmicrosites/habitat-website.git
              cd habitat-website
              git submodule update --init

              for dir in habitat-sim habitat-lab
              do
                  rm -rf published/docs/${dir}
                  cp -r ../habitat-sim/build/docs-public/${dir} published/docs/.
              done

              git config --global user.name "Habitat"
              git config --global user.email habitat@fb.com
              NOW=$(date +"%m-%d-%Y")
              git add .
              git diff-index --quiet HEAD || git commit -m "Build habitat-sim and habitat-lab ${NOW}"
              git push origin master

              # Deploy to public
              git checkout gh-pages
              git checkout master published
              sudo apt-get update || true
              sudo apt-get install -yq \
                    rsync
              rsync -a published/ ./.
              rm -rf published
              git add .
              git diff-index --quiet HEAD || git commit -m "Build habitat-sim and habitat-lab ${NOW}"
              git push origin gh-pages

workflows:
  version: 2
  install_and_test:
    jobs:
      - python_lint
      - cpp_lint
      - js_lint
      - lab_build_habitat
      - test_conda_build
      - test_conda_build_osx
      - test_pip_build
      - install_and_test_ubuntu
      - pre-commit
  nightly:
    triggers:
      - schedule:
          cron: "0 7 * * *"
          filters:
            branches:
              only: master
    jobs:
      - lab_build_habitat
      - install_and_test_ubuntu
      - test_conda_build
      - test_conda_build_osx
      - update_docs:
          requires:
            - install_and_test_ubuntu
          filters:
            branches:
              only: master
      - build_conda_binaries:
          AIHABITAT_CONDA_CHN: aihabitat-nightly
          AIHABITAT_CONDA_CHN_PWD_VAR: AIHABITAT_NIGHTLY_CONDA_PWD
          NIGHTLY_FLAG: "--nightly"
          requires:
            - install_and_test_ubuntu
          filters:
            branches:
              only: master

  version_conda_release:
    jobs:
      - lab_build_habitat:
          filters: &version_filter
            tags:
              only: /^v[0-9]+(\.[0-9]+)*.*/ # v0.1.5-rc1
            branches:
              ignore: /.*/
      - test_conda_build:
          filters: *version_filter
      - install_and_test_ubuntu:
          filters: *version_filter
      - update_docs:
          requires:
            - lab_build_habitat
            - install_and_test_ubuntu
          filters: *version_filter
      - build_conda_binaries:
          requires:
            - test_conda_build
            - lab_build_habitat
            - install_and_test_ubuntu
          filters: *version_filter<|MERGE_RESOLUTION|>--- conflicted
+++ resolved
@@ -371,28 +371,8 @@
     steps:
       - checkout:
           path: ./habitat-sim
-<<<<<<< HEAD
       - build_osx_conda_pkg:
           test: true
-=======
-      - run:
-          name: Conda Install
-          command: |
-            curl -o ~/miniconda.sh -O https://repo.anaconda.com/miniconda/Miniconda3-latest-MacOSX-x86_64.sh
-            chmod +x ~/miniconda.sh
-            ~/miniconda.sh -b -p $HOME/miniconda
-            rm ~/miniconda.sh
-            export PATH=$HOME/miniconda/bin:$PATH
-            conda init "$(basename "${SHELL}")"
-            source ~/.bash_profile
-            conda activate
-            conda install -y anaconda-client ccache cmake git ninja conda-build pip
-            echo $(which -a python)
-            pip install gitpython
-            cd habitat-sim/conda-build
-            git submodule update --init --recursive --jobs 16
-            export PYTHONIOENCODING="utf-8"
-            python macos_matrix_builder.py --ci_test
   test_pip_build:
     <<: *gpu
     steps:
@@ -406,7 +386,6 @@
             python3 -m pip install . -v
             cd ../ && python3 -c "import habitat_sim"
 
->>>>>>> e51d955e
   lab_build_habitat:
     <<: *gpu
     steps:
