--- conflicted
+++ resolved
@@ -187,19 +187,13 @@
           name: Run sim tests
           command: |
               export PATH=$HOME/miniconda/bin:$PATH
-<<<<<<< HEAD
               . activate habitat; cd habitat-sim
 
-              ./build.sh --headless
-
-              while [ ! -f ~/miniconda/pytorch_installed ]; do sleep 2; done # wait for Pytorch
-
-              export PYTHONPATH=$(pwd)
-=======
-              . activate habitat
               export PYTHONPATH=$PYTHONPATH:$(pwd)
               GTEST_COLOR=yes ./build.sh --headless --run-tests
->>>>>>> 04abf339
+
+              while [ ! -f ~/miniconda/pytorch_installed ]; do sleep 2; done # wait for Pytorch
+
               pytest
       - run:
           name: Install api
