--- conflicted
+++ resolved
@@ -45,14 +45,9 @@
       - run:
           name: run clang-format
           command: |
-<<<<<<< HEAD
             find . -not -path "*/\.*" -not -path "*/deps/*" -not -path "*/obsolete/*" -not -path "*/build/*" | grep -E ".*\.(cpp|h|cu|hpp|cuh)$" | xargs -I {} bash -c "diff -u <(cat {}) <(clang-format -style=file {})"
 
-  js_lint:
-=======
-            find . -not -path "*/\.*" -not -path "*/deps/*" -not -path "*/obsolete/*" -not -path "*/build/*" | grep -E ".*\.cpp$|.*\.h$|.*\.cu$|.*\.hpp$" | xargs -I {} bash -c "diff -u <(cat {}) <(clang-format -style=file {})"
   js_lint_and_test:
->>>>>>> d00ad1c1
     docker:
       - image: circleci/node:11.9
     steps:
