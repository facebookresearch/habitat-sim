// Copyright (c) Facebook, Inc. and its affiliates.
// This source code is licensed under the MIT license found in the
// LICENSE file in the root directory of this source tree.

<<<<<<< HEAD
#include <Corrade/Utility/DebugStl.h>
=======
>>>>>>> 4eea0bac
#include <Corrade/Utility/Directory.h>
#include <gtest/gtest.h>
#include "esp/core/esp.h"
#include "esp/io/URDFParser.h"
#include "esp/io/io.h"
#include "esp/io/json.h"
#include "esp/metadata/attributes/ObjectAttributes.h"

#include "configure.h"

namespace Cr = Corrade;

using namespace esp::io;

using esp::metadata::attributes::AbstractObjectAttributes;
using esp::metadata::attributes::ObjectAttributes;

const std::string dataDir =
    Corrade::Utility::Directory::join(SCENE_DATASETS, "../");

TEST(IOTest, fileExistTest) {
  std::string file = FILE_THAT_EXISTS;
  bool result = exists(file);
  EXPECT_TRUE(result);

  file = "Foo.bar";
  result = exists(file);
  EXPECT_FALSE(result);
}

TEST(IOTest, fileSizeTest) {
  std::string existingFile = FILE_THAT_EXISTS;
  auto result = fileSize(existingFile);
  LOG(INFO) << "File size of " << existingFile << " is " << result;

  std::string nonexistingFile = "Foo.bar";
  result = fileSize(nonexistingFile);
  LOG(INFO) << "File size of " << nonexistingFile << " is " << result;
}

TEST(IOTest, fileRmExtTest) {
  std::string filename = "/foo/bar.jpeg";

  // rm extension
  std::string result = removeExtension(filename);
  EXPECT_EQ(result, "/foo/bar");
  EXPECT_EQ(filename, "/foo/bar.jpeg");

  std::string filenameNoExt = "/path/to/foobar";
  result = removeExtension(filenameNoExt);
  EXPECT_EQ(result, filenameNoExt);
}

TEST(IOTest, fileReplaceExtTest) {
  std::string filename = "/foo/bar.jpeg";

  // change extension
  std::string ext = ".png";
  std::string result = changeExtension(filename, ext);

  EXPECT_EQ(result, "/foo/bar.png");

  std::string filenameNoExt = "/path/to/foobar";
  result = changeExtension(filenameNoExt, ext);
  EXPECT_EQ(result, "/path/to/foobar.png");

  std::string cornerCase = "";
  result = changeExtension(cornerCase, ext);
  EXPECT_EQ(result, ".png");

  cornerCase = ".";
  result = changeExtension(cornerCase, ext);
  EXPECT_EQ(result, "..png");

  cornerCase = "..";
  result = changeExtension(cornerCase, ext);
  EXPECT_EQ(result, "...png");

  std::string cornerCaseExt = "png";  // no dot
  result = changeExtension(filename, cornerCaseExt);
  EXPECT_EQ(result, "/foo/bar.png");

  cornerCase = ".";
  result = changeExtension(cornerCase, cornerCaseExt);
  EXPECT_EQ(result, "..png");

  cornerCase = "..";
  result = changeExtension(cornerCase, cornerCaseExt);
  EXPECT_EQ(result, "...png");

  cornerCase = ".jpg";
  result = changeExtension(cornerCase, cornerCaseExt);
  EXPECT_EQ(result, ".jpg.png");
}

TEST(IOTest, tokenizeTest) {
  std::string file = ",a,|,bb|c";
  const auto& t1 = tokenize(file, ",");
  EXPECT_EQ((std::vector<std::string>{"", "a", "|", "bb|c"}), t1);
  const auto& t2 = tokenize(file, "|");
  EXPECT_EQ((std::vector<std::string>{",a,", ",bb", "c"}), t2);
  const auto& t3 = tokenize(file, ",|", 0, true);
  EXPECT_EQ((std::vector<std::string>{"", "a", "bb", "c"}), t3);
}

<<<<<<< HEAD
TEST(IOTest, parseURDF) {
  const std::string iiwaURDF = Cr::Utility::Directory::join(
      TEST_ASSETS, "URDF/kuka_iiwa/model_free_base.urdf");

  URDF::Parser parser;

  // load the iiwa test asset
  parser.parseURDF(iiwaURDF);
  auto& model = parser.getModel();
  Cr::Utility::Debug() << "name: " << model.m_name;
  EXPECT_EQ(model.m_name, "lbr_iiwa");
  Cr::Utility::Debug() << "file: " << model.m_sourceFile;
  EXPECT_EQ(model.m_sourceFile, iiwaURDF);
  Cr::Utility::Debug() << "links: " << model.m_links;
  EXPECT_EQ(model.m_links.size(), 8);
  Cr::Utility::Debug() << "root links: " << model.m_rootLinks;
  EXPECT_EQ(model.m_rootLinks.size(), 1);
  Cr::Utility::Debug() << "joints: " << model.m_joints;
  EXPECT_EQ(model.m_joints.size(), 7);
  Cr::Utility::Debug() << "materials: " << model.m_materials;
  EXPECT_EQ(model.m_materials.size(), 3);

  // test overwrite re-load
  parser.parseURDF(iiwaURDF);
=======
/**
 * @brief Test basic JSON file processing
 */
TEST(IOTest, JsonTest) {
  std::string s = "{\"test\":[1,2,3,4]}";
  const auto& json = esp::io::parseJsonString(s);
  std::vector<int> t;
  esp::io::toIntVector(json["test"], &t);
  EXPECT_EQ(t[1], 2);
  EXPECT_EQ(esp::io::jsonToString(json), s);

  // test io
  auto testFilepath =
      Corrade::Utility::Directory::join(dataDir, "../io_test_json.json");
  EXPECT_TRUE(writeJsonToFile(json, testFilepath));
  const auto& loadedJson = esp::io::parseJsonFile(testFilepath);
  EXPECT_EQ(esp::io::jsonToString(loadedJson), s);
  Corrade::Utility::Directory::rm(testFilepath);

  // test basic attributes populating

  std::string attr_str =
      "{\"render mesh\": \"banana.glb\",\"join collision "
      "meshes\":false,\"mass\": 0.066,\"scale\": [2.0,2.0,2]}";

  // io::JsonGenericValue :
  esp::io::JsonDocument tmpJSON = esp::io::parseJsonString(attr_str);
  // io::JsonGenericValue :
  const esp::io::JsonGenericValue jsonDoc = tmpJSON.GetObject();

  // for function ptr placeholder
  using std::placeholders::_1;
  ObjectAttributes::ptr attributes = ObjectAttributes::create("temp");

  bool success = false;
  // test vector
  success = esp::io::jsonIntoConstSetter<Magnum::Vector3>(
      jsonDoc, "scale", std::bind(&ObjectAttributes::setScale, attributes, _1));
  EXPECT_EQ(success, true);
  EXPECT_EQ(attributes->getScale()[1], 2);

  // test double
  success = esp::io::jsonIntoSetter<double>(
      jsonDoc, "mass", std::bind(&ObjectAttributes::setMass, attributes, _1));
  EXPECT_EQ(success, true);
  EXPECT_EQ(attributes->getMass(), 0.066);

  // test bool
  success = esp::io::jsonIntoSetter<bool>(
      jsonDoc, "join collision meshes",
      std::bind(&ObjectAttributes::setJoinCollisionMeshes, attributes, _1));
  EXPECT_EQ(success, true);
  EXPECT_EQ(attributes->getJoinCollisionMeshes(), false);

  // test string
  success = esp::io::jsonIntoSetter<std::string>(
      jsonDoc, "render mesh",
      std::bind(&ObjectAttributes::setRenderAssetHandle, attributes, _1));
  EXPECT_EQ(success, true);
  EXPECT_EQ(attributes->getRenderAssetHandle(), "banana.glb");
>>>>>>> 4eea0bac
}<|MERGE_RESOLUTION|>--- conflicted
+++ resolved
@@ -2,10 +2,7 @@
 // This source code is licensed under the MIT license found in the
 // LICENSE file in the root directory of this source tree.
 
-<<<<<<< HEAD
 #include <Corrade/Utility/DebugStl.h>
-=======
->>>>>>> 4eea0bac
 #include <Corrade/Utility/Directory.h>
 #include <gtest/gtest.h>
 #include "esp/core/esp.h"
@@ -111,7 +108,6 @@
   EXPECT_EQ((std::vector<std::string>{"", "a", "bb", "c"}), t3);
 }
 
-<<<<<<< HEAD
 TEST(IOTest, parseURDF) {
   const std::string iiwaURDF = Cr::Utility::Directory::join(
       TEST_ASSETS, "URDF/kuka_iiwa/model_free_base.urdf");
@@ -136,7 +132,8 @@
 
   // test overwrite re-load
   parser.parseURDF(iiwaURDF);
-=======
+}
+
 /**
  * @brief Test basic JSON file processing
  */
@@ -197,5 +194,4 @@
       std::bind(&ObjectAttributes::setRenderAssetHandle, attributes, _1));
   EXPECT_EQ(success, true);
   EXPECT_EQ(attributes->getRenderAssetHandle(), "banana.glb");
->>>>>>> 4eea0bac
 }