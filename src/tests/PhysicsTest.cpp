--- conflicted
+++ resolved
@@ -138,17 +138,10 @@
             Magnum::Matrix4::rotationX(Magnum::Math::Rad<float>(-1.56)) *
             Magnum::Matrix4::rotationY(Magnum::Math::Rad<float>(-0.25))};
         float boxHeight = 2.0 + (o * 2);
-<<<<<<< HEAD
         Magnum::Vector3 initialPosition{0.0, boxHeight + 1.5f, 0.0};
-        physicsManager_->setRotation(
-            objectId, Magnum::Quaternion::fromMatrix(R.rotationNormalized()));
-        physicsManager_->setTranslation(objectId, initialPosition);
-=======
-        Magnum::Vector3 initialPosition{0.0, boxHeight + 1.25f, 0.0};
         objWrapper->setRotation(
             Magnum::Quaternion::fromMatrix(R.rotationNormalized()));
         objWrapper->setTranslation(initialPosition);
->>>>>>> ec773471
 
         ASSERT_EQ(node->absoluteTranslation(), initialPosition);
       }
@@ -274,84 +267,64 @@
     // generate two centered boxes with dimension 2x2x2
     auto objWrapper0 = rigidObjectManager_->addObjectByHandle(objectFile);
     auto objWrapper1 = rigidObjectManager_->addObjectByHandle(objectFile);
-    int objectId0 = objWrapper0->getID();
-    int objectId1 = objWrapper1->getID();
 
     // place them in collision free location (0.1 about ground plane and 0.2
     // apart)
     objWrapper0->setTranslation(Magnum::Vector3{0, 1.1, 0});
     objWrapper1->setTranslation(Magnum::Vector3{2.2, 1.1, 0});
-    ASSERT_FALSE(physicsManager_->contactTest(objectId0));
-    ASSERT_FALSE(physicsManager_->contactTest(objectId1));
+    ASSERT_FALSE(objWrapper0->contactTest());
+    ASSERT_FALSE(objWrapper1->contactTest());
 
     // move box 0 into floor
-<<<<<<< HEAD
-    physicsManager_->setTranslation(objectId0, Magnum::Vector3{0, 0.9, 0});
-    // DYNAMIC vs STATIC stage
-=======
     objWrapper0->setTranslation(Magnum::Vector3{0, 0.9, 0});
->>>>>>> ec773471
-    ASSERT_TRUE(physicsManager_->contactTest(objectId0));
-    ASSERT_FALSE(physicsManager_->contactTest(objectId1));
+    ASSERT_TRUE(objWrapper0->contactTest());
+    ASSERT_FALSE(objWrapper1->contactTest());
     // set box 0 STATIC (STATIC vs STATIC stage)
-    physicsManager_->setObjectMotionType(objectId0,
-                                         esp::physics::MotionType::STATIC);
-    ASSERT_FALSE(physicsManager_->contactTest(objectId0));
+    objWrapper0->setMotionType(esp::physics::MotionType::STATIC);
+    ASSERT_FALSE(objWrapper0->contactTest());
     // set box 0 KINEMATIC (KINEMATIC vs STATIC stage)
-    physicsManager_->setObjectMotionType(objectId0,
-                                         esp::physics::MotionType::KINEMATIC);
-    ASSERT_FALSE(physicsManager_->contactTest(objectId0));
+    objWrapper0->setMotionType(esp::physics::MotionType::KINEMATIC);
+    ASSERT_FALSE(objWrapper0->contactTest());
     // reset to DYNAMIC
-    physicsManager_->setObjectMotionType(objectId0,
-                                         esp::physics::MotionType::DYNAMIC);
+    objWrapper0->setMotionType(esp::physics::MotionType::DYNAMIC);
 
     // set stage to non-collidable
     ASSERT_TRUE(physicsManager_->getStageIsCollidable());
     physicsManager_->setStageIsCollidable(false);
     ASSERT_FALSE(physicsManager_->getStageIsCollidable());
-    ASSERT_FALSE(physicsManager_->contactTest(objectId0));
-
-<<<<<<< HEAD
-    // move box 0 into box 1 (DYNAMIC vs. DYNAMIC)
-    physicsManager_->setTranslation(objectId0, Magnum::Vector3{1.1, 1.1, 0});
-=======
+    ASSERT_FALSE(objWrapper0->contactTest());
+
     // move box 0 into box 1
     objWrapper0->setTranslation(Magnum::Vector3{1.1, 1.1, 0});
->>>>>>> ec773471
-    ASSERT_TRUE(physicsManager_->contactTest(objectId0));
-    ASSERT_TRUE(physicsManager_->contactTest(objectId1));
+    ASSERT_TRUE(objWrapper0->contactTest());
+    ASSERT_TRUE(objWrapper1->contactTest());
     // set box 0 STATIC (STATIC vs DYNAMIC)
-    physicsManager_->setObjectMotionType(objectId0,
-                                         esp::physics::MotionType::STATIC);
-    ASSERT_TRUE(physicsManager_->contactTest(objectId0));
-    ASSERT_TRUE(physicsManager_->contactTest(objectId1));
+    objWrapper0->setMotionType(esp::physics::MotionType::STATIC);
+    ASSERT_TRUE(objWrapper0->contactTest());
+    ASSERT_TRUE(objWrapper1->contactTest());
     // set box 1 STATIC (STATIC vs STATIC)
-    physicsManager_->setObjectMotionType(objectId1,
-                                         esp::physics::MotionType::STATIC);
-    ASSERT_FALSE(physicsManager_->contactTest(objectId0));
-    ASSERT_FALSE(physicsManager_->contactTest(objectId1));
+    objWrapper1->setMotionType(esp::physics::MotionType::STATIC);
+    ASSERT_FALSE(objWrapper0->contactTest());
+    ASSERT_FALSE(objWrapper1->contactTest());
     // set box 0 KINEMATIC (KINEMATIC vs STATIC)
-    physicsManager_->setObjectMotionType(objectId0,
-                                         esp::physics::MotionType::KINEMATIC);
-    ASSERT_FALSE(physicsManager_->contactTest(objectId0));
-    ASSERT_FALSE(physicsManager_->contactTest(objectId1));
+    objWrapper0->setMotionType(esp::physics::MotionType::KINEMATIC);
+    ASSERT_FALSE(objWrapper0->contactTest());
+    ASSERT_FALSE(objWrapper1->contactTest());
     // set box 1 KINEMATIC (KINEMATIC vs KINEMATIC)
-    physicsManager_->setObjectMotionType(objectId1,
-                                         esp::physics::MotionType::KINEMATIC);
-    ASSERT_FALSE(physicsManager_->contactTest(objectId0));
-    ASSERT_FALSE(physicsManager_->contactTest(objectId1));
+    objWrapper1->setMotionType(esp::physics::MotionType::KINEMATIC);
+    ASSERT_FALSE(objWrapper0->contactTest());
+    ASSERT_FALSE(objWrapper1->contactTest());
     // reset box 0 DYNAMIC (DYNAMIC vs KINEMATIC)
-    physicsManager_->setObjectMotionType(objectId0,
-                                         esp::physics::MotionType::DYNAMIC);
-    ASSERT_TRUE(physicsManager_->contactTest(objectId0));
-    ASSERT_TRUE(physicsManager_->contactTest(objectId1));
+    objWrapper0->setMotionType(esp::physics::MotionType::DYNAMIC);
+    ASSERT_TRUE(objWrapper0->contactTest());
+    ASSERT_TRUE(objWrapper1->contactTest());
 
     // set box 0 to non-collidable
     ASSERT_TRUE(objWrapper0->getCollidable());
     objWrapper0->setCollidable(false);
     ASSERT_FALSE(objWrapper0->getCollidable());
-    ASSERT_FALSE(physicsManager_->contactTest(objectId0));
-    ASSERT_FALSE(physicsManager_->contactTest(objectId1));
+    ASSERT_FALSE(objWrapper0->contactTest());
+    ASSERT_FALSE(objWrapper1->contactTest());
   }
 }
 
