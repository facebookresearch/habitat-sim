// Copyright (c) Meta Platforms, Inc. and its affiliates.
// This source code is licensed under the MIT license found in the
// LICENSE file in the root directory of this source tree.

#include "Corrade/Containers/EnumSet.h"
#include "Corrade/Utility/Assert.h"
#include "Magnum/DebugTools/Screenshot.h"
#include "Magnum/GL/Context.h"
#include "Magnum/Magnum.h"
#include "Magnum/Trade/AbstractImageConverter.h"
#include "configure.h"

#include "esp/gfx/replay/Recorder.h"
#include "esp/gfx/replay/ReplayManager.h"
#include "esp/metadata/managers/ObjectAttributesManager.h"
#include "esp/physics/objectManagers/RigidObjectManager.h"
#include "esp/sensor/CameraSensor.h"
#include "esp/sensor/Sensor.h"
#include "esp/sim/AbstractReplayRenderer.h"
#include "esp/sim/BatchReplayRenderer.h"
#include "esp/sim/ClassicReplayRenderer.h"
#include "esp/sim/Simulator.h"

#include <Corrade/TestSuite/Compare/Numeric.h>
#include <Corrade/TestSuite/Tester.h>
#include <Magnum/DebugTools/CompareImage.h>
#include <Magnum/ImageView.h>

namespace Cr = Corrade;
namespace Mn = Magnum;

using esp::assets::ResourceManager;
using esp::metadata::MetadataMediator;
using esp::scene::SceneManager;
using esp::sim::ReplayRendererConfiguration;
using esp::sim::Simulator;
using esp::sim::SimulatorConfiguration;

namespace {

const std::string screenshotDir =
    Cr::Utility::Path::join(TEST_ASSETS, "screenshots/");

enum class TestFlag : Magnum::UnsignedInt { Color = 1 << 0, Depth = 1 << 1 };
typedef Corrade::Containers::EnumSet<TestFlag> TestFlags;

struct BatchReplayRendererTest : Cr::TestSuite::Tester {
  explicit BatchReplayRendererTest();

  void testIntegration();
  void testUnproject();

  const Magnum::Float maxThreshold = 255.f;
  const Magnum::Float meanThreshold = 0.75f;

  esp::logging::LoggingContext loggingContext;

};  // struct BatchReplayRendererTest

Mn::MutableImageView2D getRGBView(int width,
                                  int height,
                                  std::vector<char>& buffer) {
  Mn::Vector2i size(width, height);
  constexpr int pixelSize = 4;

  buffer.resize(std::size_t(width * height * pixelSize));

  auto view = Mn::MutableImageView2D(Mn::PixelFormat::RGB8Unorm, size, buffer);

  return view;
}

Mn::MutableImageView2D getDepthView(int width,
                                    int height,
<<<<<<< HEAD
                                    std::vector<char>& buffer) {
=======
                                    std::vector<char>& buffer,
                                    bool classic) {
>>>>>>> d8e1dc2a
  Mn::Vector2i size(width, height);
  constexpr int pixelSize = 4;

  buffer.resize(std::size_t(width * height * pixelSize));

<<<<<<< HEAD
  // BEWARE: Classic replay renderer requires R32F, not Depth32F.
  auto view = Mn::MutableImageView2D(Mn::PixelFormat::R32F, size, buffer);
=======
  // BEWARE: Classic renderer requires R32F because the depth is unprojected.
  //         Batch renderer directly returns the depth buffer at the moment.
  auto pixelFormat =
      classic ? Mn::PixelFormat::R32F : Mn::PixelFormat::Depth32F;
  auto view = Mn::MutableImageView2D(pixelFormat, size, buffer);
>>>>>>> d8e1dc2a

  return view;
}

esp::sensor::SensorSpec::ptr getDefaultSensorSpecs(
    const std::string& sensorName,
    const esp::sensor::SensorType sensorType) {
  auto pinholeCameraSpec = esp::sensor::CameraSensorSpec::create();
  pinholeCameraSpec->sensorSubType = esp::sensor::SensorSubType::Pinhole;
  pinholeCameraSpec->sensorType = sensorType;
  pinholeCameraSpec->position = {0.0f, 0.f, 0.0f};
  pinholeCameraSpec->resolution = {512, 384};
  pinholeCameraSpec->uuid = sensorName;
  return pinholeCameraSpec;
}

std::vector<esp::sensor::SensorSpec::ptr> getDefaultSensorSpecs(
    TestFlags flags) {
  std::vector<esp::sensor::SensorSpec::ptr> sensorSpecifications{};
  if (flags & TestFlag::Color) {
    sensorSpecifications.push_back(
        getDefaultSensorSpecs("rgb", esp::sensor::SensorType::Color));
  }
  if (flags & TestFlag::Depth) {
    sensorSpecifications.push_back(
        getDefaultSensorSpecs("depth", esp::sensor::SensorType::Depth));
  }
  return sensorSpecifications;
}

const struct {
  const char* name;
  TestFlags testFlags;
  Cr::Containers::Pointer<esp::sim::AbstractReplayRenderer> (*create)(
      const ReplayRendererConfiguration& configuration);
} TestUnprojectData[]{
    {"classic",
     [](const ReplayRendererConfiguration& configuration) {
       return Cr::Containers::Pointer<esp::sim::AbstractReplayRenderer>{
           new esp::sim::ClassicReplayRenderer{configuration}};
     }},
    // temp only enable testUnproject for classic
    //{"batch", [](const ReplayRendererConfiguration& configuration) {
    //   return Cr::Containers::Pointer<esp::sim::AbstractReplayRenderer>{
    //       new esp::sim::BatchReplayRenderer{configuration}};
    // }
    //},
};

const struct {
  const char* name;
  TestFlags testFlags;
  Cr::Containers::Pointer<esp::sim::AbstractReplayRenderer> (*create)(
      const ReplayRendererConfiguration& configuration);
} TestIntegrationData[]{
<<<<<<< HEAD
    //{"rgb - classic", TestFlag::Color, [](const ReplayRendererConfiguration&
    // configuration) {
    //   return Cr::Containers::Pointer<esp::sim::AbstractReplayRenderer>{
    //       new esp::sim::ClassicReplayRenderer{configuration}};
    // }
    //},
    //{"rgb - batch", TestFlag::Color, [](const ReplayRendererConfiguration&
    // configuration) {
    //   return Cr::Containers::Pointer<esp::sim::AbstractReplayRenderer>{
    //       new esp::sim::BatchReplayRenderer{configuration}};
    // }
    //},
=======
    {"rgb - classic", TestFlag::Color,
     [](const ReplayRendererConfiguration& configuration) {
       return Cr::Containers::Pointer<esp::sim::AbstractReplayRenderer>{
           new esp::sim::ClassicReplayRenderer{configuration}};
     }},
    {"rgb - batch", TestFlag::Color,
     [](const ReplayRendererConfiguration& configuration) {
       return Cr::Containers::Pointer<esp::sim::AbstractReplayRenderer>{
           new esp::sim::BatchReplayRenderer{configuration}};
     }},
>>>>>>> d8e1dc2a
    {"depth - classic", TestFlag::Depth,
     [](const ReplayRendererConfiguration& configuration) {
       return Cr::Containers::Pointer<esp::sim::AbstractReplayRenderer>{
           new esp::sim::ClassicReplayRenderer{configuration}};
     }},
    {"depth - batch", TestFlag::Depth,
     [](const ReplayRendererConfiguration& configuration) {
       return Cr::Containers::Pointer<esp::sim::AbstractReplayRenderer>{
           new esp::sim::BatchReplayRenderer{configuration}};
     }},
};

BatchReplayRendererTest::BatchReplayRendererTest() {
  addInstancedTests({&BatchReplayRendererTest::testUnproject},
                    Cr::Containers::arraySize(TestUnprojectData));

  addInstancedTests({&BatchReplayRendererTest::testIntegration},
                    Cr::Containers::arraySize(TestIntegrationData));
<<<<<<< HEAD

  // temp only enable testUnproject for classic
  // addInstancedTests({&BatchReplayRendererTest::testUnproject}, 1);
  // addInstancedTests({&BatchReplayRendererTest::testUnproject},
  //                    Cr::Containers::arraySize(TestIntegrationData));
=======
>>>>>>> d8e1dc2a
}  // ctor

// test recording and playback through the simulator interface
void BatchReplayRendererTest::testUnproject() {
  auto&& data = TestIntegrationData[testCaseInstanceId()];
  setTestCaseDescription(data.name);

  std::vector<esp::sensor::SensorSpec::ptr> sensorSpecifications;
  auto pinholeCameraSpec = esp::sensor::CameraSensorSpec::create();
  pinholeCameraSpec->sensorSubType = esp::sensor::SensorSubType::Pinhole;
  pinholeCameraSpec->sensorType = esp::sensor::SensorType::Color;
  pinholeCameraSpec->position = {1.0f, 2.f, 3.0f};
  pinholeCameraSpec->resolution = {512, 384};
  pinholeCameraSpec->uuid = "my_rgb";
  sensorSpecifications = {pinholeCameraSpec};

  ReplayRendererConfiguration batchRendererConfig;
  batchRendererConfig.sensorSpecifications = std::move(sensorSpecifications);
  batchRendererConfig.numEnvironments = 1;
  {
    Cr::Containers::Pointer<esp::sim::AbstractReplayRenderer> renderer =
        data.create(batchRendererConfig);

    const int h = pinholeCameraSpec->resolution.x();
    const int w = pinholeCameraSpec->resolution.y();
    constexpr int envIndex = 0;
    auto ray = renderer->unproject(envIndex, {0, 0});
    CORRADE_COMPARE(Mn::Vector3(ray.origin),
                    Mn::Vector3(pinholeCameraSpec->position));
    CORRADE_COMPARE(Mn::Vector3(ray.direction),
                    Mn::Vector3(-0.51544, 0.68457, -0.51544));

    // Ug, these tests reveal an off-by-one bug in our implementation in
    // RenderCamera::unproject. Depending on your convention, we would expect
    // some of these various corners to have exactly mirrored results, but they
    // don't.
    ray = renderer->unproject(envIndex, {w, 0});
    CORRADE_COMPARE(Mn::Vector3(ray.direction),
                    Mn::Vector3(0.51544, 0.68457, -0.51544));
    ray = renderer->unproject(envIndex, {w - 1, 0});
    CORRADE_COMPARE(Mn::Vector3(ray.direction),
                    Mn::Vector3(0.513467, 0.68551, -0.51615));

    ray = renderer->unproject(envIndex, {0, h});
    CORRADE_COMPARE(Mn::Vector3(ray.direction),
                    Mn::Vector3(-0.51355, -0.68740, -0.51355));
    ray = renderer->unproject(envIndex, {0, h - 1});
    CORRADE_COMPARE(Mn::Vector3(ray.direction),
                    Mn::Vector3(-0.51449, -0.68599, -0.51450));
  }
}

// test recording and playback through the simulator interface
void BatchReplayRendererTest::testIntegration() {
  auto&& data = TestIntegrationData[testCaseInstanceId()];
  setTestCaseDescription(data.name);

  const auto sensorSpecs = getDefaultSensorSpecs(data.testFlags);

  const std::string vangogh = Cr::Utility::Path::join(
      SCENE_DATASETS, "habitat-test-scenes/van-gogh-room.glb");
  constexpr int numEnvs = 4;
  const std::string userPrefix = "sensor_";
  const std::string screenshotPrefix = "ReplayBatchRendererTest_env";
  const std::string screenshotExtensionColor = ".png";
  const std::string screenshotExtensionDepth = ".exr";

  std::vector<std::string> serKeyframes;
  for (int envIndex = 0; envIndex < numEnvs; envIndex++) {
    SimulatorConfiguration simConfig{};
    simConfig.activeSceneName = vangogh;
    simConfig.enableGfxReplaySave = true;
    simConfig.createRenderer = false;

    auto sim = Simulator::create_unique(simConfig);

    // add and pose objects
    {
      auto objAttrMgr = sim->getObjectAttributesManager();
      objAttrMgr->loadAllJSONConfigsFromPath(
          Cr::Utility::Path::join(TEST_ASSETS, "objects/donut"), true);

      auto handles = objAttrMgr->getObjectHandlesBySubstring("donut");
      CORRADE_VERIFY(!handles.empty());

      auto rigidObj0 =
          sim->getRigidObjectManager()->addBulletObjectByHandle(handles[0]);
      rigidObj0->setTranslation(
          Mn::Vector3(1.5f, 1.0f + envIndex * 0.2f, 0.7f));
      rigidObj0->setRotation(
          Mn::Quaternion::rotation(Mn::Deg(45.f - envIndex * 5.f),
                                   Mn::Vector3(1.f, 0.f, 0.f).normalized()));

      auto rigidObj1 =
          sim->getRigidObjectManager()->addBulletObjectByHandle(handles[0]);
      rigidObj1->setTranslation(
          Mn::Vector3(1.5f, 1.2f + envIndex * 0.2f, -0.7f));
      rigidObj1->setRotation(
          Mn::Quaternion::rotation(Mn::Deg(30.f + envIndex * 5.f),
                                   Mn::Vector3(0.f, 0.f, 1.f).normalized()));
    }

    auto& recorder = *sim->getGfxReplayManager()->getRecorder();
    for (const auto& sensor : sensorSpecs) {
      recorder.addUserTransformToKeyframe(
          userPrefix + sensor->uuid,
          Mn::Vector3(3.3f, 1.3f + envIndex * 0.1f, 0.f),
          Mn::Quaternion::rotation(Mn::Deg(80.f + envIndex * 5.f),
                                   Mn::Vector3(0.f, 1.f, 0.f)));
    }

    std::string serKeyframe = esp::gfx::replay::Recorder::keyframeToString(
        recorder.extractKeyframe());
    serKeyframes.emplace_back(std::move(serKeyframe));
  }

  ReplayRendererConfiguration batchRendererConfig;
  batchRendererConfig.sensorSpecifications = sensorSpecs;
  batchRendererConfig.numEnvironments = numEnvs;
  {
    Cr::Containers::Pointer<esp::sim::AbstractReplayRenderer> renderer =
        data.create(batchRendererConfig);
    bool isClassicRenderer = dynamic_cast<esp::sim::ClassicReplayRenderer*>(
                                 renderer.get()) != nullptr;

    // Check that the context is properly created
    CORRADE_VERIFY(Mn::GL::Context::hasCurrent());

    std::vector<std::vector<char>> colorBuffers(numEnvs);
    std::vector<std::vector<char>> depthBuffers(numEnvs);
    std::vector<Mn::MutableImageView2D> colorImageViews;
    std::vector<Mn::MutableImageView2D> depthImageViews;

    for (int envIndex = 0; envIndex < numEnvs; envIndex++) {
      if (data.testFlags & TestFlag::Color) {
        colorImageViews.emplace_back(getRGBView(
            renderer->sensorSize(envIndex).x(),
            renderer->sensorSize(envIndex).y(), colorBuffers[envIndex]));
      }
      if (data.testFlags & TestFlag::Depth) {
<<<<<<< HEAD
        depthImageViews.emplace_back(getDepthView(
            renderer->sensorSize(envIndex).x(),
            renderer->sensorSize(envIndex).y(), depthBuffers[envIndex]));
=======
        depthImageViews.emplace_back(
            getDepthView(renderer->sensorSize(envIndex).x(),
                         renderer->sensorSize(envIndex).y(),
                         depthBuffers[envIndex], isClassicRenderer));
>>>>>>> d8e1dc2a
      }
    }

    for (int envIndex = 0; envIndex < numEnvs; envIndex++) {
      renderer->setEnvironmentKeyframe(envIndex, serKeyframes[envIndex]);
      renderer->setSensorTransformsFromKeyframe(envIndex, userPrefix);
    }

    renderer->render(colorImageViews, depthImageViews);
<<<<<<< HEAD

    bool isClassicRenderer = dynamic_cast<esp::sim::ClassicReplayRenderer*>(
                                 renderer.get()) != nullptr;
=======
>>>>>>> d8e1dc2a

    for (int envIndex = 0; envIndex < numEnvs; envIndex++) {
      CORRADE_ITERATION(envIndex);
      // Test color output
      if (data.testFlags & TestFlag::Color) {
<<<<<<< HEAD
        std::string groundTruthImageFile = screenshotPrefix +
                                           std::to_string(envIndex) +
                                           screenshotExtensionColor;
=======
        std::string groundTruthImageFile =
            screenshotPrefix + std::to_string(envIndex) + screenshotExtension;
>>>>>>> d8e1dc2a
        CORRADE_COMPARE_WITH(
            Mn::ImageView2D{colorImageViews[envIndex]},
            Cr::Utility::Path::join(screenshotDir, groundTruthImageFile),
            (Mn::DebugTools::CompareImageToFile{maxThreshold, meanThreshold}));
      }
      // Test depth output
      if (data.testFlags & TestFlag::Depth) {
        const auto depth = depthImageViews[envIndex];
<<<<<<< HEAD
        std::string groundTruthImageFile = screenshotPrefix +
                                           std::to_string(envIndex) +
                                           screenshotExtensionDepth;
        CORRADE_COMPARE_WITH(
            Mn::ImageView2D{depthImageViews[envIndex]},
            Cr::Utility::Path::join(screenshotDir, groundTruthImageFile),
            (Mn::DebugTools::CompareImageToFile{maxThreshold, meanThreshold}));
=======
        float pixelA = depth.pixels<Mn::Float>()[32][32];
        float pixelB = depth.pixels<Mn::Float>()[64][64];
        CORRADE_VERIFY(pixelA > 0.0f);
        CORRADE_VERIFY(pixelA != pixelB);
>>>>>>> d8e1dc2a
      }
    }

    const auto colorPtr = renderer->getCudaColorBufferDevicePointer();
    const auto depthPtr = renderer->getCudaDepthBufferDevicePointer();
    bool isBatchRenderer =
        dynamic_cast<esp::sim::BatchReplayRenderer*>(renderer.get());
#ifdef ESP_BUILD_WITH_CUDA
    if (isBatchRenderer) {
      CORRADE_VERIFY(colorPtr);
      CORRADE_VERIFY(depthPtr);
    } else {
      // Not implemented in ClassicReplayRenderer
      CORRADE_VERIFY(!colorPtr);
      CORRADE_VERIFY(!depthPtr);
    }
#else
    CORRADE_VERIFY(!colorPtr);
    CORRADE_VERIFY(!depthPtr);
#endif
  }
  // Check that the context is properly deleted
  CORRADE_VERIFY(!Mn::GL::Context::hasCurrent());
}

}  // namespace

CORRADE_TEST_MAIN(BatchReplayRendererTest)<|MERGE_RESOLUTION|>--- conflicted
+++ resolved
@@ -72,27 +72,13 @@
 
 Mn::MutableImageView2D getDepthView(int width,
                                     int height,
-<<<<<<< HEAD
                                     std::vector<char>& buffer) {
-=======
-                                    std::vector<char>& buffer,
-                                    bool classic) {
->>>>>>> d8e1dc2a
   Mn::Vector2i size(width, height);
   constexpr int pixelSize = 4;
 
   buffer.resize(std::size_t(width * height * pixelSize));
 
-<<<<<<< HEAD
-  // BEWARE: Classic replay renderer requires R32F, not Depth32F.
   auto view = Mn::MutableImageView2D(Mn::PixelFormat::R32F, size, buffer);
-=======
-  // BEWARE: Classic renderer requires R32F because the depth is unprojected.
-  //         Batch renderer directly returns the depth buffer at the moment.
-  auto pixelFormat =
-      classic ? Mn::PixelFormat::R32F : Mn::PixelFormat::Depth32F;
-  auto view = Mn::MutableImageView2D(pixelFormat, size, buffer);
->>>>>>> d8e1dc2a
 
   return view;
 }
@@ -125,7 +111,6 @@
 
 const struct {
   const char* name;
-  TestFlags testFlags;
   Cr::Containers::Pointer<esp::sim::AbstractReplayRenderer> (*create)(
       const ReplayRendererConfiguration& configuration);
 } TestUnprojectData[]{
@@ -148,31 +133,18 @@
   Cr::Containers::Pointer<esp::sim::AbstractReplayRenderer> (*create)(
       const ReplayRendererConfiguration& configuration);
 } TestIntegrationData[]{
-<<<<<<< HEAD
-    //{"rgb - classic", TestFlag::Color, [](const ReplayRendererConfiguration&
-    // configuration) {
-    //   return Cr::Containers::Pointer<esp::sim::AbstractReplayRenderer>{
-    //       new esp::sim::ClassicReplayRenderer{configuration}};
-    // }
-    //},
-    //{"rgb - batch", TestFlag::Color, [](const ReplayRendererConfiguration&
-    // configuration) {
-    //   return Cr::Containers::Pointer<esp::sim::AbstractReplayRenderer>{
-    //       new esp::sim::BatchReplayRenderer{configuration}};
-    // }
-    //},
-=======
-    {"rgb - classic", TestFlag::Color,
-     [](const ReplayRendererConfiguration& configuration) {
+    {"rgb - classic", TestFlag::Color, [](const ReplayRendererConfiguration&
+     configuration) {
        return Cr::Containers::Pointer<esp::sim::AbstractReplayRenderer>{
            new esp::sim::ClassicReplayRenderer{configuration}};
-     }},
-    {"rgb - batch", TestFlag::Color,
-     [](const ReplayRendererConfiguration& configuration) {
+     }
+    },
+    {"rgb - batch", TestFlag::Color, [](const ReplayRendererConfiguration&
+     configuration) {
        return Cr::Containers::Pointer<esp::sim::AbstractReplayRenderer>{
            new esp::sim::BatchReplayRenderer{configuration}};
-     }},
->>>>>>> d8e1dc2a
+     }
+    },
     {"depth - classic", TestFlag::Depth,
      [](const ReplayRendererConfiguration& configuration) {
        return Cr::Containers::Pointer<esp::sim::AbstractReplayRenderer>{
@@ -191,14 +163,6 @@
 
   addInstancedTests({&BatchReplayRendererTest::testIntegration},
                     Cr::Containers::arraySize(TestIntegrationData));
-<<<<<<< HEAD
-
-  // temp only enable testUnproject for classic
-  // addInstancedTests({&BatchReplayRendererTest::testUnproject}, 1);
-  // addInstancedTests({&BatchReplayRendererTest::testUnproject},
-  //                    Cr::Containers::arraySize(TestIntegrationData));
-=======
->>>>>>> d8e1dc2a
 }  // ctor
 
 // test recording and playback through the simulator interface
@@ -321,8 +285,6 @@
   {
     Cr::Containers::Pointer<esp::sim::AbstractReplayRenderer> renderer =
         data.create(batchRendererConfig);
-    bool isClassicRenderer = dynamic_cast<esp::sim::ClassicReplayRenderer*>(
-                                 renderer.get()) != nullptr;
 
     // Check that the context is properly created
     CORRADE_VERIFY(Mn::GL::Context::hasCurrent());
@@ -339,16 +301,9 @@
             renderer->sensorSize(envIndex).y(), colorBuffers[envIndex]));
       }
       if (data.testFlags & TestFlag::Depth) {
-<<<<<<< HEAD
         depthImageViews.emplace_back(getDepthView(
             renderer->sensorSize(envIndex).x(),
             renderer->sensorSize(envIndex).y(), depthBuffers[envIndex]));
-=======
-        depthImageViews.emplace_back(
-            getDepthView(renderer->sensorSize(envIndex).x(),
-                         renderer->sensorSize(envIndex).y(),
-                         depthBuffers[envIndex], isClassicRenderer));
->>>>>>> d8e1dc2a
       }
     }
 
@@ -358,25 +313,17 @@
     }
 
     renderer->render(colorImageViews, depthImageViews);
-<<<<<<< HEAD
 
     bool isClassicRenderer = dynamic_cast<esp::sim::ClassicReplayRenderer*>(
                                  renderer.get()) != nullptr;
-=======
->>>>>>> d8e1dc2a
 
     for (int envIndex = 0; envIndex < numEnvs; envIndex++) {
       CORRADE_ITERATION(envIndex);
       // Test color output
       if (data.testFlags & TestFlag::Color) {
-<<<<<<< HEAD
         std::string groundTruthImageFile = screenshotPrefix +
                                            std::to_string(envIndex) +
                                            screenshotExtensionColor;
-=======
-        std::string groundTruthImageFile =
-            screenshotPrefix + std::to_string(envIndex) + screenshotExtension;
->>>>>>> d8e1dc2a
         CORRADE_COMPARE_WITH(
             Mn::ImageView2D{colorImageViews[envIndex]},
             Cr::Utility::Path::join(screenshotDir, groundTruthImageFile),
@@ -385,7 +332,6 @@
       // Test depth output
       if (data.testFlags & TestFlag::Depth) {
         const auto depth = depthImageViews[envIndex];
-<<<<<<< HEAD
         std::string groundTruthImageFile = screenshotPrefix +
                                            std::to_string(envIndex) +
                                            screenshotExtensionDepth;
@@ -393,12 +339,6 @@
             Mn::ImageView2D{depthImageViews[envIndex]},
             Cr::Utility::Path::join(screenshotDir, groundTruthImageFile),
             (Mn::DebugTools::CompareImageToFile{maxThreshold, meanThreshold}));
-=======
-        float pixelA = depth.pixels<Mn::Float>()[32][32];
-        float pixelB = depth.pixels<Mn::Float>()[64][64];
-        CORRADE_VERIFY(pixelA > 0.0f);
-        CORRADE_VERIFY(pixelA != pixelB);
->>>>>>> d8e1dc2a
       }
     }
 
