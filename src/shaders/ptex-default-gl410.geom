// generates UVs for quads

layout(lines_adjacency) in;
layout(triangle_strip, max_vertices = 4) out;

out vec2 uv;

void main() {
  gl_PrimitiveID = gl_PrimitiveIDIn;

<<<<<<< HEAD
  // the triangle trip generated is (3, 0, 2, 1),
  // which is is different from replicaSDK.
  // The winding of the two triangles (3, 0, 2) and (2, 0, 1)
  // is CCW.
  uv = vec2(0.0, 1.0);
  gl_ClipDistance[0] = gl_in[3].gl_ClipDistance[0];
=======
  // the triangle strip generated is (3, 0, 2, 1),
  // which is different from replicaSDK.
  // The winding of the two triangles (3, 0, 2) and (2, 0, 1)
  // is CCW.
  uv = vec2(0.0, 1.0);
>>>>>>> 6802617f
  gl_Position = gl_in[3].gl_Position;
  EmitVertex();

  uv = vec2(0.0, 0.0);
  gl_ClipDistance[0] = gl_in[0].gl_ClipDistance[0];
  gl_Position = gl_in[0].gl_Position;
  EmitVertex();

  uv = vec2(1.0, 1.0);
  gl_ClipDistance[0] = gl_in[2].gl_ClipDistance[0];
  gl_Position = gl_in[2].gl_Position;
  EmitVertex();

  uv = vec2(1.0, 0.0);
<<<<<<< HEAD
  gl_ClipDistance[0] = gl_in[1].gl_ClipDistance[0];
=======
>>>>>>> 6802617f
  gl_Position = gl_in[1].gl_Position;
  EmitVertex();

  EndPrimitive();
}<|MERGE_RESOLUTION|>--- conflicted
+++ resolved
@@ -8,20 +8,11 @@
 void main() {
   gl_PrimitiveID = gl_PrimitiveIDIn;
 
-<<<<<<< HEAD
-  // the triangle trip generated is (3, 0, 2, 1),
-  // which is is different from replicaSDK.
-  // The winding of the two triangles (3, 0, 2) and (2, 0, 1)
-  // is CCW.
-  uv = vec2(0.0, 1.0);
-  gl_ClipDistance[0] = gl_in[3].gl_ClipDistance[0];
-=======
   // the triangle strip generated is (3, 0, 2, 1),
   // which is different from replicaSDK.
   // The winding of the two triangles (3, 0, 2) and (2, 0, 1)
   // is CCW.
   uv = vec2(0.0, 1.0);
->>>>>>> 6802617f
   gl_Position = gl_in[3].gl_Position;
   EmitVertex();
 
@@ -36,10 +27,7 @@
   EmitVertex();
 
   uv = vec2(1.0, 0.0);
-<<<<<<< HEAD
   gl_ClipDistance[0] = gl_in[1].gl_ClipDistance[0];
-=======
->>>>>>> 6802617f
   gl_Position = gl_in[1].gl_Position;
   EmitVertex();
 
