--- conflicted
+++ resolved
@@ -610,7 +610,6 @@
 }
 
 void Viewer::mousePressEvent(MouseEvent& event) {
-<<<<<<< HEAD
   if (event.button() == MouseEvent::Button::Right &&
       (event.modifiers() & MouseEvent::Modifier::Shift)) {
     // cannot use the default framebuffer, so setup another framebuffer,
@@ -633,8 +632,9 @@
 
     // if an object is selected, create a visualizer
     createPickedObjectVisualizer(pickedObject);
+    return;
   }  // drawable selection
-=======
+
   // DEBUGGING/DEMO code TODO: remove this
   auto viewportPoint = event.position();
   auto ray = renderCamera_->unproject(viewportPoint);
@@ -685,7 +685,6 @@
                                  esp::core::randomRotation());
   }
   // DEBUGGING/DEMO code end TODO: remove above this
->>>>>>> cdc29b4a
 
   event.setAccepted();
   redraw();
