--- conflicted
+++ resolved
@@ -357,10 +357,6 @@
       MagnumPlugins::AssimpImporter
       MagnumPlugins::BasisImporter
       MagnumPlugins::GltfImporter
-<<<<<<< HEAD
-      MagnumPlugins::StanfordImporter
-=======
->>>>>>> af817bef
       MagnumPlugins::StbImageConverter
       MagnumPlugins::StbImageImporter
     )
