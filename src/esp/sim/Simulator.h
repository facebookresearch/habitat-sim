--- conflicted
+++ resolved
@@ -793,7 +793,6 @@
    */
   core::Random::ptr random() { return random_; }
 
-<<<<<<< HEAD
   int getPhysicsNumActiveContactPoints() {
     return physicsManager_->getNumActiveContactPoints();
   }
@@ -802,7 +801,8 @@
   }
   std::string getPhysicsStepCollisionSummary() {
     return physicsManager_->getStepCollisionSummary();
-=======
+  }
+
   int getNumActiveContactPoints() {
     return physicsManager_->getNumActiveContactPoints();
   }
@@ -812,7 +812,6 @@
    */
   void setMetadataMediator(metadata::MetadataMediator::ptr _metadataMediator) {
     metadataMediator_ = _metadataMediator;
->>>>>>> daac9bdc
   }
 
  protected:
