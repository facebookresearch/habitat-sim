// Copyright (c) Facebook, Inc. and its affiliates.
// This source code is licensed under the MIT license found in the
// LICENSE file in the root directory of this source tree.

#pragma once

#include "esp/agent/Agent.h"
#include "esp/assets/ResourceManager.h"
#include "esp/core/esp.h"
#include "esp/core/random.h"
#include "esp/gfx/RenderTarget.h"
#include "esp/gfx/WindowlessContext.h"
#include "esp/nav/PathFinder.h"
#include "esp/physics/RigidObject.h"
#include "esp/scene/SceneConfiguration.h"
#include "esp/scene/SceneManager.h"
#include "esp/scene/SceneNode.h"

namespace esp {
namespace nav {
class PathFinder;
class NavMeshSettings;
class ActionSpacePathFinder;
}  // namespace nav
namespace scene {
class SemanticScene;
}  // namespace scene
namespace gfx {
class Renderer;
}  // namespace gfx
}  // namespace esp

namespace esp {
namespace sim {

struct SimulatorConfiguration {
  scene::SceneConfiguration scene;
  int defaultAgentId = 0;
  int gpuDeviceId = 0;
  std::string defaultCameraUuid = "rgba_camera";
  bool compressTextures = false;
  bool createRenderer = true;
  // Whether or not the agent can slide on collisions
  bool allowSliding = true;
  // enable or disable the frustum culling
  bool frustumCulling = true;
  bool enablePhysics = false;
  bool loadSemanticMesh = true;
  std::string physicsConfigFile =
      "./data/default.phys_scene_config.json";  // should we instead link a
                                                // PhysicsManagerConfiguration
                                                // object here?
  /** @brief Light setup key for scene */
  std::string sceneLightSetup = assets::ResourceManager::NO_LIGHT_KEY;

  ESP_SMART_POINTERS(SimulatorConfiguration)
};
bool operator==(const SimulatorConfiguration& a,
                const SimulatorConfiguration& b);
bool operator!=(const SimulatorConfiguration& a,
                const SimulatorConfiguration& b);

class Simulator {
 public:
  explicit Simulator(const SimulatorConfiguration& cfg);
  virtual ~Simulator();

  /**
   * @brief Closes the simulator and frees all loaded assets and GPU contexts.
   *
   * @warning Must reset the simulator to its "just after constructor" state for
   * python inheritance to function correctly.  Shared/unique pointers should be
   * set back to nullptr, any members set to their default values, etc.  If this
   * is not done correctly, the pattern for @ref `close` then @ref `reconfigure`
   * to create a "fresh" instance of the simulator may not work correctly
   */
  virtual void close();

  virtual void reconfigure(const SimulatorConfiguration& cfg);

  virtual void reset();

  virtual void seed(uint32_t newSeed);

  std::shared_ptr<gfx::Renderer> getRenderer();
  std::shared_ptr<physics::PhysicsManager> getPhysicsManager();
  std::shared_ptr<scene::SemanticScene> getSemanticScene();

  scene::SceneGraph& getActiveSceneGraph();
  scene::SceneGraph& getActiveSemanticSceneGraph();

  void saveFrame(const std::string& filename);

  /**
   * @brief The ID of the CUDA device of the OpenGL context owned by the
   * simulator.  This will only be nonzero if the simulator is built in
   * --headless mode on linux
   */
  int gpuDevice() const { return context_->gpuDevice(); }

  // === Physics Simulator Functions ===
  // TODO: support multi-scene physics (default sceneID=0 currently).

  /**
   * @brief Get the string handle for the object template referenced by the
   * passed ID
   *
   * @param objectTemplateID The index of the object template in the @ref
   * ResourceManager library.
   * @return The string key referencing the asset in @ref ResourceManager.
   */
  std::string getObjectTemplateHandleByID(const int objectTemplateID) const {
    return resourceManager_->getObjectTemplateHandle(objectTemplateID);
  }

  /**
   * @brief Get a list of all templates whose origin handles contain @ref
   * subStr, ignoring subStr's case
   * @param subStr substring to search for within existing object templates
   * @return vector of 0 or more template handles containing the passed
   * substring
   */
  std::vector<std::string> getObjectTemplateHandles(
      const std::string& subStr = "") {
    return resourceManager_->getTemplateHandlesBySubstring(subStr);
  }
  /**
   * @brief Get a list of all file-based templates whose origin handles contain
   * @ref subStr, ignoring subStr's case
   * @param subStr substring to search for within existing file-based object
   * templates
   * @return vector of 0 or more template handles containing the passed
   * substring
   */
  std::vector<std::string> getFileBasedObjectTemplateHandles(
      const std::string& subStr = "") {
    return resourceManager_->getFileTemplateHandlesBySubstring(subStr);
  }

  /**
   * @brief Get a list of all synthesized (primitive-based) templates whose
   * origin handles contains @ref subStr, ignoring subStr's case
   * @param subStr substring to search for within existing primitive object
   * templates
   * @return vector of 0 or more template handles containing the passed
   * substring
   */
  std::vector<std::string> getSynthesizedObjectTemplateHandles(
      const std::string& subStr = "") {
<<<<<<< HEAD
    return resourceManager_->getPrimTemplateHandlesBySubstring(subStr);
=======
    return resourceManager_.getSynthTemplateHandlesBySubstring(subStr);
>>>>>>> 379af958
  }

  /**
   * @brief Instance an object from a template index in @ref
   * esp::assets::ResourceManager::physicsObjectLibrary_. See @ref
   * esp::physics::PhysicsManager::addObject().
   * @param objectLibIndex The index of the object's template in @ref
   * esp::assets::ResourceManager::physicsObjectLibrary_.
   * @param attachmentNode If provided, attach the RigidObject Feature to this
   * node instead of creating a new one.
   * @param lightSetupKey The string key for the LightSetup to be used by this
   * object.
   * @param sceneID !! Not used currently !! Specifies which physical scene to
   * add an object to.
   * @return The ID assigned to new object which identifies it in @ref
   * esp::physics::PhysicsManager::existingObjects_ or @ref esp::ID_UNDEFINED if
   * instancing fails.
   */
  int addObject(int objectLibIndex,
                scene::SceneNode* attachmentNode = nullptr,
                const std::string& lightSetupKey =
                    assets::ResourceManager::DEFAULT_LIGHTING_KEY,
                int sceneID = 0);

  /**
   * @brief Instance an object from a template index in @ref
   * esp::assets::ResourceManager::physicsObjectLibrary_. See @ref
   * esp::physics::PhysicsManager::addObject().
   * @param objectLibHandle The config/origin handle of the object's template in
   * @ref esp::assets::ResourceManager::physicsObjectLibrary_.
   * @param attachmentNode If provided, attach the RigidObject Feature to this
   * node instead of creating a new one.
   * @param lightSetupKey The string key for the LightSetup to be used by this
   * object.
   * @param sceneID !! Not used currently !! Specifies which physical scene to
   * add an object to.
   * @return The ID assigned to new object which identifies it in @ref
   * esp::physics::PhysicsManager::existingObjects_ or @ref esp::ID_UNDEFINED if
   * instancing fails.
   */
  int addObjectByHandle(const std::string& objectLibHandle,
                        scene::SceneNode* attachmentNode = nullptr,
                        const std::string& lightSetupKey =
                            assets::ResourceManager::DEFAULT_LIGHTING_KEY,
                        int sceneID = 0);

  /**
   * @brief Get the current size of the physics object library. Objects [0,size)
   * can be instanced with @ref addObject.
   * @return The current number of templates stored in @ref
   * esp::assets::ResourceManager::physicsObjectLibrary_.
   */
  int getPhysicsObjectLibrarySize() const {
    return resourceManager_->getNumLibraryObjects();
  }

  /**
   * @brief Get a smart pointer to a physics object template by index.
   */
  assets::PhysicsObjectAttributes::ptr getObjectTemplate(int templateId) const {
    return resourceManager_->getPhysicsObjectAttributes(templateId);
  }
  /**
   * @brief Load all "*.phys_properties.json" files from the provided file or
   * directory path.
   *
   * Note that duplicate loads will return the index of the existing template
   * rather than reloading.
   *
   * @param path A global path to a physics property file or directory
   * @return A list of template indices for loaded valid configs for object
   * instancing.
   */
  std::vector<int> loadObjectConfigs(const std::string& path);

  /**
   * @brief Load the provided PhysicsObjectAttributes template into the
   * Simulator.
   *
   * @param objectTemplate A new PhysicsObjectAttributes to load.
   * @param objectTemplateHandle The desired key for referencing the new
   * template. To register this successfully, it must not be a duplicate of an
   * existing key.
   * @return A template index for instancing the loaded template or ID_UNDEFINED
   * if failed.
   */
  int loadObjectTemplate(assets::PhysicsObjectAttributes::ptr objTmplPtr,
                         const std::string& objectTemplateHandle);

  /**
   * @brief Get a static view of a physics object's template when the object was
   * instanced.
   *
   * Use this to query the object's properties when it was initialized.
   */
  const assets::PhysicsObjectAttributes::ptr getObjectInitializationTemplate(
      int objectId,
      const int sceneID = 0) const;

  /**
   * @brief Remove an instanced object by ID. See @ref
   * esp::physics::PhysicsManager::removeObject().
   * @param objectID The ID of the object identifying it in @ref
   * esp::physics::PhysicsManager::existingObjects_.
   * @param sceneID !! Not used currently !! Specifies which physical scene to
   * remove the object from.
   */
  void removeObject(const int objectID,
                    bool deleteObjectNode = true,
                    bool deleteVisualNode = true,
                    const int sceneID = 0);

  /**
   * @brief Get the IDs of the physics objects instanced in a physical scene.
   * See @ref esp::physics::PhysicsManager::getExistingObjectIDs.
   * @param sceneID !! Not used currently !! Specifies which physical scene to
   * query.
   * @return A vector of ID keys into @ref
   * esp::physics::PhysicsManager::existingObjects_.
   */
  std::vector<int> getExistingObjectIDs(const int sceneID = 0);

  /**
   * @brief Get the @ref esp::physics::MotionType of an object.
   * See @ref esp::physics::PhysicsManager::getExistingObjectIDs.
   * @param objectID The ID of the object identifying it in @ref
   * esp::physics::PhysicsManager::existingObjects_.
   * @param sceneID !! Not used currently !! Specifies which physical scene to
   * query.
   * @return The @ref esp::physics::MotionType of the object or @ref
   * esp::physics::MotionType::ERROR_MOTIONTYPE if query failed.
   */
  esp::physics::MotionType getObjectMotionType(const int objectID,
                                               const int sceneID = 0);

  /**
   * @brief Set the @ref esp::physics::MotionType of an object.
   * See @ref esp::physics::PhysicsManager::getExistingObjectIDs.
   * @param motionType The desired motion type of the object
   * @param objectID The ID of the object identifying it in @ref
   * esp::physics::PhysicsManager::existingObjects_.
   * @param sceneID !! Not used currently !! Specifies which physical scene to
   * query.
   * @return whether or not the set was successful.
   */
  bool setObjectMotionType(const esp::physics::MotionType& motionType,
                           const int objectID,
                           const int sceneID = 0);

  /**@brief Retrieves a shared pointer to the VelocityControl struct for this
   * object.
   */
  physics::VelocityControl::ptr getObjectVelocityControl(
      const int objectID,
      const int sceneID = 0) const;

  /**
   * @brief Apply torque to an object. See @ref
   * esp::physics::PhysicsManager::applyTorque.
   * @param tau The desired torque to apply.
   * @param objectID The ID of the object identifying it in @ref
   * esp::physics::PhysicsManager::existingObjects_.
   * @param sceneID !! Not used currently !! Specifies which physical scene of
   * the object.
   */
  void applyTorque(const Magnum::Vector3& tau,
                   const int objectID,
                   const int sceneID = 0);

  /**
   * @brief Apply force to an object. See @ref
   * esp::physics::PhysicsManager::applyForce.
   * @param force The desired linear force to apply.
   * @param relPos The desired location relative to the object origin at which
   * to apply the force.
   * @param objectID The ID of the object identifying it in @ref
   * esp::physics::PhysicsManager::existingObjects_.
   * @param sceneID !! Not used currently !! Specifies which physical scene of
   * the object.
   */
  void applyForce(const Magnum::Vector3& force,
                  const Magnum::Vector3& relPos,
                  const int objectID,
                  const int sceneID = 0);

  /**
   * @brief Get a reference to the object's scene node or nullptr if failed.
   */
  scene::SceneNode* getObjectSceneNode(const int objectID,
                                       const int sceneID = 0);

  /**
   * @brief Get the current 4x4 transformation matrix of an object.
   * See @ref esp::physics::PhysicsManager::getTransformation.
   * @param objectID The object ID and key identifying the object in @ref
   * esp::physics::PhysicsManager::existingObjects_.
   * @param sceneID !! Not used currently !! Specifies which physical scene of
   * the object.
   * @return The 4x4 transform of the object.
   */
  Magnum::Matrix4 getTransformation(const int objectID, const int sceneID = 0);

  /**
   * @brief Set the 4x4 transformation matrix of an object kinematically.
   * See @ref esp::physics::PhysicsManager::setTransformation.
   * @param transform The desired 4x4 transform of the object.
   * @param  objectID The object ID and key identifying the object in @ref
   * esp::physics::PhysicsManager::existingObjects_.
   * @param sceneID !! Not used currently !! Specifies which physical scene of
   * the object.
   */
  void setTransformation(const Magnum::Matrix4& transform,
                         const int objectID,
                         const int sceneID = 0);

  /**
   * @brief Set the 3D position of an object kinematically.
   * See @ref esp::physics::PhysicsManager::setTranslation.
   * @param translation The desired 3D position of the object.
   * @param objectID The object ID and key identifying the object in @ref
   * esp::physics::PhysicsManager::existingObjects_.
   * @param sceneID !! Not used currently !! Specifies which physical scene of
   * the object.
   */
  void setTranslation(const Magnum::Vector3& translation,
                      const int objectID,
                      const int sceneID = 0);

  /**
   * @brief Get the current 3D position of an object.
   * See @ref esp::physics::PhysicsManager::getTranslation.
   * @param objectID The object ID and key identifying the object in @ref
   * esp::physics::PhysicsManager::existingObjects_.
   * @param sceneID !! Not used currently !! Specifies which physical scene of
   * the object.
   * @return The 3D position of the object.
   */
  Magnum::Vector3 getTranslation(const int objectID, const int sceneID = 0);

  /**
   * @brief Set the orientation of an object kinematically.
   * See @ref esp::physics::PhysicsManager::setRotation.
   * @param rotation The desired orientation of the object.
   * @param objectID The object ID and key identifying the object in @ref
   * esp::physics::PhysicsManager::existingObjects_.
   * @param sceneID !! Not used currently !! Specifies which physical scene of
   * the object.
   */
  void setRotation(const Magnum::Quaternion& rotation,
                   const int objectID,
                   const int sceneID = 0);

  /**
   * @brief Get the current orientation of an object.
   * See @ref esp::physics::PhysicsManager::getRotation.
   * @param objectID The object ID and key identifying the object in @ref
   * esp::physics::PhysicsManager::existingObjects_.
   * @param sceneID !! Not used currently !! Specifies which physical scene of
   * the object.
   * @return A quaternion representation of the object's orientation.
   */
  Magnum::Quaternion getRotation(const int objectID, const int sceneID = 0);

  /**
   * @brief Set the Linear Velocity of object.
   * See @ref esp::phyics::PhysicsManager::setLinearVelocity.
   * @param linVel The desired linear velocity of the object.
   * @param objectID The object ID and key identifying the object in @ref
   * esp::physics::PhysicsManager::existingObjects_.
   * @param sceneID !! Not used currently !! Specifies which physical scene of
   * the object.
   */
  void setLinearVelocity(const Magnum::Vector3& linVel,
                         const int objectID,
                         const int sceneID = 0);

  /**
   * @brief Get the Linear Velocity of object.
   * See @ref esp::physics::PhysicsManager::getLinearVelocity.
   * @param objectID The object ID and key identifying the object in @ref
   * esp::physics::PhysicsManager::existingObjects_.
   * @param sceneID !! Not used currently !! Specifies which physical scene of
   * the object.
   * @return A vector3 representation of the object's linear velocity.
   */
  Magnum::Vector3 getLinearVelocity(const int objectID, const int sceneID = 0);

  /**
   * @brief Set the Angular Velocity of object.
   * See @ref esp::phyics::PhysicsManager::setAngularVelocity.
   * @param angVel The desired angular velocity of the object.
   * @param objectID The object ID and key identifying the object in @ref
   * esp::physics::PhysicsManager::existingObjects_.
   * @param sceneID !! Not used currently !! Specifies which physical scene of
   * the object.
   */
  void setAngularVelocity(const Magnum::Vector3& angVel,
                          const int objectID,
                          const int sceneID = 0);

  /**
   * @brief Get the Angular Velocity of object.
   * See @ref esp::physics::PhysicsManager::getAngularVelocity.
   * @param objectID The object ID and key identifying the object in @ref
   * esp::physics::PhysicsManager::existingObjects_.
   * @param sceneID !! Not used currently !! Specifies which physical scene of
   * the object.
   * @return A vector3 representation of the object's angular velocity.
   */
  Magnum::Vector3 getAngularVelocity(const int objectID, const int sceneID = 0);

  /**
   * @brief Turn on/off rendering for the bounding box of the object's visual
   * component.
   *
   * Assumes the new @ref esp::gfx::Drawable for the bounding box should be
   * added to the active @ref esp::gfx::SceneGraph's default drawable group. See
   * @ref esp::gfx::SceneGraph::getDrawables().
   *
   * @param drawBB Whether or not the render the bounding box.
   * @param objectID The object ID and key identifying the object in @ref
   * esp::physics::PhysicsManager::existingObjects_.
   * @param sceneID !! Not used currently !! Specifies which physical scene of
   * the object.
   */
  void setObjectBBDraw(bool drawBB, const int objectID, const int sceneID = 0);

  /**
   * @brief Discrete collision check for contact between an object and the
   * collision world.
   * @param objectID The object ID and key identifying the object in @ref
   * esp::physics::PhysicsManager::existingObjects_.
   * @param sceneID !! Not used currently !! Specifies which physical scene of
   * the object.
   * @return Whether or not the object is in contact with any other collision
   * enabled objects.
   */
  bool contactTest(const int objectID, const int sceneID = 0);

  /**
   * @brief the physical world has a notion of time which passes during
   * animation/simulation/action/etc... Step the physical world forward in time
   * by a desired duration. Note that the actual duration of time passed by this
   * step will depend on simulation time stepping mode (todo). See @ref
   * esp::physics::PhysicsManager::stepPhysics.
   * @todo timestepping options?
   * @param dt The desired amount of time to advance the physical world.
   * @return The new world time after stepping. See @ref
   * esp::physics::PhysicsManager::worldTime_.
   */
  double stepWorld(const double dt = 1.0 / 60.0);

  /**
   * @brief Get the current time in the simulated world. This is always 0 if no
   * @ref esp::physics::PhysicsManager is initialized. See @ref stepWorld. See
   * @ref esp::physics::PhysicsManager::getWorldTime.
   * @return The amount of time, @ref esp::physics::PhysicsManager::worldTime_,
   * by which the physical world has advanced.
   */
  double getWorldTime();

  /**
   * @brief Set the gravity in a physical scene.
   */
  void setGravity(const Magnum::Vector3& gravity, const int sceneID = 0);

  /**
   * @brief Get the gravity in a physical scene.
   */
  Magnum::Vector3 getGravity(const int sceneID = 0) const;

  /**
   * @brief Compute the navmesh for the simulator's current active scene and
   * assign it to the referenced @ref nav::PathFinder.
   * @param pathfinder The pathfinder object to which the recomputed navmesh
   * will be assigned.
   * @param navMeshSettings The @ref nav::NavMeshSettings instance to
   * parameterize the navmesh construction.
   * @return Whether or not the navmesh recomputation succeeded.
   */
  bool recomputeNavMesh(nav::PathFinder& pathfinder,
                        const nav::NavMeshSettings& navMeshSettings,
                        bool includeStaticObjects = false);

  agent::Agent::ptr getAgent(int agentId);

  agent::Agent::ptr addAgent(const agent::AgentConfiguration& agentConfig,
                             scene::SceneNode& agentParentNode);
  agent::Agent::ptr addAgent(const agent::AgentConfiguration& agentConfig);

  /**
   * @brief Displays observations on default frame buffer for a
   * particular sensor of an agent
   * @param agentId    Id of the agent for which the observation is to
   *                   be returned
   * @param sensorId   Id of the sensor for which the observation is to
   *                   be returned
   */
  bool displayObservation(int agentId, const std::string& sensorId);
  bool getAgentObservation(int agentId,
                           const std::string& sensorId,
                           sensor::Observation& observation);
  int getAgentObservations(
      int agentId,
      std::map<std::string, sensor::Observation>& observations);

  bool getAgentObservationSpace(int agentId,
                                const std::string& sensorId,
                                sensor::ObservationSpace& space);
  int getAgentObservationSpaces(
      int agentId,
      std::map<std::string, sensor::ObservationSpace>& spaces);

  nav::PathFinder::ptr getPathFinder();
  void setPathFinder(nav::PathFinder::ptr pf);

  /**
   * @brief Enable or disable frustum culling (enabled by default)
   * @param val, true = enable, false = disable
   */
  void setFrustumCullingEnabled(bool val) { frustumCulling_ = val; }

  /**
   * @brief Get status, whether frustum culling is enabled or not
   * @return true if enabled, otherwise false
   */
  bool isFrustumCullingEnabled() { return frustumCulling_; }

  /**
   * @brief Get a named @ref LightSetup
   */
  gfx::LightSetup getLightSetup(
      const std::string& key = assets::ResourceManager::DEFAULT_LIGHTING_KEY);

  /**
   * @brief Set a named @ref LightSetup
   *
   * If this name already exists, the @ref LightSetup is updated and all @ref
   * Drawables using this setup are updated.
   *
   * @param lightSetup Light setup this key will now reference
   * @param key Key to identify this @ref LightSetup
   */
  void setLightSetup(
      gfx::LightSetup lightSetup,
      const std::string& key = assets::ResourceManager::DEFAULT_LIGHTING_KEY);

  /**
   * @brief Set the light setup of an object
   *
   * @param objectID The object ID and key identifying the object in @ref
   * esp::physics::PhysicsManager::existingObjects_.
   * @param lightSetupKey @ref LightSetup key
   * @param sceneID !! Not used currently !! Specifies which physical scene
   * of the object.
   */
  void setObjectLightSetup(int objectID,
                           const std::string& lightSetupKey,
                           int sceneID = 0);

 protected:
  Simulator(){};

  //! sample a random valid AgentState in passed agentState
  void sampleRandomAgentState(agent::AgentState& agentState);

  bool isValidScene(int sceneID) const {
    return sceneID >= 0 && sceneID < sceneID_.size();
  }

  bool sceneHasPhysics(int sceneID) const {
    return isValidScene(sceneID) && physicsManager_ != nullptr;
  }

  gfx::WindowlessContext::uptr context_ = nullptr;
  std::shared_ptr<gfx::Renderer> renderer_ = nullptr;
  // CANNOT make the specification of resourceManager_ above the context_!
  // Because when deconstructing the resourceManager_, it needs
  // the GL::Context
  // If you switch the order, you will have the error:
  // GL::Context::current(): no current context from Magnum
  // during the deconstruction
  std::unique_ptr<assets::ResourceManager> resourceManager_ = nullptr;

  scene::SceneManager::uptr sceneManager_ = nullptr;
  int activeSceneID_ = ID_UNDEFINED;
  int activeSemanticSceneID_ = ID_UNDEFINED;
  std::vector<int> sceneID_;

  std::shared_ptr<scene::SemanticScene> semanticScene_ = nullptr;

  std::shared_ptr<physics::PhysicsManager> physicsManager_ = nullptr;

  core::Random random_;
  SimulatorConfiguration config_;

  std::vector<agent::Agent::ptr> agents_;
  nav::PathFinder::ptr pathfinder_;
  // state indicating frustum culling is enabled or not
  //
  // TODO:
  // Such state, frustumCulling_ has also been defined in frontend (py)
  // See: examples/settings.py, habitat_sim/simulator.py for more information
  // ideally, to avoid inconsistency at any time, and reduce maintenance cost
  // this state should be defined in just one place.e.g., only in the frontend
  // Currently, we need it defined here, because sensor., e.g., PinholeCamera
  // rquires it when drawing the observation
  bool frustumCulling_ = true;

  ESP_SMART_POINTERS(Simulator)
};

}  // namespace sim
}  // namespace esp<|MERGE_RESOLUTION|>--- conflicted
+++ resolved
@@ -147,11 +147,7 @@
    */
   std::vector<std::string> getSynthesizedObjectTemplateHandles(
       const std::string& subStr = "") {
-<<<<<<< HEAD
-    return resourceManager_->getPrimTemplateHandlesBySubstring(subStr);
-=======
     return resourceManager_.getSynthTemplateHandlesBySubstring(subStr);
->>>>>>> 379af958
   }
 
   /**
