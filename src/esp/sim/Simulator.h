--- conflicted
+++ resolved
@@ -788,19 +788,17 @@
   int navMeshVisPrimID_ = esp::ID_UNDEFINED;
   esp::scene::SceneNode* navMeshVisNode_ = nullptr;
 
-<<<<<<< HEAD
   int grippedObjectId = -1;
   Magnum::Matrix4 gripOffset;
 
   esp::scene::SceneNode* crossHairNode_ = nullptr;
-=======
+
   /**
    * @brief Tracks whether or not the simulator was initialized
    * to load textures.  Because we cache mesh loading, this should
    * *not* be changed without calling close() first
    */
   Corrade::Containers::Optional<bool> requiresTextures_;
->>>>>>> 89731b73
 
   ESP_SMART_POINTERS(Simulator)
 };
