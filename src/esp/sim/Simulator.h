// Copyright (c) Facebook, Inc. and its affiliates.
// This source code is licensed under the MIT license found in the
// LICENSE file in the root directory of this source tree.

#ifndef ESP_SIM_SIMULATOR_H_
#define ESP_SIM_SIMULATOR_H_

#include <Corrade/Utility/Assert.h>

#include <utility>
#include "esp/agent/Agent.h"
#include "esp/assets/ResourceManager.h"
#include "esp/core/esp.h"
#include "esp/core/random.h"
#include "esp/gfx/RenderTarget.h"
#include "esp/gfx/WindowlessContext.h"
#include "esp/metadata/MetadataMediator.h"
#include "esp/nav/PathFinder.h"
#include "esp/physics/ArticulatedObject.h"
#include "esp/physics/PhysicsManager.h"
#include "esp/physics/RigidObject.h"
#include "esp/physics/objectManagers/RigidObjectManager.h"
#include "esp/scene/SceneManager.h"
#include "esp/scene/SceneNode.h"
#include "esp/sensor/Sensor.h"

#include "SimulatorConfiguration.h"

namespace esp {
namespace nav {
class PathFinder;
struct NavMeshSettings;
class ActionSpacePathFinder;
}  // namespace nav
namespace scene {
class SemanticScene;
}  // namespace scene
namespace gfx {
class Renderer;
namespace replay {
class ReplayManager;
}  // namespace replay
}  // namespace gfx
}  // namespace esp

namespace esp {
namespace sim {
class Simulator {
 public:
  explicit Simulator(
      const SimulatorConfiguration& cfg,
      metadata::MetadataMediator::ptr _metadataMediator = nullptr);
  virtual ~Simulator();

  /**
   * @brief Closes the simulator and frees all loaded assets and GPU contexts.
   *
   * @warning Must reset the simulator to its "just after constructor" state for
   * python inheritance to function correctly.  Shared/unique pointers should be
   * set back to nullptr, any members set to their default values, etc.  If this
   * is not done correctly, the pattern for @ref `close` then @ref `reconfigure`
   * to create a "fresh" instance of the simulator may not work correctly
   */
  virtual void close();

  virtual void reconfigure(const SimulatorConfiguration& cfg);

  virtual void reset();

 public:
  virtual void seed(uint32_t newSeed);

  std::shared_ptr<gfx::Renderer> getRenderer() { return renderer_; }
  std::shared_ptr<scene::SemanticScene> getSemanticScene() {
    return semanticScene_;
  }

  bool semanticSceneExists() const { return (semanticScene_ != nullptr); }

  scene::SceneGraph& getActiveSceneGraph();
  scene::SceneGraph& getActiveSemanticSceneGraph();

  std::shared_ptr<gfx::replay::ReplayManager> getGfxReplayManager() {
    return gfxReplayMgr_;
  }

  void saveFrame(const std::string& filename);

  /**
   * @brief The ID of the CUDA device of the OpenGL context owned by the
   * simulator.  This will only be nonzero if the simulator is built in
   * --headless mode on linux
   */
  int gpuDevice() const {
    CORRADE_ASSERT(context_ != nullptr,
                   "Simulator::gpuDevice: no OpenGL context.", 0);
    return context_->gpuDevice();
  }

  // === Physics Simulator Functions ===
  // TODO: support multi-scene physics (default sceneID=0 currently).

  /**
   * @brief Return manager for construction and access to asset attributes for
   * the current dataset.
   */
  const metadata::managers::AssetAttributesManager::ptr
  getAssetAttributesManager() const {
    return metadataMediator_->getAssetAttributesManager();
  }
  /**
   * @brief Return manager for construction and access to light attributes and
   * layouts for the current dataset.
   */
  const metadata::managers::LightLayoutAttributesManager::ptr
  getLightLayoutAttributesManager() const {
    return metadataMediator_->getLightLayoutAttributesManager();
  }

  /**
   * @brief Return manager for construction and access to object attributes and
   * layouts for the current dataset.
   */
  const metadata::managers::ObjectAttributesManager::ptr
  getObjectAttributesManager() const {
    return metadataMediator_->getObjectAttributesManager();
  }
  /**
   * @brief Return manager for construction and access to physics world
   * attributes.
   */
  const metadata::managers::PhysicsAttributesManager::ptr
  getPhysicsAttributesManager() const {
    return metadataMediator_->getPhysicsAttributesManager();
  }
  /**
   * @brief Return manager for construction and access to scene attributes for
   * the current dataset.
   */
  const metadata::managers::StageAttributesManager::ptr
  getStageAttributesManager() const {
    return metadataMediator_->getStageAttributesManager();
  }

  /**
   * @brief Get current active dataset name from @ref metadataMediator_.
   */
  std::string getActiveSceneDatasetName() {
    return metadataMediator_->getActiveSceneDatasetName();
  }

  /**
   * @brief Set current active dataset name from @ref metadataMediator_.
   * @param _dsHandle The desired dataset to switch to. If has not been loaded,
   * an attempt will be made to load it.
   */
  void setActiveSceneDatasetName(const std::string& _dsHandle) {
    metadataMediator_->setActiveSceneDatasetName(_dsHandle);
  }

  /** @brief Return the library implementation type for the simulator currently
   * in use. Use to check for a particular implementation.
   * @return The implementation type of this simulator.
   */
  const esp::physics::PhysicsManager::PhysicsSimulationLibrary&
  getPhysicsSimulationLibrary() const {
    return physicsManager_->getPhysicsSimulationLibrary();
  };

  /** @brief Render any debugging visualizations provided by the underlying
   * physics simulator implementation. By default does nothing. See @ref
   * BulletPhysicsManager::debugDraw.
   * @param projTrans The composed projection and transformation matrix for the
   * render camera.
   */
  void physicsDebugDraw(const Magnum::Matrix4& projTrans) const {
    physicsManager_->debugDraw(projTrans);
  };

  /**
   * @brief Instance an object from a template ID in @ref
   * esp::metadata::managers::ObjectAttributesManager. See @ref
   * esp::physics::PhysicsManager::addObject().
   * @param objectLibId The ID of the object's template in @ref
   * esp::metadata::managers::ObjectAttributesManager.
   * @param attachmentNode If provided, attach the RigidObject Feature to this
   * node instead of creating a new one.
   * @param lightSetupKey The string key for the @ref gfx::LightSetup to be used
   * by this object.
   * @param sceneID !! Not used currently !! Specifies which physical scene to
   * add an object to.
   * @return The ID assigned to new object which identifies it in @ref
   * esp::physics::PhysicsManager::existingObjects_ or @ref esp::ID_UNDEFINED if
   * instancing fails.
   */
  int addObject(int objectLibId,
                scene::SceneNode* attachmentNode = nullptr,
                const std::string& lightSetupKey = DEFAULT_LIGHTING_KEY,
                int sceneID = 0);

  /**
   * @brief Instance an object from a template ID in @ref
   * esp::metadata::managers::ObjectAttributesManager. See @ref
   * esp::physics::PhysicsManager::addObject().
   * @param objectLibHandle The handle of the object's template in
   * @ref esp::metadata::managers::ObjectAttributesManager.
   * @param attachmentNode If provided, attach the RigidObject Feature to this
   * node instead of creating a new one.
   * @param lightSetupKey The string key for the @ref gfx::LightSetup to be used
   * by this object.
   * @param sceneID !! Not used currently !! Specifies which physical scene to
   * add an object to.
   * @return The ID assigned to new object which identifies it in @ref
   * esp::physics::PhysicsManager::existingObjects_ or @ref esp::ID_UNDEFINED if
   * instancing fails.
   */
  int addObjectByHandle(const std::string& objectLibHandle,
                        scene::SceneNode* attachmentNode = nullptr,
                        const std::string& lightSetupKey = DEFAULT_LIGHTING_KEY,
                        int sceneID = 0);

  /**
   * @brief Get a static view of a physics object's template when the object
   * was instanced.
   *
   * Use this to query the object's properties when it was initialized.
   * Object pointed at by pointer is const, and can not be modified.
   */
  const metadata::attributes::ObjectAttributes::cptr
  getObjectInitializationTemplate(int objectId, int sceneID = 0) const;

  /**
   * @brief Get a copy of a stage's template when the stage was instanced.
   *
   * Use this to query the stage's properties when it was initialized.
   */
  const metadata::attributes::StageAttributes::cptr
  getStageInitializationTemplate(int sceneID = 0) const;

  /**
   * @brief Remove an instanced object by ID. See @ref
   * esp::physics::PhysicsManager::removeObject().
   * @param objectID The ID of the object identifying it in @ref
   * esp::physics::PhysicsManager::existingObjects_.
   * @param sceneID !! Not used currently !! Specifies which physical scene to
   * remove the object from.
   */
  void removeObject(int objectID,
                    bool deleteObjectNode = true,
                    bool deleteVisualNode = true,
                    int sceneID = 0);

  /**
   * @brief Get the IDs of the physics objects instanced in a physical scene.
   * See @ref esp::physics::PhysicsManager::getExistingObjectIDs.
   * @param sceneID !! Not used currently !! Specifies which physical scene to
   * query.
   * @return A vector of ID keys into @ref
   * esp::physics::PhysicsManager::existingObjects_.
   */
  std::vector<int> getExistingObjectIDs(int sceneID = 0);

  /**
   * @brief Get the @ref esp::physics::MotionType of an object.
   * See @ref esp::physics::PhysicsManager::getExistingObjectIDs.
   * @param objectID The ID of the object identifying it in @ref
   * esp::physics::PhysicsManager::existingObjects_.
   * @param sceneID !! Not used currently !! Specifies which physical scene to
   * query.
   * @return The @ref esp::physics::MotionType of the object or @ref
   * esp::physics::MotionType::UNDEFINED if query failed.
   */
  esp::physics::MotionType getObjectMotionType(int objectID, int sceneID = 0);

  /**
   * @brief Set the @ref esp::physics::MotionType of an object.
   * See @ref esp::physics::PhysicsManager::getExistingObjectIDs.
   * @param motionType The desired motion type of the object
   * @param objectID The ID of the object identifying it in @ref
   * esp::physics::PhysicsManager::existingObjects_.
   * @param sceneID !! Not used currently !! Specifies which physical scene to
   * query.
   */
  void setObjectMotionType(const esp::physics::MotionType& motionType,
                           int objectID,
                           int sceneID = 0);

  /** @brief True if the object is considered active by the simulator physics
   * simulator currently in use.
   * @param physObjectID The object ID and key identifying the object in @ref
   * PhysicsManager::existingObjects_.
   * @return  Whether or not the object is active.
   */
  bool isObjectAwake(const int objectID) const {
    return physicsManager_->isObjectAwake(objectID);
  };

  /**
   * @brief Set the object to sleep or wake.
   */
  void setObjectSleep(const int objectID, bool sleep) {
    physicsManager_->setObjectSleep(objectID, sleep);
  };

  /**@brief Retrieves a shared pointer to the VelocityControl struct for this
   * object.
   */
  physics::VelocityControl::ptr getObjectVelocityControl(int objectID,
                                                         int sceneID = 0) const;

  /**
   * @brief Apply torque to an object. See @ref
   * esp::physics::PhysicsManager::applyTorque.
   * @param tau The desired torque to apply.
   * @param objectID The ID of the object identifying it in @ref
   * esp::physics::PhysicsManager::existingObjects_.
   * @param sceneID !! Not used currently !! Specifies which physical scene of
   * the object.
   */
  void applyTorque(const Magnum::Vector3& tau, int objectID, int sceneID = 0);

  /**
   * @brief Apply force to an object. See @ref
   * esp::physics::PhysicsManager::applyForce.
   * @param force The desired linear force to apply.
   * @param relPos The desired location relative to the object origin at which
   * to apply the force.
   * @param objectID The ID of the object identifying it in @ref
   * esp::physics::PhysicsManager::existingObjects_.
   * @param sceneID !! Not used currently !! Specifies which physical scene of
   * the object.
   */
  void applyForce(const Magnum::Vector3& force,
                  const Magnum::Vector3& relPos,
                  int objectID,
                  int sceneID = 0);

  /**
   * @brief Apply an impulse to an object. See @ref
   * esp::physics::PhysicsManager::applyImpulse. Impulse is applied instantly to
   * modify object velocity (i.e., not integrated through dynamic equations).
   * @param impulse The desired linear impulse to apply.
   * @param relPos The desired location relative to the object origin at which
   * to apply the impulse.
   * @param objectID The ID of the object identifying it in @ref
   * esp::physics::PhysicsManager::existingObjects_.
   * @param sceneID !! Not used currently !! Specifies which physical scene of
   * the object.
   */
  void applyImpulse(const Magnum::Vector3& impulse,
                    const Magnum::Vector3& relPos,
                    int objectID,
                    int sceneID = 0);

  /**
   * @brief Get a reference to the object's scene node or nullptr if failed.
   */
  scene::SceneNode* getObjectSceneNode(int objectID, int sceneID = 0);

  /**
   * @brief Get references to the object's visual scene nodes or empty if
   * failed.
   */
  std::vector<scene::SceneNode*> getObjectVisualSceneNodes(int objectID,
                                                           int sceneID = 0);

  /**
   * @brief Get the current 4x4 transformation matrix of an object.
   * See @ref esp::physics::PhysicsManager::getTransformation.
   * @param objectID The object ID and key identifying the object in @ref
   * esp::physics::PhysicsManager::existingObjects_.
   * @param sceneID !! Not used currently !! Specifies which physical scene of
   * the object.
   * @return The 4x4 transform of the object.
   */
  Magnum::Matrix4 getTransformation(int objectID, int sceneID = 0);

  /**
   * @brief Set the 4x4 transformation matrix of an object kinematically.
   * See @ref esp::physics::PhysicsManager::setTransformation.
   * @param transform The desired 4x4 transform of the object.
   * @param  objectID The object ID and key identifying the object in @ref
   * esp::physics::PhysicsManager::existingObjects_.
   * @param sceneID !! Not used currently !! Specifies which physical scene of
   * the object.
   */
  void setTransformation(const Magnum::Matrix4& transform,
                         int objectID,
                         int sceneID = 0);
  /**
   * @brief Get the current @ref esp::core::RigidState of an object.
   * @param objectID The object ID and key identifying the object in @ref
   * esp::physics::PhysicsManager::existingObjects_.
   * @param sceneID !! Not used currently !! Specifies which physical scene of
   * the object.
   * @return The @ref esp::core::RigidState transform of the object.
   */
  esp::core::RigidState getRigidState(int objectID, int sceneID = 0) const;

  /**
   * @brief Set the @ref esp::core::RigidState of an object kinematically.
   * @param transform The desired @ref esp::core::RigidState of the object.
   * @param  objectID The object ID and key identifying the object in @ref
   * esp::physics::PhysicsManager::existingObjects_.
   * @param sceneID !! Not used currently !! Specifies which physical scene of
   * the object.
   */
  void setRigidState(const esp::core::RigidState& rigidState,
                     int objectID,
                     int sceneID = 0);

  /**
   * @brief Set the 3D position of an object kinematically.
   * See @ref esp::physics::PhysicsManager::setTranslation.
   * @param translation The desired 3D position of the object.
   * @param objectID The object ID and key identifying the object in @ref
   * esp::physics::PhysicsManager::existingObjects_.
   * @param sceneID !! Not used currently !! Specifies which physical scene of
   * the object.
   */
  void setTranslation(const Magnum::Vector3& translation,
                      int objectID,
                      int sceneID = 0);

  /**
   * @brief Get the current 3D position of an object.
   * See @ref esp::physics::PhysicsManager::getTranslation.
   * @param objectID The object ID and key identifying the object in @ref
   * esp::physics::PhysicsManager::existingObjects_.
   * @param sceneID !! Not used currently !! Specifies which physical scene of
   * the object.
   * @return The 3D position of the object.
   */
  Magnum::Vector3 getTranslation(int objectID, int sceneID = 0);

  /**
   * @brief Set the orientation of an object kinematically.
   * See @ref esp::physics::PhysicsManager::setRotation.
   * @param rotation The desired orientation of the object.
   * @param objectID The object ID and key identifying the object in @ref
   * esp::physics::PhysicsManager::existingObjects_.
   * @param sceneID !! Not used currently !! Specifies which physical scene of
   * the object.
   */
  void setRotation(const Magnum::Quaternion& rotation,
                   int objectID,
                   int sceneID = 0);

  /**
   * @brief Get the current orientation of an object.
   * See @ref esp::physics::PhysicsManager::getRotation.
   * @param objectID The object ID and key identifying the object in @ref
   * esp::physics::PhysicsManager::existingObjects_.
   * @param sceneID !! Not used currently !! Specifies which physical scene of
   * the object.
   * @return A quaternion representation of the object's orientation.
   */
  Magnum::Quaternion getRotation(int objectID, int sceneID = 0);

  /**
   * @brief Set the Linear Velocity of object.
   * See @ref esp::physics::PhysicsManager::setLinearVelocity.
   * @param linVel The desired linear velocity of the object.
   * @param objectID The object ID and key identifying the object in @ref
   * esp::physics::PhysicsManager::existingObjects_.
   * @param sceneID !! Not used currently !! Specifies which physical scene of
   * the object.
   */
  void setLinearVelocity(const Magnum::Vector3& linVel,
                         int objectID,
                         int sceneID = 0);

  /**
   * @brief Get the Linear Velocity of object.
   * See @ref esp::physics::PhysicsManager::getLinearVelocity.
   * @param objectID The object ID and key identifying the object in @ref
   * esp::physics::PhysicsManager::existingObjects_.
   * @param sceneID !! Not used currently !! Specifies which physical scene of
   * the object.
   * @return A vector3 representation of the object's linear velocity.
   */
  Magnum::Vector3 getLinearVelocity(int objectID, int sceneID = 0);

  /**
   * @brief Set the Angular Velocity of object.
   * See @ref esp::physics::PhysicsManager::setAngularVelocity.
   * @param angVel The desired angular velocity of the object.
   * @param objectID The object ID and key identifying the object in @ref
   * esp::physics::PhysicsManager::existingObjects_.
   * @param sceneID !! Not used currently !! Specifies which physical scene of
   * the object.
   */
  void setAngularVelocity(const Magnum::Vector3& angVel,
                          int objectID,
                          int sceneID = 0);

  /**
   * @brief Get the Angular Velocity of object.
   * See @ref esp::physics::PhysicsManager::getAngularVelocity.
   * @param objectID The object ID and key identifying the object in @ref
   * esp::physics::PhysicsManager::existingObjects_.
   * @param sceneID !! Not used currently !! Specifies which physical scene of
   * the object.
   * @return A vector3 representation of the object's angular velocity.
   */
  Magnum::Vector3 getAngularVelocity(int objectID, int sceneID = 0);

  /**
   * @brief Turn on/off rendering for the bounding box of the object's visual
   * component.
   *
   * Assumes the new @ref esp::gfx::Drawable for the bounding box should be
   * added to the active @ref esp::gfx::SceneGraph's default drawable group. See
   * @ref esp::gfx::SceneGraph::getDrawableGroup().
   *
   * @param drawBB Whether or not the render the bounding box.
   * @param objectID The object ID and key identifying the object in @ref
   * esp::physics::PhysicsManager::existingObjects_.
   * @param sceneID !! Not used currently !! Specifies which physical scene of
   * the object.
   */
  void setObjectBBDraw(bool drawBB, int objectID, int sceneID = 0);

  //===============================================================================//
  // Voxel Field API

#ifdef ESP_BUILD_WITH_VHACD
  /**
   * @brief Creates a voxelization for a particular object. Initializes the
   * voxelization with a boundary voxel grid using VHACD's voxelization library.
   *
   * @param objectID The object ID and key identifying the object in @ref
   * esp::physics::PhysicsManager::existingObjects_.
   * @param resolution The approximate number of voxels for the voxel grid that
   * is created.
   */
  void createObjectVoxelization(int objectID, int resolution = 1000000);
#endif

  /**
   * @brief Turn on/off rendering for the voxel grid of the object's visual
   * component.
   *
   * If a voxel grid for the object has not been created, it will make one with
   * default arguments using @ref createObjectVoxelization().
   *
   * @param drawV Whether or not the render the voxel grid.
   * @param objectID The object ID and key identifying the object in @ref
   * esp::physics::PhysicsManager::existingObjects_.
   * @param gridName The name of the voxel grid to be visualized.
   */
  void setObjectVoxelizationDraw(bool drawV,
                                 int objectID,
                                 const std::string& gridName = "Boundary");

  /**
   * @brief Returns the VoxelWrapper for a particular object.
   *
   * @param objectID The object ID and key identifying the object in @ref
   * esp::physics::PhysicsManager::existingObjects_.
   * @return A shared ptr to the object's VoxelWrapper .
   */
  std::shared_ptr<esp::geo::VoxelWrapper> getObjectVoxelization(int objectID);

#ifdef ESP_BUILD_WITH_VHACD
  /**
   * @brief Creates a voxelization for the scene. Initializes the voxelization
   * with a boundary voxel grid using VHACD's voxelization library.
   *
   * @param resolution The approximate number of voxels for the voxel grid that
   * is created.
   */
  void createStageVoxelization(int resolution = 1000000);
#endif

  /**
   * @brief Turn on/off rendering for the voxel grid of the scene's visual
   * component.
   *
   * If a voxel grid for the scene has not been created, it will make one with
   * default arguments using @ref createStageVoxelization().
   *
   * @param drawV Whether or not the render the voxel grid.
   * @param gridName The name of the voxel grid to be visualized.
   */
  void setStageVoxelizationDraw(bool drawV,
                                const std::string& gridName = "Boundary");

  /**
   * @brief Returns the VoxelWrapper for a particular object.
   * @return A shared ptr to the object's VoxelWrapper .
   */
  std::shared_ptr<esp::geo::VoxelWrapper> getStageVoxelization();

  /**
   * @brief Registers a voxel wrapper in a dictionary. This ensures that two
   * assets with the same render asset handle and voxelization resolution share
   * the same underlying Voxel Grid.
   *
   * @param voxelWrapper The voxel wrapper to be registered.
   * @param key The name underwhich to register the voxel wrapper
   */
  void registerVoxelGrid(esp::geo::VoxelWrapper& voxelWrapper,
                         const std::string& key);

  //===============================================================================//
  // Articulated Object API (UNSTABLE!)

  /**
   * @brief Parse a URDF and instantiate the defined robot if successful.
   *
   * URDF models are cached after first parse. Setting forceReload true will
   * re-parse the URDF file, allowing edits to URDF parameters between calls to
   * be reflected. Edits to linked and imported assets between calls will NOT be
   * reflected (e.g. modifying the geometry of a part between loads).
   *
   * @param filepath The URDF filepath and chaced model key.
   * @param fixedBase Whether or not the base link should be 0 mass and fixed to
   * the world.
   * @param globalScale A uniform scale of all transforms and geometry in the
   * model. Does not affect mass.
   * @param massScale A scaling factor for all link masses. Consider
   * globalScale^3 for uniform density.
   * @param forceReload If true, re-parse the URDF file and override the cached
   * model.
   */
  int addArticulatedObjectFromURDF(const std::string& filepath,
                                   bool fixedBase = false,
                                   float globalScale = 1.0,
                                   float massScale = 1.0,
                                   bool forceReload = false);

  void removeArticulatedObject(int objectId);

  /** @brief Get a list of existing object IDs for articulated objects (i.e.,
   * existing keys in @ref PhysicsManager::existingArticulatedObjects_.)
   */
  std::vector<int> getExistingArticulatedObjectIDs(int sceneID = 0);

  /**
   * @brief Get a reference to the specified ArticulatedLink SceneNode for info
   * query purposes. Default (-1) returns baseLink SceneNode.
   * @param physObjectID The object ID and key identifying the object.
   * @param linkId The ArticulatedLink ID or -1 for the base.
   * @return the object scene node or nullptr if failed.
   */
  scene::SceneNode* getArticulatedLinkSceneNode(int objectID, int linkId = -1);

  /**
   * @brief Get references to a link's visual scene nodes or empty if
   * failed.
   * @param linkId The ArticulatedLink ID or -1 for the base.
   */
  std::vector<scene::SceneNode*> getArticulatedLinkVisualSceneNodes(
      int objectID,
      int linkId = -1);

  void setArticulatedObjectRootState(int objectId,
                                     const Magnum::Matrix4& state);

  const Magnum::Matrix4 getArticulatedObjectRootState(int objectId);

  void setArticulatedObjectForces(int objectId,
                                  const std::vector<float>& forces);

  void setArticulatedObjectVelocities(int objectId,
                                      const std::vector<float>& vels);

  void setArticulatedObjectPositions(int objectId,
                                     const std::vector<float>& positions);

  std::vector<float> getArticulatedObjectPositions(int objectId);

  std::vector<float> getArticulatedObjectVelocities(int objectId);

  std::vector<float> getArticulatedObjectForces(int objectId);

  /**
   * @brief Get the joint limits for all dofs of an articulated object.
   *
   * Note: Dofs with no limits will return inf or -inf for upper and lower
   * limits.
   *
   * @param objectID The object ID and key identifying the object in the
   * simulator.
   * @param upperLimits If true, get the upper joints limits, otherwise get
   * lower limits.
   * @return vector of requesteed upper or lower joint limits for all dofs
   */
  std::vector<float> getArticulatedObjectPositionLimits(
      int objectId,
      bool upperLimits = false);

  /**
   * @brief Set whether articulated object state is automatically clamped to
   * configured joint limits before physics simulation.
   * @param objectID The object ID and key identifying the object in the
   * simulator.
   */
  void setAutoClampJointLimits(int objectId, bool autoClamp);

  /**
   * @brief Query whether articulated object state is automatically clamped to
   * configured joint limits before physics simulation.
   * @param objectID The object ID and key identifying the object in the
   * simulator.
   */
  bool getAutoClampJointLimits(int objectId);

  void resetArticulatedObject(int objectId);

  void setArticulatedObjectSleep(int objectId, bool sleep);

  bool getArticulatedObjectSleep(int objectId);

  void setArticulatedObjectMotionType(int objectId,
                                      esp::physics::MotionType mt);

  esp::physics::MotionType getArticulatedObjectMotionType(int objectId);

  int getNumArticulatedLinks(int objectId);

  //! Get the map of object ids to link ids for a particular articulated rigid
  //! object.
  std::map<int, int> getObjectIdsToLinkIds(int articulatedObjectId) {
    auto articulatedObjectIds = physicsManager_->getArticulatedObjectIds();
    if (std::find(articulatedObjectIds.begin(), articulatedObjectIds.end(),
                  articulatedObjectId) != articulatedObjectIds.end()) {
      auto& ao = physicsManager_->getArticulatedObject(articulatedObjectId);
      return ao.objectIdToLinkId_;
    }
    return std::map<int, int>();
  };
  core::RigidState getArticulatedLinkRigidState(int objectId, int linkId);

  float getArticulatedLinkFriction(int objectId, int linkId) {
    return physicsManager_->getArticulatedLinkFriction(objectId, linkId);
  }

  void setArticulatedLinkFriction(int objectId, int linkId, float friction) {
    physicsManager_->setArticulatedLinkFriction(objectId, linkId, friction);
  }

  // Joint Motor API

  /**
   * @brief Create a new JointMotor for a dof in an ArticulatedObject from a
   * JointMotorSettings.
   *
   * @return The motorId for the new joint motor or ID_UNDEFINED (-1) if failed.
   */
  int createJointMotor(const int objectId,
                       const int dof,
                       const esp::physics::JointMotorSettings& settings);

  /**
   * @brief Remove and destroy a JointMotor for an ArticulatedObject.
   */
  void removeJointMotor(const int objectId, const int motorId);

  /**
   * @brief Get a copy of the JointMotorSettings for an ArticulatedObject's
   * existing JointMotor .
   */
  esp::physics::JointMotorSettings getJointMotorSettings(const int objectId,
                                                         const int motorId);

  /**
   * @brief Update an ArticulatedObject's JointMotor with new settings.
   */
  void updateJointMotor(const int objectId,
                        const int motorId,
                        const esp::physics::JointMotorSettings& settings);

  /**
   * @brief Query a map of motorIds -> dofs for all active JointMotors attached
   * to an ArticulatedObject.
   */
  std::map<int, int> getExistingJointMotors(const int objectId);

  /**
   * @brief Create a new set of default JointMotors for all valid dofs in an
   * ArticulatedObject.
   *
   * Note: No base implementation. See @ref bullet::BulletArticulatedObject.
   *
   * @return A map of dofs -> motorIds for the new motors.
   */
  std::map<int, int> createMotorsForAllDofs(
      const int objectId,
      esp::physics::JointMotorSettings settings =
          esp::physics::JointMotorSettings());

  //============= Object Point to Point Constraint API =============

  /**
   * @brief Create a ball&socket joint to constrain a DYNAMIC RigidObject
   * provided a position in local or global coordinates. Note: Method not
   * implemented for base PhysicsManager.
   * @param objectId The id of the RigidObject to constrain.
   * @param position The position of the ball and socket joint pivot.
   * @param positionLocal Indicates whether the position is provided in global
   * or object local coordinates.
   * @return The unique id of the new constraint.
   */
  int createRigidP2PConstraint(int objectId,
                               const Magnum::Vector3& position,
                               bool positionLocal = true) {
    return physicsManager_->createRigidP2PConstraint(objectId, position,
                                                     positionLocal);
  };

  // TODO: document (AO -> rigid)
  int createArticulatedP2PConstraint(int articulatedObjectId,
                                     int linkId,
                                     int objectId,
                                     float maxImpulse = 2.0) {
    return physicsManager_->createArticulatedP2PConstraint(
        articulatedObjectId, linkId, objectId, maxImpulse,
        Corrade::Containers::NullOpt, Corrade::Containers::NullOpt);
  }
  int createArticulatedP2PConstraint(int articulatedObjectId,
                                     int linkId,
                                     int objectId,
                                     const Magnum::Vector3& pivotA,
                                     const Magnum::Vector3& pivotB,
                                     float maxImpulse = 2.0) {
    return physicsManager_->createArticulatedP2PConstraint(
        articulatedObjectId, linkId, objectId, maxImpulse, pivotA, pivotB);
  }

  // TODO: document (AO -> rigid fixed)
  int createArticulatedFixedConstraint(int articulatedObjectId,
                                       int linkId,
                                       int objectId,
                                       float maxImpulse = 2.0) {
    return physicsManager_->createArticulatedFixedConstraint(
        articulatedObjectId, linkId, objectId, maxImpulse,
        Corrade::Containers::NullOpt, Corrade::Containers::NullOpt);
  }
  int createArticulatedFixedConstraint(int articulatedObjectId,
                                       int linkId,
                                       int objectId,
                                       const Magnum::Vector3& pivotA,
                                       const Magnum::Vector3& pivotB,
                                       float maxImpulse = 2.0) {
    return physicsManager_->createArticulatedFixedConstraint(
        articulatedObjectId, linkId, objectId, maxImpulse, pivotA, pivotB);
  }

  /**
   * @brief Create a ball&socket joint to constrain two links of two
   * ArticulatedObjects to one another with local offsets for each.
   * Note: Method not implemented for base PhysicsManager.
   * @param articulatedObjectIdA The id of the first ArticulatedObject to
   * constrain.
   * @param linkIdA The local id of the first ArticulatedLink to constrain.
   * @param linkOffsetA The position of the first ball and socket joint pivot in
   * link A local space.
   * @param articulatedObjectIdB The id of the second ArticulatedObject to
   * constrain.
   * @param linkIdB The local id of the second ArticulatedLink to constrain.
   * @param linkOffsetB The position of the ball and socket joint pivot in link
   * B local space.
   * @return The unique id of the new constraint.
   */
  int createArticulatedP2PConstraint(int articulatedObjectIdA,
                                     int linkIdA,
                                     const Magnum::Vector3& linkOffsetA,
                                     int articulatedObjectIdB,
                                     int linkIdB,
                                     const Magnum::Vector3& linkOffsetB,
                                     float maxImpulse = 2.0) {
    return physicsManager_->createArticulatedP2PConstraint(
        articulatedObjectIdA, linkIdA, linkOffsetA, articulatedObjectIdB,
        linkIdB, linkOffsetB, maxImpulse);
  };

  /**
   * @brief Create a ball&socket joint to constrain two links of two
   * ArticulatedObjects to one another at some global point.
   * Note: Method not implemented for base PhysicsManager.
   * @param articulatedObjectIdA The id of the first ArticulatedObject to
   * constrain.
   * @param linkIdA The local id of the first ArticulatedLink to constrain.
   * @param articulatedObjectIdB The id of the second ArticulatedObject to
   * constrain.
   * @param linkIdB The local id of the second ArticulatedLink to constrain.
   * @param globalConstraintPoint The position of the ball and socket joint
   * pivot in global space.
   * @return The unique id of the new constraint.
   */
  int createArticulatedP2PConstraint(
      int articulatedObjectIdA,
      int linkIdA,
      int articulatedObjectIdB,
      int linkIdB,
      const Magnum::Vector3& globalConstraintPoint,
      float maxImpulse = 2.0) {
    return physicsManager_->createArticulatedP2PConstraint(
        articulatedObjectIdA, linkIdA, articulatedObjectIdB, linkIdB,
        globalConstraintPoint, maxImpulse);
  };

  /**
   * @brief Create a ball&socket joint to constrain a single link of an
   * ArticulatedObject provided a position in global coordinates and a local
   * offset. Note: Method not implemented for base PhysicsManager.
   * @param articulatedObjectId The id of the ArticulatedObject to constrain.
   * @param linkId The local id of the ArticulatedLink to constrain.
   * @param linkOffset The position of the ball and socket joint pivot in link
   * local coordinates.
   * @param pickPos The global position of the ball and socket joint pivot.
   * @return The unique id of the new constraint.
   */
  int createArticulatedP2PConstraint(int articulatedObjectId,
                                     int linkId,
                                     const Magnum::Vector3& linkOffset,
                                     const Magnum::Vector3& pickPos,
                                     float maxImpulse = 2.0) {
    return physicsManager_->createArticulatedP2PConstraint(
        articulatedObjectId, linkId, linkOffset, pickPos, maxImpulse);
  };

  /**
   * @brief Create a ball&socket joint to constrain a single link of an
   * ArticulatedObject provided a position in global coordinates. Note: Method
   * not implemented for base PhysicsManager.
   * @param articulatedObjectId The id of the ArticulatedObject to constrain.
   * @param linkId The local id of the ArticulatedLink to constrain.
   * @param pickPos The global position of the ball and socket joint pivot.
   * @return The unique id of the new constraint.
   */
  int createArticulatedP2PConstraint(int articulatedObjectId,
                                     int linkId,
                                     const Magnum::Vector3& pickPos,
                                     float maxImpulse = 2.0) {
    return physicsManager_->createArticulatedP2PConstraint(
        articulatedObjectId, linkId, pickPos, maxImpulse);
  };

  /**
   * @brief Update the position target (pivot) of a constraint.
   * Note: Method not implemented for base PhysicsManager.
   * @param p2pId The id of the constraint to update.
   * @param pivot The new position target of the constraint.
   */
  void updateP2PConstraintPivot(int p2pId, const Magnum::Vector3& pivot) {
    physicsManager_->updateP2PConstraintPivot(p2pId, pivot);
  };

  /**
   * @brief Remove a constraint by id.
   * Note: Method not implemented for base PhysicsManager.
   * @param constraintId The id of the constraint to remove.
   */
  void removeConstraint(int constraintId) {
    physicsManager_->removeConstraint(constraintId);
  };

  // END: Articulated Object API (UNSTABLE!)
  //===============================================================================//

  /**
   * @brief Set the @ref esp::scene:SceneNode::semanticId_ for all visual nodes
   * belonging to an object.
   *
   * @param semanticId The desired semantic id for the object.
   * @param objectID The object ID and key identifying the object in @ref
   * esp::physics::PhysicsManager::existingObjects_.
   * @param sceneID !! Not used currently !! Specifies which physical scene of
   * the object.
   */
  void setObjectSemanticId(uint32_t semanticId, int objectID, int sceneID = 0);

  /**
   * @brief Discrete collision check for contact between an object and the
   * collision world.
   * @param objectID The object ID and key identifying the object in @ref
   * esp::physics::PhysicsManager::existingObjects_.
   * @param staticAsStage When false, override configured collision groups|masks
   * for STATIC objects and articulated fixed base such that contact with other
   * STATICs such as the stage are considered.
   * @param sceneID !! Not used currently !! Specifies which physical scene of
   * the object.
   * @return Whether or not the object is in contact with any other collision
   * enabled objects.
   */
  bool contactTest(int objectID, bool staticAsStage = true, int sceneID = 0);

  /**
   * @brief Perform discrete collision detection for the scene.
   */
  void performDiscreteCollisionDetection() {
    physicsManager_->performDiscreteCollisionDetection();
  };

  // TODO: document
  void overrideCollisionGroup(int objectID, int group) {
    // todo: find a safe way to convert int to enum
    physicsManager_->overrideCollisionGroup(
        objectID, esp::physics::CollisionGroup(group));
  }

  std::vector<esp::physics::ContactPointData> getPhysicsContactPoints(
      const int sceneID);

  /**
   * @brief Query physics simulation implementation for contact point data from
   * the most recent collision detection cache.
   *
   * @return a vector with each entry corresponding to a single contact point.
   */
  std::vector<esp::physics::ContactPointData> getPhysicsContactPoints() {
    return physicsManager_->getContactPoints();
  }

  /**
   * @brief Query the number of contact points that were active during the
   * collision detection check.
   *
   * @return the number of active contact points.
   */
  int getPhysicsNumActiveContactPoints() {
    return physicsManager_->getNumActiveContactPoints();
  }

  /**
   * @brief Set an object to collidable or not.
   */
  void setObjectIsCollidable(bool collidable, const int objectID) {
    if (sceneHasPhysics(activeSceneID_)) {
      physicsManager_->setObjectIsCollidable(objectID, collidable);
    }
  }

  /**
   * @brief Get whether or not an object is collision active.
   */
  bool getObjectIsCollidable(const int objectID) {
    if (sceneHasPhysics(activeSceneID_)) {
      return physicsManager_->getObjectIsCollidable(objectID);
    }
    return false;
  }

  /**
   * @brief Set the stage to collidable or not.
   */
  void setStageIsCollidable(bool collidable) {
    if (sceneHasPhysics(activeSceneID_)) {
      physicsManager_->setStageIsCollidable(collidable);
    }
  }

  /**
   * @brief Get whether or not the stage is collision active.
   */
  bool getStageIsCollidable() {
    if (sceneHasPhysics(activeSceneID_)) {
      return physicsManager_->getStageIsCollidable();
    }
    return false;
  }

  /**
   * @brief returns the wrapper manager for the currently created rigid objects.
   * @return RigidObject wrapper manager.
   */
  std::shared_ptr<esp::physics::RigidObjectManager> getRigidObjectManager() {
    if (sceneHasPhysics(activeSceneID_)) {
      return physicsManager_->getRigidObjectManager();
    }
    return nullptr;
  }  // getRigidObjectManager

  /**
   * @brief Raycast into the collision world of a scene.
   *
   * Note: A default @ref physics::PhysicsManager has no collision world, so
   * physics must be enabled for this feature.
   *
   * @param ray The ray to cast. Need not be unit length, but returned hit
   * distances will be in units of ray length.
   * @param maxDistance The maximum distance along the ray direction to search.
   * In units of ray length.
   * @param sceneID !! Not used currently !! Specifies which physical scene of
   * the object.
   * @return Raycast results sorted by distance.
   */
  esp::physics::RaycastResults castRay(const esp::geo::Ray& ray,
                                       float maxDistance = 100.0,
                                       int sceneID = 0);

  /**
   * @brief the physical world has a notion of time which passes during
   * animation/simulation/action/etc... Step the physical world forward in time
   * by a desired duration. Note that the actual duration of time passed by this
   * step will depend on simulation time stepping mode (todo). See @ref
   * esp::physics::PhysicsManager::stepPhysics.
   * @todo timestepping options?
   * @param dt The desired amount of time to advance the physical world.
   * @return The new world time after stepping. See @ref
   * esp::physics::PhysicsManager::worldTime_.
   */
  double stepWorld(double dt = 1.0 / 60.0);

  /**
   * @brief Get the current time in the simulated world. This is always 0 if no
   * @ref esp::physics::PhysicsManager is initialized. See @ref stepWorld. See
   * @ref esp::physics::PhysicsManager::getWorldTime.
   * @return The amount of time, @ref esp::physics::PhysicsManager::worldTime_,
   * by which the physical world has advanced.
   */
  double getWorldTime();

  /**
   * @brief Set the gravity in a physical scene.
   */
  void setGravity(const Magnum::Vector3& gravity, int sceneID = 0);

  /**
   * @brief Get the gravity in a physical scene.
   */
  Magnum::Vector3 getGravity(int sceneID = 0) const;

  /**
   * @brief Compute the navmesh for the simulator's current active scene and
   * assign it to the referenced @ref nav::PathFinder.
   * @param pathfinder The pathfinder object to which the recomputed navmesh
   * will be assigned.
   * @param navMeshSettings The @ref nav::NavMeshSettings instance to
   * parameterize the navmesh construction.
   * @return Whether or not the navmesh recomputation succeeded.
   */
  bool recomputeNavMesh(nav::PathFinder& pathfinder,
                        const nav::NavMeshSettings& navMeshSettings,
                        bool includeStaticObjects = false);

  /**
   * @brief Set visualization of the current NavMesh @ref pathfinder_ on or off.
   *
   * @param visualize Whether or not to visualize the navmesh.
   * @return Whether or not the NavMesh visualization is active.
   */
  bool setNavMeshVisualization(bool visualize);

  /**
   * @brief Query active state of the current NavMesh @ref pathfinder_
   * visualization.
   */
  bool isNavMeshVisualizationActive();

  /**
   * @brief Return a ref to a new drawables in the currently active scene, for
   * object creation.  Eventually support multi-scene ID
   * @param sceneID The scene to get the drawables for.  Currently not used.
   */
  inline esp::gfx::DrawableGroup& getDrawableGroup(
      CORRADE_UNUSED const int sceneID) {
    // TODO eventually use passed sceneID
    return sceneManager_->getSceneGraph(activeSceneID_).getDrawables();
  }

  /**
   * @brief Return a ref to a new drawables in the currently active scene, for
   * object creation.
   */
  inline esp::gfx::DrawableGroup& getDrawableGroup() {
    return getDrawableGroup(activeSceneID_);
  }

  /**
   * @brief Compute a trajectory visualization for the passed points.
   * @param trajVisName The name to use for the trajectory visualization
   * @param pts The points of a trajectory, in order
   * @param numSegments The number of the segments around the circumference of
   * the tube. Must be greater than or equal to 3.
   * @param radius The radius of the tube.
   * @param color Color for trajectory tube.
   * @param smooth Whether to smooth the points in the trajectory or not. Will
   * build a much bigger mesh
   * @param numInterp The number of interpolations between each trajectory
   * point, if smoothed
   * @return The ID of the object created for the visualization
   */
  int addTrajectoryObject(const std::string& trajVisName,
                          const std::vector<Mn::Vector3>& pts,
                          int numSegments = 3,
                          float radius = .001,
                          const Magnum::Color4& color = {0.9, 0.1, 0.1, 1.0},
                          bool smooth = false,
                          int numInterp = 10);

  /**
   * @brief Remove a trajectory visualization by name.
   * @param trajVisName The name of the trajectory visualization to remove.
   * @return whether successful or not.
   */
  bool removeTrajVisByName(const std::string& trajVisName) {
    if (trajVisIDByName.count(trajVisName) == 0) {
      LOG(INFO) << "Simulator::removeTrajVisByName : No trajectory named "
                << trajVisName << " exists.  Ignoring.";
      return false;
    }
    return removeTrajVisObjectAndAssets(trajVisIDByName.at(trajVisName),
                                        trajVisName);
  }

  /**
   * @brief Remove a trajectory visualization by object ID.
   * @param trajVisObjID The object ID of the trajectory visualization to
   * remove.
   * @return whether successful or not.
   */
  bool removeTrajVisByID(int trajVisObjID) {
    if (trajVisNameByID.count(trajVisObjID) == 0) {
      LOG(INFO)
          << "Simulator::removeTrajVisByName : No trajectory object with ID: "
          << trajVisObjID << " exists.  Ignoring.";
      return false;
    }
    return removeTrajVisObjectAndAssets(trajVisObjID,
                                        trajVisNameByID.at(trajVisObjID));
  }

 protected:
  /**
   * @brief Internal use only. Remove a trajectory object, its mesh, and all
   * references to it.
   * @param trajVisObjID The object ID of the trajectory visualization to
   * remove.
   * @param trajVisName The name of the trajectory visualization to remove.
   * @return whether successful or not.
   */
  bool removeTrajVisObjectAndAssets(int trajVisObjID,
                                    const std::string& trajVisName) {
    removeObject(trajVisObjID);
    // TODO : support removing asset by removing from resourceDict_ properly
    // using trajVisName
    trajVisIDByName.erase(trajVisName);
    trajVisNameByID.erase(trajVisObjID);
    return true;
  }

 public:
  agent::Agent::ptr getAgent(int agentId);

  agent::Agent::ptr addAgent(const agent::AgentConfiguration& agentConfig,
                             scene::SceneNode& agentParentNode);
  agent::Agent::ptr addAgent(const agent::AgentConfiguration& agentConfig);

  /**
   * @brief Initialize sensor and attach to sceneNode of a particular object
   * @param objectId    Id of the object to which a sensor will be initialized
   * at its node
   * @param sensorSpec  SensorSpec of sensor to be initialized
   * @return            handle to sensor initialized
   *
   */
  esp::sensor::Sensor& addSensorToObject(
      const int objectId,
      const esp::sensor::SensorSpec::ptr& sensorSpec);

  /**
   * @brief Displays observations on default frame buffer for a
   * particular sensor of an agent
   * @param agentId    Id of the agent for which the observation is to
   *                   be returned
   * @param sensorId   Id of the sensor for which the observation is to
   *                   be returned
   */
  bool displayObservation(int agentId, const std::string& sensorId);

  /**
   * @brief
   * get the render target of a particular sensor of an agent
   * @return pointer to the render target if it is a valid visual sensor,
   * otherwise nullptr
   * @param agentId    Id of the agent for which the observation is to
   *                   be returned
   * @param sensorId   Id of the sensor for which the observation is to
   *                   be returned
   */
  gfx::RenderTarget* getRenderTarget(int agentId, const std::string& sensorId);

  /**
   * @brief draw observations to the frame buffer stored in that
   * particular sensor of an agent. Unlike the @displayObservation, it will
   * not display the observation on the default frame buffer
   * @param agentId    Id of the agent for which the observation is to
   *                   be returned
   * @param sensorId   Id of the sensor for which the observation is to
   *                   be returned
   */
  bool drawObservation(int agentId, const std::string& sensorId);

  /**
   * @brief visualize the undisplayable observations such as depth, semantic, to
   * the frame buffer stored in the @ref SensorInfoVisualizer
   * Note: it will not display the observation on the default frame buffer
   * @param[in] agentId    Id of the agent for which the observation is to
   *                   be returned
   * @param[in] sensorId   Id of the sensor for which the observation is to
   *                   be returned
   * @param[in] colorMapOffset the offset of the color map
   * @param[in] colorMapScale the scale of the color map
   * See details in @ref TextureVisualizerShader::setColorMapTransformation for
   * more info.
   *
   * NOTE: it assumes:
   * -) it is a non-rgb sensor (such as a depth or semantic sensor);
   * -) the drawObservation is called;
   * -) when the render target is bound to the sensor, "VisualizeTexture" is
   * enabled. See @ref Renderer::bindRenderTarget and @ref
   * Renderer::RenderTargetBindingFlag for more info
   * @return false if the sensor's observation cannot be visualized.
   */
  bool visualizeObservation(int agentId,
                            const std::string& sensorId,
                            float colorMapOffset,
                            float colorMapScale);

  bool getAgentObservation(int agentId,
                           const std::string& sensorId,
                           sensor::Observation& observation);
  int getAgentObservations(
      int agentId,
      std::map<std::string, sensor::Observation>& observations);

  bool getAgentObservationSpace(int agentId,
                                const std::string& sensorId,
                                sensor::ObservationSpace& space);
  int getAgentObservationSpaces(
      int agentId,
      std::map<std::string, sensor::ObservationSpace>& spaces);

  nav::PathFinder::ptr getPathFinder();
  void setPathFinder(nav::PathFinder::ptr pf);

  /**
   * @brief Enable or disable frustum culling (enabled by default)
   * @param val true = enable, false = disable
   */
  void setFrustumCullingEnabled(bool val) { frustumCulling_ = val; }

  /**
   * @brief Get status, whether frustum culling is enabled or not
   * @return true if enabled, otherwise false
   */
  bool isFrustumCullingEnabled() const { return frustumCulling_; }

  /**
   * @brief Get a copy of an existing @ref gfx::LightSetup by its key.
   *
   * @param key The string key of the @ref gfx::LightSetup.
   */
  gfx::LightSetup getLightSetup(const std::string& key = DEFAULT_LIGHTING_KEY);

  /**
   * @brief Register a @ref gfx::LightSetup with a key name.
   *
   * If this name already exists, the @ref gfx::LightSetup is updated and all
   * @ref esp::gfx::Drawable s using this setup are updated.
   *
   * @param lightSetup The @ref gfx::LightSetup this key will now reference.
   * @param key Key to identify this @ref gfx::LightSetup.
   */
  void setLightSetup(gfx::LightSetup lightSetup,
                     const std::string& key = DEFAULT_LIGHTING_KEY);

  /**
   * @brief Set the light setup of an object
   *
   * @param objectID The object ID and key identifying the object in @ref
   * esp::physics::PhysicsManager::existingObjects_.
   * @param lightSetupKey @ref gfx::LightSetup key
   * @param sceneID !! Not used currently !! Specifies which physical scene
   * of the object.
   */
  void setObjectLightSetup(int objectID,
                           const std::string& lightSetupKey,
                           int sceneID = 0);

  /**
   * @brief Getter for PRNG.
   *
   * Use this where-ever possible so that habitat won't be effected by
   * python random or numpy.random modules.
   */
  core::Random::ptr random() { return random_; }

<<<<<<< HEAD
  int getPhysicsNumActiveContactPoints() {
    return physicsManager_->getNumActiveContactPoints();
  }
  int getPhysicsNumActiveOverlappingPairs() {
    return physicsManager_->getNumActiveOverlappingPairs();
  }
  std::string getPhysicsStepCollisionSummary() {
    return physicsManager_->getStepCollisionSummary();
  }

=======
>>>>>>> 1f5eae89
  /**
   * @brief Get this simulator's MetadataMediator
   */
  const metadata::MetadataMediator::ptr getMetadataMediator() const {
    return metadataMediator_;
  }

  /**
   * @brief Set this simulator's MetadataMediator
   */
  void setMetadataMediator(metadata::MetadataMediator::ptr _metadataMediator) {
    metadataMediator_ = std::move(_metadataMediator);
    // set newly added MM to have current Simulator Config
    metadataMediator_->setSimulatorConfiguration(this->config_);
  }

  /**
   * @brief Load and add a render asset instance to the current scene graph(s).
   * @param assetInfo the asset to load
   * @param creation how to create the instance
   */
  scene::SceneNode* loadAndCreateRenderAssetInstance(
      const assets::AssetInfo& assetInfo,
      const assets::RenderAssetInstanceCreationInfo& creation);

#ifdef ESP_BUILD_WITH_VHACD
  /**
   * @brief Runs convex hull decomposition on a specified file. Creates an
   * object attributes referencing a newly created convex hull asset, and
   * returns the attribute's handle.
   *
   * @param filename The MeshMetaData filename to be converted.
   * @param params VHACD params that specify resolution, vertices per convex
   * hull, etc.
   * @param renderChd Specifies whether or not to render the coinvex hull asset,
   * or to render the original render asset.
   * @param saveChdToObj Specifies whether or not to save the newly created
   * convex hull asset to an obj file.
   * @return The handle of the newly created object attributes.
   */
  std::string convexHullDecomposition(
      const std::string& filename,
      const assets::ResourceManager::VHACDParameters& params =
          assets::ResourceManager::VHACDParameters(),
      bool renderChd = false,
      bool saveChdToObj = false);
#endif

 protected:
  Simulator() = default;
  /**
   * @brief Builds a scene instance and populates it with initial object layout,
   * if appropriate, based on @ref esp::metadata::attributes::SceneAttributes
   * referenced by @p activeSceneName .
   * @param activeSceneName The name of the desired SceneAttributes to use to
   * instantiate a scene.
   * @return Whether successful or not.
   */
  bool createSceneInstance(const std::string& activeSceneName);

  /**
   * @brief Builds a scene instance based on @ref
   * esp::metadata::attributes::SceneAttributes referenced by @p activeSceneName
   * . This function is specifically for cases where no renderer is desired.
   * @param activeSceneName The name of the desired SceneAttributes to use to
   * instantiate a scene.
   * @return Whether successful or not.
   */
  bool createSceneInstanceNoRenderer(const std::string& activeSceneName);

  /**
   * @brief Shared initial functionality for creating/setting the current scene
   * instance attributes corresponding to activeSceneName, regardless of desired
   * renderer state.
   * @param activeSceneName The name of the desired active scene instance, as
   * specified in Simulator Configuration.
   * @return a constant pointer to the current scene instance attributes.
   */
  metadata::attributes::SceneAttributes::cptr setSceneInstanceAttributes(
      const std::string& activeSceneName);

  /**
   * @brief Instance all the objects in the scene based on the current active
   * schene's scene instance configuration.
   * @return whether object creation and placement is completed succesfully
   */
  bool instanceObjectsForActiveScene();

  /**
   * @brief Instance all the articulated objects in the scene based on the
   * current active schene's scene instance configuration.
   * @return whether articulated object creation and placement is completed
   * succesfully
   */
  bool instanceArticulatedObjectsForActiveScene();

  /**
   * @brief sample a random valid AgentState in passed agentState
   * @param agentState [out] The placeholder for the sampled agent state.
   */
  void sampleRandomAgentState(agent::AgentState& agentState);

  bool isValidScene(int sceneID) const {
    return sceneID >= 0 && static_cast<std::size_t>(sceneID) < sceneID_.size();
  }

  bool sceneHasPhysics(int sceneID) const {
    return isValidScene(sceneID) && physicsManager_ != nullptr;
  }

  void reconfigureReplayManager(bool enableGfxReplaySave);

  gfx::WindowlessContext::uptr context_ = nullptr;
  std::shared_ptr<gfx::Renderer> renderer_ = nullptr;
  // CANNOT make the specification of resourceManager_ above the context_!
  // Because when deconstructing the resourceManager_, it needs
  // the GL::Context
  // If you switch the order, you will have the error:
  // GL::Context::current(): no current context from Magnum
  // during the deconstruction
  std::unique_ptr<assets::ResourceManager> resourceManager_ = nullptr;

  /**
   * @brief Owns and manages the metadata/attributes managers
   */
  metadata::MetadataMediator::ptr metadataMediator_ = nullptr;
  scene::SceneManager::uptr sceneManager_ = nullptr;

  int activeSceneID_ = ID_UNDEFINED;
  int activeSemanticSceneID_ = ID_UNDEFINED;
  std::vector<int> sceneID_;

  std::shared_ptr<scene::SemanticScene> semanticScene_ = nullptr;

  std::shared_ptr<physics::PhysicsManager> physicsManager_ = nullptr;

  std::shared_ptr<esp::gfx::replay::ReplayManager> gfxReplayMgr_;

  core::Random::ptr random_;
  SimulatorConfiguration config_;

  std::vector<agent::Agent::ptr> agents_;

  nav::PathFinder::ptr pathfinder_;
  // state indicating frustum culling is enabled or not
  //
  // TODO:
  // Such state, frustumCulling_ has also been defined in frontend (py)
  // See: examples/settings.py, habitat_sim/simulator.py for more information
  // ideally, to avoid inconsistency at any time, and reduce maintenance cost
  // this state should be defined in just one place.e.g., only in the frontend
  // Currently, we need it defined here, because sensor., e.g., PinholeCamera
  // rquires it when drawing the observation
  bool frustumCulling_ = true;

  //! NavMesh visualization variables
  int navMeshVisPrimID_ = esp::ID_UNDEFINED;
  esp::scene::SceneNode* navMeshVisNode_ = nullptr;

  //! Maps holding IDs and Names of trajectory visualizations
  std::map<std::string, int> trajVisIDByName;
  std::map<int, std::string> trajVisNameByID;

  /**
   * @brief Tracks whether or not the simulator was initialized
   * to load textures.  Because we cache mesh loading, this should
   * *not* be changed without calling close() first
   */
  Corrade::Containers::Optional<bool> requiresTextures_;

  ESP_SMART_POINTERS(Simulator)
};

}  // namespace sim
}  // namespace esp

#endif  // ESP_SIM_SIMULATOR_H_<|MERGE_RESOLUTION|>--- conflicted
+++ resolved
@@ -1002,9 +1002,6 @@
         objectID, esp::physics::CollisionGroup(group));
   }
 
-  std::vector<esp::physics::ContactPointData> getPhysicsContactPoints(
-      const int sceneID);
-
   /**
    * @brief Query physics simulation implementation for contact point data from
    * the most recent collision detection cache.
@@ -1389,11 +1386,6 @@
    * python random or numpy.random modules.
    */
   core::Random::ptr random() { return random_; }
-
-<<<<<<< HEAD
-  int getPhysicsNumActiveContactPoints() {
-    return physicsManager_->getNumActiveContactPoints();
-  }
   int getPhysicsNumActiveOverlappingPairs() {
     return physicsManager_->getNumActiveOverlappingPairs();
   }
@@ -1401,8 +1393,6 @@
     return physicsManager_->getStepCollisionSummary();
   }
 
-=======
->>>>>>> 1f5eae89
   /**
    * @brief Get this simulator's MetadataMediator
    */
