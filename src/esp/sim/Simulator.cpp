// Copyright (c) Facebook, Inc. and its affiliates.
// This source code is licensed under the MIT license found in the
// LICENSE file in the root directory of this source tree.

#include "Simulator.h"

#include <memory>
#include <string>
#include <utility>

#include <Corrade/Utility/Directory.h>
#include <Corrade/Utility/String.h>
#include <Magnum/EigenIntegration/GeometryIntegration.h>
#include <Magnum/GL/Context.h>

#include "esp/core/esp.h"
#include "esp/gfx/Drawable.h"
#include "esp/gfx/RenderCamera.h"
#include "esp/gfx/Renderer.h"
#include "esp/gfx/replay/Recorder.h"
#include "esp/gfx/replay/ReplayManager.h"
#include "esp/metadata/attributes/AttributesBase.h"
#include "esp/nav/PathFinder.h"
#include "esp/physics/PhysicsManager.h"
#include "esp/physics/bullet/BulletDebugManager.h"
#include "esp/scene/ObjectControls.h"
#include "esp/scene/SemanticScene.h"
#include "esp/sensor/CameraSensor.h"
#include "esp/sensor/SensorFactory.h"
#include "esp/sensor/VisualSensor.h"

namespace Cr = Corrade;

namespace esp {
namespace sim {

using metadata::attributes::PhysicsManagerAttributes;
using metadata::attributes::SceneObjectInstanceAttributes;
using metadata::attributes::StageAttributes;

Simulator::Simulator(const SimulatorConfiguration& cfg,
                     metadata::MetadataMediator::ptr _metadataMediator)
    : metadataMediator_{std::move(_metadataMediator)},
      random_{core::Random::create(cfg.randomSeed)},
      requiresTextures_{Cr::Containers::NullOpt} {
  // initalize members according to cfg
  // NOTE: NOT SO GREAT NOW THAT WE HAVE virtual functions
  //       Maybe better not to do this reconfigure
  reconfigure(cfg);
}

Simulator::~Simulator() {
  LOG(INFO) << "Deconstructing Simulator";
  close();
}

void Simulator::close() {
  if (renderer_)
    renderer_->acquireGlContext();

  pathfinder_ = nullptr;
  navMeshVisPrimID_ = esp::ID_UNDEFINED;
  navMeshVisNode_ = nullptr;
  agents_.clear();

  physicsManager_ = nullptr;
  gfxReplayMgr_ = nullptr;
  semanticScene_ = nullptr;

  sceneID_.clear();
  sceneManager_ = nullptr;

  resourceManager_ = nullptr;

  renderer_ = nullptr;
  context_ = nullptr;

  activeSceneID_ = ID_UNDEFINED;
  activeSemanticSceneID_ = ID_UNDEFINED;
  config_ = SimulatorConfiguration{};

  frustumCulling_ = true;
  requiresTextures_ = Cr::Containers::NullOpt;
}

void Simulator::reconfigure(const SimulatorConfiguration& cfg) {
  // set metadata mediator's cfg  upon creation or reconfigure
  if (!metadataMediator_) {
    metadataMediator_ = metadata::MetadataMediator::create(cfg);
  } else {
    metadataMediator_->setSimulatorConfiguration(cfg);
  }

  // assign MM to RM on create or reconfigure
  if (!resourceManager_) {
    resourceManager_ =
        std::make_unique<assets::ResourceManager>(metadataMediator_);
    if (cfg.createRenderer) {
      // needs to be called after ResourceManager exists but before any assets
      // have been loaded
      reconfigureReplayManager(cfg.enableGfxReplaySave);
    }
  } else {
    resourceManager_->setMetadataMediator(metadataMediator_);
  }

  if (!sceneManager_) {
    sceneManager_ = scene::SceneManager::create_unique();
  }

  // if configuration is unchanged, just reset and return
  if (cfg == config_) {
    reset();
    return;
  }
  // otherwise set current configuration and initialize
  // TODO can optimize to do partial re-initialization instead of from-scratch
  config_ = cfg;

  if (requiresTextures_ == Cr::Containers::NullOpt) {
    requiresTextures_ = config_.requiresTextures;
    resourceManager_->setRequiresTextures(config_.requiresTextures);
  } else if (!(*requiresTextures_) && config_.requiresTextures) {
    throw std::runtime_error(
        "requiresTextures was changed to True from False.  Must call close() "
        "before changing this value.");
  } else if ((*requiresTextures_) && !config_.requiresTextures) {
    LOG(WARNING) << "Not changing requiresTextures as the simulator was "
                    "initialized with True.  Call close() to change this.";
  }

  bool success = false;
  // (re) create scene instance based on whether or not a renderer is requested.
  if (config_.createRenderer) {
    /* When creating a viewer based app, there is no need to create a
    WindowlessContext since a (windowed) context already exists. */
    if (!context_ && !Magnum::GL::Context::hasCurrent()) {
      context_ = gfx::WindowlessContext::create_unique(config_.gpuDeviceId);
    }

    // reinitalize members
    if (!renderer_) {
      gfx::Renderer::Flags flags;
      if (!(*requiresTextures_))
        flags |= gfx::Renderer::Flag::NoTextures;

#if !defined(CORRADE_TARGET_EMSCRIPTEN)
      if (context_)
        flags |= gfx::Renderer::Flag::BackgroundThread;
#endif

      renderer_ = gfx::Renderer::create(context_.get(), flags);
    }

    renderer_->acquireGlContext();

    // (re) create scene instance
    success = createSceneInstance(config_.activeSceneName);
  } else {
    // (re) create scene instance without renderer
    success = createSceneInstanceNoRenderer(config_.activeSceneName);
  }

  LOG(INFO) << "Simulator::reconfigure : createSceneInstance success == "
            << (success ? "true" : "false")
            << " for active scene name : " << config_.activeSceneName
            << (config_.createRenderer ? " with" : " without") << " renderer.";

}  // Simulator::reconfigure

metadata::attributes::SceneAttributes::cptr
Simulator::setSceneInstanceAttributes(const std::string& activeSceneName) {
  namespace FileUtil = Cr::Utility::Directory;

  // This should always/only be called by either createSceneInstance or
  // createSceneInstanceNoRendere.

  // Get scene instance attributes corresponding to passed active scene name
  // This will retrieve, or construct, an appropriately configured scene
  // instance attributes, depending on what exists in the Scene Dataset library
  // for the current dataset.

  metadata::attributes::SceneAttributes::cptr curSceneInstanceAttributes =
      metadataMediator_->getSceneAttributesByName(activeSceneName);

  // 1. Load navmesh specified in current scene instance attributes.

  const std::string& navmeshFileLoc = metadataMediator_->getNavmeshPathByHandle(
      curSceneInstanceAttributes->getNavmeshHandle());

  LOG(INFO)
      << "Simulator::setSceneInstanceAttributes : Navmesh file location in "
         "scene instance : "
      << navmeshFileLoc;
  // Get name of navmesh and use to create pathfinder and load navmesh
  // create pathfinder and load navmesh if available
  pathfinder_ = nav::PathFinder::create();
  if (FileUtil::exists(navmeshFileLoc)) {
    LOG(INFO) << "Simulator::setSceneInstanceAttributes : Loading navmesh from "
              << navmeshFileLoc;
    bool pfSuccess = pathfinder_->loadNavMesh(navmeshFileLoc);
    LOG(INFO) << "Simulator::setSceneInstanceAttributes : "
              << (pfSuccess ? "Navmesh Loaded." : "Navmesh load error.");
  } else {
    LOG(WARNING)
        << "Simulator::setSceneInstanceAttributes : Navmesh file not found, "
           "checked at filename : '"
        << navmeshFileLoc << "'";
  }
  // Calling to seeding needs to be done after the pathfinder creation but
  // before anything else.
  seed(config_.randomSeed);

  // initalize scene graph CAREFUL! previous scene graph is not deleted!
  // TODO:
  // We need to make a design decision here:
  // when instancing a new scene, shall we delete all of the previous scene
  // graphs?

  activeSceneID_ = sceneManager_->initSceneGraph();
  sceneID_.push_back(activeSceneID_);

  // 2. Load the Semantic Scene Descriptor file appropriate for the current
  // scene instance.
  // get name of desired semantic scene descriptor file
  const std::string semanticSceneDescFilename =
      metadataMediator_->getSemanticSceneDescriptorPathByHandle(
          curSceneInstanceAttributes->getSemanticSceneHandle());

  if (semanticSceneDescFilename.compare("") != 0) {
    bool fileExists = false;
    bool success = false;
    const std::string msgPrefix =
        "Simulator::setSceneInstanceAttributes : Attempt to load ";
    // semantic scene descriptor might not exist, so
    semanticScene_ = nullptr;
    semanticScene_ = scene::SemanticScene::create();
    LOG(INFO) << "Simulator::setSceneInstanceAttributes : SceneInstance : "
              << activeSceneName
              << " proposed Semantic Scene Descriptor filename : "
              << semanticSceneDescFilename;

    // Attempt to load semantic scene descriptor specified in scene instance
    // file, agnostic to file type inferred by name,
    success = scene::SemanticScene::loadSemanticSceneDescriptor(
        semanticSceneDescFilename, *semanticScene_);
    if (!success) {
      // attempt to look for specified file failed, attempt to build new file
      // name by searching in path specified of specified file for
      // info_semantic.json file for replica dataset
      const std::string tmpFName = FileUtil::join(
          FileUtil::path(semanticSceneDescFilename), "info_semantic.json");
      if (FileUtil::exists(tmpFName)) {
        success =
            scene::SemanticScene::loadReplicaHouse(tmpFName, *semanticScene_);
        LOG(INFO) << msgPrefix
                  << "Replica w/existing constructed file : " << tmpFName
                  << " in directory with " << semanticSceneDescFilename << " : "
                  << (success ? "" : "not ") << "successful";
      }
    }  // if given SSD file name specifiedd exists
    LOG(WARNING)
        << "Simulator::setSceneInstanceAttributes : All attempts to load "
           "SSD with SceneAttributes-provided name "
        << semanticSceneDescFilename << " : exist : " << fileExists
        << " : loaded as expected type : " << success;

  }  // if semantic scene descriptor specified in scene instance

  // 3. Specify frustumCulling based on value either from config (if override
  // is specified) or from scene instance attributes.
  frustumCulling_ = config_.frustumCulling;

  // return a const ptr to the cur scene instance attributes
  return curSceneInstanceAttributes;

}  // Simulator::setSceneInstanceAttributes

bool Simulator::createSceneInstance(const std::string& activeSceneName) {
  if (renderer_)
    renderer_->acquireGlContext();
  // 1. initial setup for scene instancing - sets or creates the
  // current scene instance to correspond to the given name.
  metadata::attributes::SceneAttributes::cptr curSceneInstanceAttributes =
      setSceneInstanceAttributes(activeSceneName);

  // get sceneGraph and rootNode
  auto& sceneGraph = sceneManager_->getSceneGraph(activeSceneID_);
  auto& rootNode = sceneGraph.getRootNode();

  // 2. (re)seat & (re)init physics manager using the physics manager
  // attributes specified in current simulator configuration held in
  // metadataMediator.
  resourceManager_->initPhysicsManager(
      physicsManager_, config_.enablePhysics, &rootNode,
      metadataMediator_->getCurrentPhysicsManagerAttributes());

  // 3. Load lighting as specified for scene instance - perform before stage
  // load so lighting key can be set appropriately. get name of light setup
  // for this scene instance
  std::string lightSetupKey;

  if (config_.overrideSceneLightDefaults) {
    lightSetupKey = config_.sceneLightSetup;
    LOG(INFO) << "Simulator::createSceneInstance : Using config-specified "
                 "Light key : -"
              << lightSetupKey << "-";
  } else {
    lightSetupKey = metadataMediator_->getLightSetupFullHandle(
        curSceneInstanceAttributes->getLightingHandle());
    LOG(INFO)
        << "Simulator::createSceneInstance : Using scene instance-specified "
           "Light key : -"
        << lightSetupKey << "-";
    if (lightSetupKey.compare(NO_LIGHT_KEY) != 0) {
      // lighting attributes corresponding to this key should exist unless it
      // is empty; if empty, the following does nothing.
      esp::gfx::LightSetup lightingSetup =
          metadataMediator_->getLightLayoutAttributesManager()
              ->createLightSetupFromAttributes(lightSetupKey);
      // set lightsetup in resource manager
      resourceManager_->setLightSetup(lightingSetup,
                                      Mn::ResourceKey{lightSetupKey});
    }
  }

  // 4. Load stage specified by Scene Instance Attributes
  // Get Stage Instance Attributes - contains name of stage and initial
  // transformation of stage in scene.
  // TODO : need to support stageInstanceAttributes transformation upon
  // creation.

  const SceneObjectInstanceAttributes::ptr stageInstanceAttributes =
      curSceneInstanceAttributes->getStageInstance();

  // Get full library name of StageAttributes
  const std::string stageAttributesHandle =
      metadataMediator_->getStageAttrFullHandle(
          stageInstanceAttributes->getHandle());
  // Get StageAttributes
  auto stageAttributes =
      metadataMediator_->getStageAttributesManager()->getObjectCopyByHandle(
          stageAttributesHandle);

  // set defaults for stage creation
  stageAttributes->setLightSetup(lightSetupKey);
  // set frustum culling from simulator config
  stageAttributes->setFrustumCulling(frustumCulling_);

  // create a structure to manage active scene and active semantic scene ID
  // passing to and from loadStage
  std::vector<int> tempIDs{activeSceneID_, activeSemanticSceneID_};
  LOG(INFO) << "Simulator::createSceneInstance : Start to load stage named : "
            << stageAttributes->getHandle() << " with render asset : "
            << stageAttributes->getRenderAssetHandle()
            << " and collision asset : "
            << stageAttributes->getCollisionAssetHandle();

  // Load stage
  bool loadSuccess = resourceManager_->loadStage(
      stageAttributes, physicsManager_, sceneManager_.get(), tempIDs,
      config_.loadSemanticMesh, config_.forceSeparateSemanticSceneGraph);

  if (!loadSuccess) {
    LOG(ERROR) << "Simulator::createSceneInstance : Cannot load stage : "
               << stageAttributesHandle;
    // Pass the error to the python through pybind11 allowing graceful exit
    throw std::invalid_argument(
        "Simulator::createSceneInstance : Cannot load: " +
        stageAttributesHandle);
  } else {
    LOG(INFO) << "Simulator::createSceneInstance : Successfully loaded stage "
                 "named : "
              << stageAttributes->getHandle();
  }

  // refresh the NavMesh visualization if necessary after loading a new
  // SceneGraph
  if (isNavMeshVisualizationActive()) {
    // if updating pathfinder_ instance, refresh the visualization.
    setNavMeshVisualization(false);  // first clear the old instance
    setNavMeshVisualization(true);
  }

  // set activeSemanticSceneID_ values and push onto sceneID vector if
  // appropriate - tempIDs[1] will either be old activeSemanticSceneID_ (if
  // no semantic mesh was requested in loadStage); ID_UNDEFINED if desired
  // was not found; activeSceneID_, or a unique value, the last of which means
  // the semantic scene mesh is loaded.

  if (activeSemanticSceneID_ != tempIDs[1]) {
    // id has changed so act - if ID has not changed, do nothing
    activeSemanticSceneID_ = tempIDs[1];
    if ((activeSemanticSceneID_ != ID_UNDEFINED) &&
        (activeSemanticSceneID_ != activeSceneID_)) {
      sceneID_.push_back(activeSemanticSceneID_);
    } else {  // activeSemanticSceneID_ = activeSceneID_;
      assets::AssetType stageType =
          static_cast<assets::AssetType>(stageAttributes->getRenderAssetType());
      // instance meshes and suncg houses contain their semantic annotations
      // empty scene has none to worry about
      if (!(stageType == assets::AssetType::SUNCG_SCENE ||
            stageType == assets::AssetType::INSTANCE_MESH ||
            stageAttributesHandle.compare(assets::EMPTY_SCENE) == 0)) {
        // TODO: programmatic generation of semantic meshes when no
        // annotations are provided.
        LOG(WARNING) << "\n---\nSimulator::createSceneInstance : The active "
                        "scene does not contain semantic "
                        "annotations. \n---";
      }
    }
  }  // if ID has changed - needs to be reset

  // 5. Load object instances as spceified by Scene Instance Attributes.

  // Get all instances of objects described in scene
  const std::vector<SceneObjectInstanceAttributes::ptr> objectInstances =
      curSceneInstanceAttributes->getObjectInstances();

  // current scene graph's drawables
  auto& drawables = sceneGraph.getDrawables();
  // node to attach object to
  scene::SceneNode* attachmentNode = nullptr;
  // vector holding all objects added
  std::vector<int> objectsAdded;
  int objID = 0;

  // whether or not to correct for COM shift - only do for blender-sourced
  // scene attributes
  bool Default_COM_Correction =
      (static_cast<metadata::managers::SceneInstanceTranslationOrigin>(
           curSceneInstanceAttributes->getTranslationOrigin()) ==
       metadata::managers::SceneInstanceTranslationOrigin::AssetLocal);

  // Iterate through instances, create object and implement initial
  // transformation.
  for (const auto& objInst : objectInstances) {
    const std::string objAttrFullHandle =
        metadataMediator_->getObjAttrFullHandle(objInst->getHandle());
    if (objAttrFullHandle == "") {
      LOG(WARNING) << "Simulator::createSceneInstance : Unable to find object "
                      "attributes whose handle contains "
                   << objInst->getHandle()
                   << " as specified in object instance attributes, so unable "
                      "to instance object; skipping. ";
      continue;
    }
    objID = physicsManager_->addObject(objAttrFullHandle, &drawables,
                                       attachmentNode, lightSetupKey);
    if (objID == ID_UNDEFINED) {
      // instancing failed for some reason.
      LOG(WARNING)
          << "Simulator::createSceneInstance : Failed to instantiate object "
             "specified in Scene Instance Attributes using template named : "
          << objInst->getHandle();
      continue;
    }
    // set object's location and rotation based on translation and rotation
    // params specified in instance attributes
    auto translate = objInst->getTranslation();
    // get instance override value, if exists
    auto Instance_COM_Origin =
        static_cast<metadata::managers::SceneInstanceTranslationOrigin>(
            objInst->getTranslationOrigin());
    if (((Default_COM_Correction) &&
         (Instance_COM_Origin !=
          metadata::managers::SceneInstanceTranslationOrigin::COM)) ||
        (Instance_COM_Origin ==
         metadata::managers::SceneInstanceTranslationOrigin::AssetLocal)) {
      // if default COM correction is set and no object-based override, or if
      // Object set to correct for COM.

      translate -= objInst->getRotation().transformVector(
          physicsManager_->getObjectVisualSceneNodes(objID)[0]->translation());
    }
    physicsManager_->setTranslation(objID, translate);
    physicsManager_->setRotation(objID, objInst->getRotation());
    // set object's motion type if different than set value
    const physics::MotionType attrObjMotionType =
        static_cast<physics::MotionType>(objInst->getMotionType());
    if (attrObjMotionType != physics::MotionType::UNDEFINED) {
      physicsManager_->setObjectMotionType(objID, attrObjMotionType);
    }
    objectsAdded.push_back(objID);
  }  // for each object attributes
  // objectsAdded holds all ids of added objects.

  // TODO : reset may eventually have all the scene instance instantiation
  // code so that scenes can be reset
  reset();

  return true;
}  // Simulator::createSceneInstance

bool Simulator::createSceneInstanceNoRenderer(
    const std::string& activeSceneName) {
  // Initial setup for scene instancing without renderer - sets or creates the
  // current scene instance to correspond to the given name.  Also builds
  // navmesh and semantic scene descriptor file if appropriate.
  metadata::attributes::SceneAttributes::cptr curSceneInstanceAttributes =
      setSceneInstanceAttributes(activeSceneName);

  // TODO : reset may eventually have all the scene instance instantiation
  // code so that scenes can be reset
  reset();
  return true;
}  // Simulator::createSceneInstanceNoRenderer

void Simulator::reset() {
  if (physicsManager_ != nullptr) {
    // Note: only resets time to 0 by default.
    physicsManager_->reset();
  }

  for (auto& agent : agents_) {
    agent->reset();
  }
  const Magnum::Range3D& sceneBB =
      getActiveSceneGraph().getRootNode().computeCumulativeBB();
  resourceManager_->setLightSetup(gfx::getDefaultLights());
}  // Simulator::reset()

void Simulator::seed(uint32_t newSeed) {
  random_->seed(newSeed);
  pathfinder_->seed(newSeed);
}

void Simulator::reconfigureReplayManager(bool enableGfxReplaySave) {
  gfxReplayMgr_ = std::make_shared<gfx::replay::ReplayManager>();

  // construct Recorder instance if requested
  gfxReplayMgr_->setRecorder(enableGfxReplaySave
                                 ? std::make_shared<gfx::replay::Recorder>()
                                 : nullptr);
  // assign Recorder to ResourceManager
  CORRADE_INTERNAL_ASSERT(resourceManager_);
  resourceManager_->setRecorder(gfxReplayMgr_->getRecorder());

  // provide Player callback to replay manager
  gfxReplayMgr_->setPlayerCallback(
      [this](const assets::AssetInfo& assetInfo,
             const assets::RenderAssetInstanceCreationInfo& creation)
          -> scene::SceneNode* {
        return loadAndCreateRenderAssetInstance(assetInfo, creation);
      });
}

scene::SceneGraph& Simulator::getActiveSceneGraph() {
  CHECK_GE(activeSceneID_, 0);
  CHECK_LT(activeSceneID_, sceneID_.size());
  return sceneManager_->getSceneGraph(activeSceneID_);
}

//! return the semantic scene's SceneGraph for rendering
scene::SceneGraph& Simulator::getActiveSemanticSceneGraph() {
  CHECK_GE(activeSemanticSceneID_, 0);
  CHECK_LT(activeSemanticSceneID_, sceneID_.size());
  return sceneManager_->getSceneGraph(activeSemanticSceneID_);
}

// === Physics Simulator Functions ===

int Simulator::addObject(const int objectLibId,
                         scene::SceneNode* attachmentNode,
                         const std::string& lightSetupKey,
                         const int sceneID) {
  if (sceneHasPhysics(sceneID)) {
    if (renderer_)
      renderer_->acquireGlContext();
    // TODO: change implementation to support multi-world and physics worlds
    // to own reference to a sceneGraph to avoid this.
    auto& sceneGraph = sceneManager_->getSceneGraph(activeSceneID_);
    auto& drawables = sceneGraph.getDrawables();
    return physicsManager_->addObject(objectLibId, &drawables, attachmentNode,
                                      lightSetupKey);
  }
  return ID_UNDEFINED;
}

int Simulator::addObjectByHandle(const std::string& objectLibHandle,
                                 scene::SceneNode* attachmentNode,
                                 const std::string& lightSetupKey,
                                 const int sceneID) {
  if (sceneHasPhysics(sceneID)) {
    if (renderer_)
      renderer_->acquireGlContext();
    // TODO: change implementation to support multi-world and physics worlds
    // to own reference to a sceneGraph to avoid this.
    auto& sceneGraph = sceneManager_->getSceneGraph(activeSceneID_);
    auto& drawables = sceneGraph.getDrawables();
    return physicsManager_->addObject(objectLibHandle, &drawables,
                                      attachmentNode, lightSetupKey);
  }
  return ID_UNDEFINED;
}

const metadata::attributes::ObjectAttributes::cptr
Simulator::getObjectInitializationTemplate(const int objectId,
                                           const int sceneID) const {
  if (sceneHasPhysics(sceneID)) {
    return physicsManager_->getObjectInitAttributes(objectId);
  }
  return nullptr;
}

const metadata::attributes::StageAttributes::cptr
Simulator::getStageInitializationTemplate(const int sceneID) const {
  if (sceneHasPhysics(sceneID)) {
    return physicsManager_->getStageInitAttributes();
  }
  return nullptr;
}

// return a list of existing objected IDs in a physical scene
std::vector<int> Simulator::getExistingObjectIDs(const int sceneID) {
  if (sceneHasPhysics(sceneID)) {
    return physicsManager_->getExistingObjectIDs();
  }
  return std::vector<int>();  // empty if no simulator exists
}

// remove object objectID instance in sceneID
void Simulator::removeObject(const int objectID,
                             bool deleteObjectNode,
                             bool deleteVisualNode,
                             const int sceneID) {
  if (sceneHasPhysics(sceneID)) {
    physicsManager_->removeObject(objectID, deleteObjectNode, deleteVisualNode);
    if (trajVisNameByID.count(objectID) > 0) {
      std::string trajVisAssetName = trajVisNameByID[objectID];
      trajVisNameByID.erase(objectID);
      trajVisIDByName.erase(trajVisAssetName);
      // TODO : if object is trajectory visualization, remove its assets as
      // well once this is supported.
      // resourceManager_->removeResourceByName(trajVisAssetName);
    }
  }
}

esp::physics::MotionType Simulator::getObjectMotionType(const int objectID,
                                                        const int sceneID) {
  if (sceneHasPhysics(sceneID)) {
    return physicsManager_->getObjectMotionType(objectID);
  }
  return esp::physics::MotionType::UNDEFINED;
}

bool Simulator::setObjectMotionType(const esp::physics::MotionType& motionType,
                                    const int objectID,
                                    const int sceneID) {
  if (sceneHasPhysics(sceneID)) {
    return physicsManager_->setObjectMotionType(objectID, motionType);
  }
  return false;
}

physics::VelocityControl::ptr Simulator::getObjectVelocityControl(
    const int objectID,
    const int sceneID) const {
  if (sceneHasPhysics(sceneID)) {
    return physicsManager_->getVelocityControl(objectID);
  }
  return nullptr;
}

// apply forces and torques to objects
void Simulator::applyTorque(const Magnum::Vector3& tau,
                            const int objectID,
                            const int sceneID) {
  if (sceneHasPhysics(sceneID)) {
    physicsManager_->applyTorque(objectID, tau);
  }
}

void Simulator::applyForce(const Magnum::Vector3& force,
                           const Magnum::Vector3& relPos,
                           const int objectID,
                           const int sceneID) {
  if (sceneHasPhysics(sceneID)) {
    physicsManager_->applyForce(objectID, force, relPos);
  }
}

void Simulator::applyImpulse(const Magnum::Vector3& impulse,
                             const Magnum::Vector3& relPos,
                             const int objectID,
                             const int sceneID) {
  if (sceneHasPhysics(sceneID)) {
    physicsManager_->applyImpulse(objectID, impulse, relPos);
  }
}

scene::SceneNode* Simulator::getObjectSceneNode(const int objectID,
                                                const int sceneID) {
  if (sceneHasPhysics(sceneID)) {
    return &physicsManager_->getObjectSceneNode(objectID);
  }
  return nullptr;
}

std::vector<scene::SceneNode*> Simulator::getObjectVisualSceneNodes(
    const int objectID,
    const int sceneID) {
  if (sceneHasPhysics(sceneID)) {
    return physicsManager_->getObjectVisualSceneNodes(objectID);
  }
  return std::vector<scene::SceneNode*>();
}

// set object transform (kinemmatic control)
void Simulator::setTransformation(const Magnum::Matrix4& transform,
                                  const int objectID,
                                  const int sceneID) {
  if (sceneHasPhysics(sceneID)) {
    physicsManager_->setTransformation(objectID, transform);
  }
}

Magnum::Matrix4 Simulator::getTransformation(const int objectID,
                                             const int sceneID) {
  if (sceneHasPhysics(sceneID)) {
    return physicsManager_->getTransformation(objectID);
  }
  return Magnum::Matrix4::fromDiagonal(Magnum::Vector4(1));
}

esp::core::RigidState Simulator::getRigidState(const int objectID,
                                               const int sceneID) const {
  if (sceneHasPhysics(sceneID)) {
    return physicsManager_->getRigidState(objectID);
  }
  return esp::core::RigidState();
}

void Simulator::setRigidState(const esp::core::RigidState& rigidState,
                              const int objectID,
                              const int sceneID) {
  if (sceneHasPhysics(sceneID)) {
    physicsManager_->setRigidState(objectID, rigidState);
  }
}

// set object translation directly
void Simulator::setTranslation(const Magnum::Vector3& translation,
                               const int objectID,
                               const int sceneID) {
  if (sceneHasPhysics(sceneID)) {
    physicsManager_->setTranslation(objectID, translation);
  }
}

Magnum::Vector3 Simulator::getTranslation(const int objectID,
                                          const int sceneID) {
  // can throw if physicsManager is not initialized or either objectID/sceneID
  // is invalid
  if (sceneHasPhysics(sceneID)) {
    return physicsManager_->getTranslation(objectID);
  }
  return Magnum::Vector3();
}

// set object orientation directly
void Simulator::setRotation(const Magnum::Quaternion& rotation,
                            const int objectID,
                            const int sceneID) {
  if (sceneHasPhysics(sceneID)) {
    physicsManager_->setRotation(objectID, rotation);
  }
}

Magnum::Quaternion Simulator::getRotation(const int objectID,
                                          const int sceneID) {
  if (sceneHasPhysics(sceneID)) {
    return physicsManager_->getRotation(objectID);
  }
  return Magnum::Quaternion();
}

void Simulator::setLinearVelocity(const Magnum::Vector3& linVel,
                                  const int objectID,
                                  const int sceneID) {
  if (sceneHasPhysics(sceneID)) {
    return physicsManager_->setLinearVelocity(objectID, linVel);
  }
}

Magnum::Vector3 Simulator::getLinearVelocity(const int objectID,
                                             const int sceneID) {
  if (sceneHasPhysics(sceneID)) {
    return physicsManager_->getLinearVelocity(objectID);
  }
  return Magnum::Vector3();
}

void Simulator::setAngularVelocity(const Magnum::Vector3& angVel,
                                   const int objectID,
                                   const int sceneID) {
  if (sceneHasPhysics(sceneID)) {
    return physicsManager_->setAngularVelocity(objectID, angVel);
  }
}

Magnum::Vector3 Simulator::getAngularVelocity(const int objectID,
                                              const int sceneID) {
  if (sceneHasPhysics(sceneID)) {
    return physicsManager_->getAngularVelocity(objectID);
  }
  return Magnum::Vector3();
}

bool Simulator::contactTest(const int objectID, const int sceneID) {
  if (sceneHasPhysics(sceneID)) {
    return physicsManager_->contactTest(objectID);
  }
  return false;
}

std::vector<esp::physics::ContactPointData> Simulator::getPhysicsContactPoints(
    const int sceneID) {
  if (sceneHasPhysics(sceneID)) {
    return physicsManager_->getContactPoints();
  }
  return {};
}

esp::physics::RaycastResults Simulator::castRay(const esp::geo::Ray& ray,
                                                float maxDistance,
                                                const int sceneID) {
  if (sceneHasPhysics(sceneID)) {
    return physicsManager_->castRay(ray, maxDistance);
  }
  return esp::physics::RaycastResults();
}

void Simulator::setObjectBBDraw(bool drawBB,
                                const int objectID,
                                const int sceneID) {
  if (sceneHasPhysics(sceneID)) {
    if (drawBB && renderer_)
      renderer_->acquireGlContext();
    auto& sceneGraph_ = sceneManager_->getSceneGraph(activeSceneID_);
    auto& drawables = sceneGraph_.getDrawables();
    physicsManager_->setObjectBBDraw(objectID, &drawables, drawBB);
  }
}

void Simulator::setObjectSemanticId(uint32_t semanticId,
                                    const int objectID,
                                    const int sceneID) {
  if (sceneHasPhysics(sceneID)) {
    physicsManager_->setSemanticId(objectID, semanticId);
  }
}

double Simulator::stepWorld(const double dt) {
  if (physicsManager_ != nullptr) {
    physicsManager_->deferNodesUpdate();
    physicsManager_->stepPhysics(dt);
#if !defined(CORRADE_TARGET_EMSCRIPTEN)
    if (renderer_)
      renderer_->waitSG();
#endif
    physicsManager_->updateNodes();
  }
  return getWorldTime();
}

// get the simulated world time (0 if no physics enabled)
double Simulator::getWorldTime() {
  if (physicsManager_ != nullptr) {
    return physicsManager_->getWorldTime();
  }
  return NO_TIME;
}

void Simulator::setGravity(const Magnum::Vector3& gravity, const int sceneID) {
  if (sceneHasPhysics(sceneID)) {
    physicsManager_->setGravity(gravity);
  }
}

Magnum::Vector3 Simulator::getGravity(const int sceneID) const {
  if (sceneHasPhysics(sceneID)) {
    return physicsManager_->getGravity();
  }
  return Magnum::Vector3();
}

bool Simulator::recomputeNavMesh(nav::PathFinder& pathfinder,
                                 const nav::NavMeshSettings& navMeshSettings,
                                 bool includeStaticObjects) {
  CORRADE_ASSERT(config_.createRenderer,
                 "Simulator::recomputeNavMesh: "
                 "SimulatorConfiguration::createRenderer is "
                 "false. Scene geometry is required to recompute navmesh. No "
                 "geometry is "
                 "loaded without renderer initialization.",
                 false);

  assets::MeshData::uptr joinedMesh = assets::MeshData::create_unique();
  auto stageInitAttrs = physicsManager_->getStageInitAttributes();
  if (stageInitAttrs != nullptr) {
    joinedMesh = resourceManager_->createJoinedCollisionMesh(
        stageInitAttrs->getRenderAssetHandle());
  }

  // add STATIC collision objects
  if (includeStaticObjects) {
    for (auto objectID : physicsManager_->getExistingObjectIDs()) {
      if (physicsManager_->getObjectMotionType(objectID) ==
          physics::MotionType::STATIC) {
        auto objectTransform = Magnum::EigenIntegration::cast<
            Eigen::Transform<float, 3, Eigen::Affine> >(
            physicsManager_->getObjectVisualSceneNode(objectID)
                .absoluteTransformationMatrix());
        const metadata::attributes::ObjectAttributes::cptr
            initializationTemplate =
                physicsManager_->getObjectInitAttributes(objectID);
        objectTransform.scale(Magnum::EigenIntegration::cast<vec3f>(
            initializationTemplate->getScale()));
        std::string meshHandle =
            initializationTemplate->getCollisionAssetHandle();
        if (meshHandle.empty()) {
          meshHandle = initializationTemplate->getRenderAssetHandle();
        }
        assets::MeshData::uptr joinedObjectMesh =
            resourceManager_->createJoinedCollisionMesh(meshHandle);
        int prevNumIndices = joinedMesh->ibo.size();
        int prevNumVerts = joinedMesh->vbo.size();
        joinedMesh->ibo.resize(prevNumIndices + joinedObjectMesh->ibo.size());
        for (size_t ix = 0; ix < joinedObjectMesh->ibo.size(); ++ix) {
          joinedMesh->ibo[ix + prevNumIndices] =
              joinedObjectMesh->ibo[ix] + prevNumVerts;
        }
        joinedMesh->vbo.reserve(joinedObjectMesh->vbo.size() + prevNumVerts);
        for (auto& vert : joinedObjectMesh->vbo) {
          joinedMesh->vbo.push_back(objectTransform * vert);
        }
      }
    }
  }

  if (!pathfinder.build(navMeshSettings, *joinedMesh)) {
    LOG(ERROR) << "Failed to build navmesh";
    return false;
  }

  if (&pathfinder == pathfinder_.get()) {
    if (isNavMeshVisualizationActive()) {
      // if updating pathfinder_ instance, refresh the visualization.
      setNavMeshVisualization(false);  // first clear the old instance
      setNavMeshVisualization(true);
    }
  }

  LOG(INFO) << "reconstruct navmesh successful";
  return true;
}

bool Simulator::setNavMeshVisualization(bool visualize) {
  if (renderer_)
    renderer_->acquireGlContext();
  // clean-up the NavMesh visualization if necessary
  if (!visualize && navMeshVisNode_ != nullptr) {
    delete navMeshVisNode_;
    navMeshVisNode_ = nullptr;
    if (navMeshVisPrimID_ != ID_UNDEFINED)
      resourceManager_->removePrimitiveMesh(navMeshVisPrimID_);
    navMeshVisPrimID_ = ID_UNDEFINED;
  }

  // Create new visualization asset and SceneNode
  if (visualize && pathfinder_ != nullptr && navMeshVisNode_ == nullptr &&
      pathfinder_->isLoaded()) {
    auto& sceneGraph = sceneManager_->getSceneGraph(activeSceneID_);
    auto& rootNode = sceneGraph.getRootNode();
    auto& drawables = sceneGraph.getDrawables();
    navMeshVisNode_ = &rootNode.createChild();
    navMeshVisPrimID_ = resourceManager_->loadNavMeshVisualization(
        *pathfinder_, navMeshVisNode_, &drawables);
    if (navMeshVisPrimID_ == ID_UNDEFINED) {
      LOG(ERROR) << "Simulator::toggleNavMeshVisualization : Failed to load "
                    "navmesh visualization.";
      delete navMeshVisNode_;
    }
  }
  return isNavMeshVisualizationActive();
}

bool Simulator::isNavMeshVisualizationActive() {
  return (navMeshVisNode_ != nullptr && navMeshVisPrimID_ != ID_UNDEFINED);
}

int Simulator::addTrajectoryObject(const std::string& trajVisName,
                                   const std::vector<Mn::Vector3>& pts,
                                   int numSegments,
                                   float radius,
                                   const Magnum::Color4& color,
                                   bool smooth,
                                   int numInterp) {
  if (renderer_)
    renderer_->acquireGlContext();
  auto& sceneGraph_ = sceneManager_->getSceneGraph(activeSceneID_);
  auto& drawables = sceneGraph_.getDrawables();

  // 1. create trajectory tube asset from points and save it
  bool success = resourceManager_->buildTrajectoryVisualization(
      trajVisName, pts, numSegments, radius, color, smooth, numInterp);
  if (!success) {
    LOG(ERROR) << "Simulator::showTrajectoryVisualization : Failed to create "
                  "Trajectory visualization mesh for "
               << trajVisName;
    return ID_UNDEFINED;
  }
  // 2. create object attributes for the trajectory
  auto objAttrMgr = metadataMediator_->getObjectAttributesManager();
  auto trajObjAttr = objAttrMgr->createObject(trajVisName, false);
  // turn off collisions
  trajObjAttr->setIsCollidable(false);
  trajObjAttr->setComputeCOMFromShape(false);
  objAttrMgr->registerObject(trajObjAttr, trajVisName, true);

  // 3. add trajectory object to manager
  auto trajVisID = physicsManager_->addObject(trajVisName, &drawables);
  if (trajVisID == ID_UNDEFINED) {
    // failed to add object - need to delete asset from resourceManager.
    LOG(ERROR) << "Simulator::showTrajectoryVisualization : Failed to create "
                  "Trajectory visualization object for "
               << trajVisName;
    // TODO : support removing asset by removing from resourceDict_ properly
    // using trajVisName
    return ID_UNDEFINED;
  }
  LOG(INFO) << "Simulator::showTrajectoryVisualization : Trajectory "
               "visualization object created with ID "
            << trajVisID;
  physicsManager_->setObjectMotionType(trajVisID,
                                       esp::physics::MotionType::KINEMATIC);
  // add to internal references of object ID and resourceDict name
  // this is for eventual asset deletion/resource freeing.
  trajVisIDByName[trajVisName] = trajVisID;
  trajVisNameByID[trajVisID] = trajVisName;

  return trajVisID;
}  // Simulator::showTrajectoryVisualization

// Agents
void Simulator::sampleRandomAgentState(agent::AgentState& agentState) {
  if (pathfinder_->isLoaded()) {
    agentState.position = pathfinder_->getRandomNavigablePoint();
    const float randomAngleRad = random_->uniform_float_01() * M_PI;
    quatf rotation(Eigen::AngleAxisf(randomAngleRad, vec3f::UnitY()));
    agentState.rotation = rotation.coeffs();
    // TODO: any other AgentState members should be randomized?
  } else {
    LOG(ERROR) << "No loaded PathFinder, aborting sampleRandomAgentState.";
  }
}

scene::SceneNode* Simulator::loadAndCreateRenderAssetInstance(
    const assets::AssetInfo& assetInfo,
    const assets::RenderAssetInstanceCreationInfo& creation) {
  if (renderer_)
    renderer_->acquireGlContext();
  // Note this pattern of passing the scene manager and two scene ids to
  // resource manager. This is similar to ResourceManager::loadStage.
  std::vector<int> tempIDs{activeSceneID_, activeSemanticSceneID_};
  return resourceManager_->loadAndCreateRenderAssetInstance(
      assetInfo, creation, sceneManager_.get(), tempIDs);
}

#ifdef ESP_BUILD_WITH_VHACD
std::string Simulator::convexHullDecomposition(
    const std::string& filename,
    const assets::ResourceManager::VHACDParameters& params,
    const bool renderChd,
    const bool saveChdToObj) {
  Cr::Utility::Debug() << "VHACD PARAMS RESOLUTION: " << params.m_resolution;

  // generate a unique filename
  std::string chdFilename =
      Cr::Utility::Directory::splitExtension(filename).first + ".chd";
  if (resourceManager_->isAssetDataRegistered(chdFilename)) {
    int nameAttempt = 1;
    chdFilename += "_";
    // Iterate until a unique filename is found.
    while (resourceManager_->isAssetDataRegistered(
        chdFilename + std::to_string(nameAttempt))) {
      nameAttempt++;
    }
    chdFilename += std::to_string(nameAttempt);
  }

  // run VHACD on the given filename mesh with the given params, store the
  // results in the resourceDict_ registered under chdFilename
  resourceManager_->createConvexHullDecomposition(filename, chdFilename, params,
                                                  saveChdToObj);

  // create object attributes for the new chd object
  auto objAttrMgr = metadataMediator_->getObjectAttributesManager();
  auto chdObjAttr = objAttrMgr->createObject(chdFilename, false);

  // specify collision asset handle & other attributes
  chdObjAttr->setCollisionAssetHandle(chdFilename);
  chdObjAttr->setIsCollidable(true);
  chdObjAttr->setCollisionAssetIsPrimitive(false);
  chdObjAttr->setJoinCollisionMeshes(false);

  // if the renderChd flag is set to true, set the convex hull decomposition to
  // be the render asset (useful for testing)

  chdObjAttr->setRenderAssetHandle(renderChd ? chdFilename : filename);

  chdObjAttr->setRenderAssetIsPrimitive(false);

  // register object and return handle
  objAttrMgr->registerObject(chdObjAttr, chdFilename, true);
  return chdObjAttr->getHandle();
}
#endif

agent::Agent::ptr Simulator::addAgent(
    const agent::AgentConfiguration& agentConfig,
    scene::SceneNode& agentParentNode) {
  // initialize the agent, as well as all the sensors on it.

  // attach each agent, each sensor to a scene node, set the local
  // transformation of the sensor w.r.t. the agent (done internally in the
  // constructor of Agent)
  auto& agentNode = agentParentNode.createChild();
  agent::Agent::ptr ag = agent::Agent::create(agentNode, agentConfig);
  ag->setSensorSuite(esp::sensor::SensorFactory::createSensors(
      agentNode, agentConfig.sensorSpecifications));

  agent::AgentState state;
  sampleRandomAgentState(state);
  ag->setInitialState(state);

  // Add a RenderTarget to each of the agent's sensors
  for (auto& it : ag->getSensorSuite().getSensors()) {
    if (it.second->isVisualSensor()) {
      auto sensor = static_cast<sensor::VisualSensor*>(it.second.get());
      renderer_->bindRenderTarget(*sensor);
    }
  }

  agents_.push_back(ag);
  // TODO: just do this once
  if (pathfinder_->isLoaded()) {
    ag->getControls()->setMoveFilterFunction(
        [&](const vec3f& start, const vec3f& end) {
          return pathfinder_->tryStep(start, end);
        });
  }

  return ag;
}

agent::Agent::ptr Simulator::addAgent(
    const agent::AgentConfiguration& agentConfig) {
  return addAgent(agentConfig, getActiveSceneGraph().getRootNode());
}

agent::Agent::ptr Simulator::getAgent(const int agentId) {
  ASSERT(0 <= agentId && agentId < agents_.size());
  return agents_[agentId];
}

esp::sensor::Sensor::ptr Simulator::addSensorToObject(
    const int objectId,
<<<<<<< HEAD
    esp::sensor::SensorSpec::ptr& sensorSpec) {
  if (renderer_)
    renderer_->acquireGlContext();
=======
    const esp::sensor::SensorSpec::ptr& sensorSpec) {
>>>>>>> 8d19ee5e
  esp::sensor::SensorSetup sensorSpecifications = {sensorSpec};
  esp::scene::SceneNode& objectNode = *getObjectSceneNode(objectId);
  esp::sensor::SensorSuite sensorSuite =
      esp::sensor::SensorFactory::createSensors(objectNode,
                                                sensorSpecifications);
  return sensorSuite.get(sensorSpec->uuid);
}

nav::PathFinder::ptr Simulator::getPathFinder() {
  return pathfinder_;
}

void Simulator::setPathFinder(nav::PathFinder::ptr pathfinder) {
  pathfinder_ = std::move(pathfinder);
}
gfx::RenderTarget* Simulator::getRenderTarget(int agentId,
                                              const std::string& sensorId) {
  agent::Agent::ptr ag = getAgent(agentId);

  if (ag != nullptr) {
    sensor::Sensor::ptr sensor = ag->getSensorSuite().get(sensorId);
    if (sensor != nullptr && sensor->isVisualSensor()) {
      return &(std::static_pointer_cast<sensor::VisualSensor>(sensor)
                   ->renderTarget());
    }
  }
  return nullptr;
}

bool Simulator::displayObservation(const int agentId,
                                   const std::string& sensorId) {
  agent::Agent::ptr ag = getAgent(agentId);

  if (ag != nullptr) {
    sensor::Sensor::ptr sensor = ag->getSensorSuite().get(sensorId);
    if (sensor != nullptr) {
      return sensor->displayObservation(*this);
    }
  }
  return false;
}

bool Simulator::drawObservation(const int agentId,
                                const std::string& sensorId) {
  agent::Agent::ptr ag = getAgent(agentId);

  if (ag != nullptr) {
    sensor::Sensor::ptr sensor = ag->getSensorSuite().get(sensorId);
    if (sensor != nullptr) {
      return std::static_pointer_cast<sensor::VisualSensor>(sensor)
          ->drawObservation(*this);
    }
  }
  return false;
}

bool Simulator::getAgentObservation(const int agentId,
                                    const std::string& sensorId,
                                    sensor::Observation& observation) {
  agent::Agent::ptr ag = getAgent(agentId);
  if (ag != nullptr) {
    sensor::Sensor::ptr sensor = ag->getSensorSuite().get(sensorId);
    if (sensor != nullptr) {
      return sensor->getObservation(*this, observation);
    }
  }
  return false;
}

int Simulator::getAgentObservations(
    const int agentId,
    std::map<std::string, sensor::Observation>& observations) {
  observations.clear();
  agent::Agent::ptr ag = getAgent(agentId);
  if (ag != nullptr) {
    const std::map<std::string, sensor::Sensor::ptr>& sensors =
        ag->getSensorSuite().getSensors();
    for (const std::pair<const std::string, sensor::Sensor::ptr>& s : sensors) {
      sensor::Observation obs;
      if (s.second->getObservation(*this, obs)) {
        observations[s.first] = obs;
      }
    }
  }
  return observations.size();
}

bool Simulator::getAgentObservationSpace(const int agentId,
                                         const std::string& sensorId,
                                         sensor::ObservationSpace& space) {
  agent::Agent::ptr ag = getAgent(agentId);
  if (ag != nullptr) {
    sensor::Sensor::ptr sensor = ag->getSensorSuite().get(sensorId);
    if (sensor != nullptr) {
      return sensor->getObservationSpace(space);
    }
  }
  return false;
}

int Simulator::getAgentObservationSpaces(
    const int agentId,
    std::map<std::string, sensor::ObservationSpace>& spaces) {
  spaces.clear();
  agent::Agent::ptr ag = getAgent(agentId);
  if (ag != nullptr) {
    const std::map<std::string, sensor::Sensor::ptr>& sensors =
        ag->getSensorSuite().getSensors();
    for (const std::pair<const std::string, sensor::Sensor::ptr>& s : sensors) {
      sensor::ObservationSpace space;
      if (s.second->getObservationSpace(space)) {
        spaces[s.first] = space;
      }
    }
  }
  return spaces.size();
}

void Simulator::setLightSetup(gfx::LightSetup setup, const std::string& key) {
  resourceManager_->setLightSetup(std::move(setup), key);
}

gfx::LightSetup Simulator::getLightSetup(const std::string& key) {
  return *resourceManager_->getLightSetup(key);
}

void Simulator::setObjectLightSetup(const int objectID,
                                    const std::string& lightSetupKey,
                                    const int sceneID) {
  if (sceneHasPhysics(sceneID)) {
    gfx::setLightSetupForSubTree(physicsManager_->getObjectSceneNode(objectID),
                                 lightSetupKey);
  }
}

//===============================================================================//
// Articulated Object API (UNSTABLE!)

int Simulator::addArticulatedObjectFromURDF(const std::string& filepath,
                                            bool fixedBase,
                                            float globalScale,
                                            float massScale,
                                            bool forceReload) {
  if (sceneHasPhysics(0)) {
    if (renderer_)
      renderer_->acquireGlContext();
    auto& sceneGraph_ = sceneManager_->getSceneGraph(activeSceneID_);
    auto& drawables = sceneGraph_.getDrawables();
    return physicsManager_->addArticulatedObjectFromURDF(
        filepath, &drawables, fixedBase, globalScale, massScale, forceReload);
  }
  Corrade::Utility::Debug()
      << "Simulator::loadURDF : failed - physics not enabled.";
  return esp::ID_UNDEFINED;
}

void Simulator::removeArticulatedObject(int objectId) {
  if (sceneHasPhysics(0)) {
    physicsManager_->removeArticulatedObject(objectId);
  }
}

std::vector<int> Simulator::getExistingArticulatedObjectIDs(
    CORRADE_UNUSED const int sceneID) {
  if (sceneHasPhysics(0)) {
    return physicsManager_->getExistingArticulatedObjectIDs();
  }
  return std::vector<int>();
}

void Simulator::setArticulatedObjectRootState(int objectId,
                                              const Magnum::Matrix4& state) {
  if (sceneHasPhysics(0)) {
    physicsManager_->setArticulatedObjectRootState(objectId, state);
  }
};

const Magnum::Matrix4 Simulator::getArticulatedObjectRootState(int objectId) {
  if (sceneHasPhysics(0)) {
    return physicsManager_->getArticulatedObjectRootState(objectId);
  }
  return Magnum::Matrix4();
};

void Simulator::setArticulatedObjectForces(int objectId,
                                           const std::vector<float>& forces) {
  if (sceneHasPhysics(0)) {
    physicsManager_->setArticulatedObjectForces(objectId, forces);
  }
};

void Simulator::setArticulatedObjectVelocities(int objectId,
                                               const std::vector<float>& vels) {
  if (sceneHasPhysics(0)) {
    physicsManager_->setArticulatedObjectVelocities(objectId, vels);
  }
};

void Simulator::setArticulatedObjectPositions(
    int objectId,
    const std::vector<float>& positions) {
  if (sceneHasPhysics(0)) {
    physicsManager_->setArticulatedObjectPositions(objectId, positions);
  }
};

std::vector<float> Simulator::getArticulatedObjectPositions(int objectId) {
  if (sceneHasPhysics(0)) {
    return physicsManager_->getArticulatedObjectPositions(objectId);
  }
  return std::vector<float>();
};

std::vector<float> Simulator::getArticulatedObjectVelocities(int objectId) {
  if (sceneHasPhysics(0)) {
    return physicsManager_->getArticulatedObjectVelocities(objectId);
  }
  return std::vector<float>();
};

std::vector<float> Simulator::getArticulatedObjectForces(int objectId) {
  if (sceneHasPhysics(0)) {
    return physicsManager_->getArticulatedObjectForces(objectId);
  }
  return std::vector<float>();
};

void Simulator::resetArticulatedObject(int objectId) {
  if (sceneHasPhysics(0)) {
    physicsManager_->resetArticulatedObject(objectId);
  }
};

void Simulator::setArticulatedObjectSleep(int objectId, bool sleep) {
  if (sceneHasPhysics(0)) {
    physicsManager_->setArticulatedObjectSleep(objectId, sleep);
  }
};

bool Simulator::getArticulatedObjectSleep(int objectId) {
  if (sceneHasPhysics(0)) {
    return physicsManager_->getArticulatedObjectSleep(objectId);
  }
  return false;
}

void Simulator::setArticulatedObjectMotionType(int objectId,
                                               esp::physics::MotionType mt) {
  if (sceneHasPhysics(0)) {
    physicsManager_->setArticulatedObjectMotionType(objectId, mt);
  }
};

esp::physics::MotionType Simulator::getArticulatedObjectMotionType(
    int objectId) {
  if (sceneHasPhysics(0)) {
    return physicsManager_->getArticulatedObjectMotionType(objectId);
  }
  return esp::physics::MotionType::UNDEFINED;
};

int Simulator::getNumArticulatedLinks(int objectId) {
  if (sceneHasPhysics(0)) {
    return physicsManager_->getNumArticulatedLinks(objectId);
  }
  return ID_UNDEFINED;
};

core::RigidState Simulator::getArticulatedLinkRigidState(int objectId,
                                                         int linkId) {
  if (sceneHasPhysics(0)) {
    return physicsManager_->getArticulatedLinkRigidState(objectId, linkId);
  }
  return core::RigidState();
};

// --- Joint Motor API --- //
//-------------------------//

int Simulator::createJointMotor(
    const int objectId,
    const int dof,
    const esp::physics::JointMotorSettings& settings) {
  if (sceneHasPhysics(0)) {
    return physicsManager_->createJointMotor(objectId, dof, settings);
  }
  return ID_UNDEFINED;
}

void Simulator::removeJointMotor(const int objectId, const int motorId) {
  if (sceneHasPhysics(0)) {
    return physicsManager_->removeJointMotor(objectId, motorId);
  }
}

esp::physics::JointMotorSettings Simulator::getJointMotorSettings(
    const int objectId,
    const int motorId) {
  if (sceneHasPhysics(0)) {
    return physicsManager_->getJointMotorSettings(objectId, motorId);
  }
  return {};
}

void Simulator::updateJointMotor(
    const int objectId,
    const int motorId,
    const esp::physics::JointMotorSettings& settings) {
  if (sceneHasPhysics(0)) {
    physicsManager_->updateJointMotor(objectId, motorId, settings);
  }
}

std::map<int, int> Simulator::getExistingJointMotors(const int objectId) {
  if (sceneHasPhysics(0)) {
    return physicsManager_->getExistingJointMotors(objectId);
  }
  return std::map<int, int>();
}

std::map<int, int> Simulator::createMotorsForAllDofs(
    const int objectId,
    esp::physics::JointMotorSettings settings) {
  if (sceneHasPhysics(0)) {
    return physicsManager_->createMotorsForAllDofs(objectId, settings);
  }
  return std::map<int, int>();
}

// END: Articulated Object API (UNSTABLE!)
//===============================================================================//

}  // namespace sim
}  // namespace esp<|MERGE_RESOLUTION|>--- conflicted
+++ resolved
@@ -1168,13 +1168,9 @@
 
 esp::sensor::Sensor::ptr Simulator::addSensorToObject(
     const int objectId,
-<<<<<<< HEAD
-    esp::sensor::SensorSpec::ptr& sensorSpec) {
+    const esp::sensor::SensorSpec::ptr& sensorSpec) {
   if (renderer_)
     renderer_->acquireGlContext();
-=======
-    const esp::sensor::SensorSpec::ptr& sensorSpec) {
->>>>>>> 8d19ee5e
   esp::sensor::SensorSetup sensorSpecifications = {sensorSpec};
   esp::scene::SceneNode& objectNode = *getObjectSceneNode(objectId);
   esp::sensor::SensorSuite sensorSuite =
