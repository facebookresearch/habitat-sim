--- conflicted
+++ resolved
@@ -1096,18 +1096,11 @@
   ag->setInitialState(state);
 
   // Add a RenderTarget to each of the agent's visual sensors
-<<<<<<< HEAD
-  for (auto& it : ag->getSensorSuite().getSensors()) {
-    if (it.second->isVisualSensor()) {
-      auto sensor = static_cast<sensor::VisualSensor*>(it.second.get());
-      renderer_->bindRenderTarget(*sensor);
-=======
   for (auto& it : ag->getSubtreeSensors()) {
     if (it.second.get().isVisualSensor()) {
       sensor::VisualSensor& sensor =
           static_cast<sensor::VisualSensor&>(it.second.get());
       renderer_->bindRenderTarget(sensor);
->>>>>>> 2d3dc0d2
     }
   }
 
@@ -1190,12 +1183,9 @@
   agent::Agent::ptr ag = getAgent(agentId);
 
   if (ag != nullptr) {
-    sensor::Sensor::ptr sensor = ag->getSensorSuite().get(sensorId);
-    if (sensor != nullptr) {
-      std::static_pointer_cast<sensor::VisualSensor>(sensor)
-          ->visualizeObservation(visualizer);
-      return true;
-    }
+    sensor::Sensor& sensor = ag->getSubtreeSensorSuite().get(sensorId);
+    static_cast<sensor::VisualSensor&>(sensor).visualizeObservation(visualizer);
+    return true;
   }
   return false;
 }
