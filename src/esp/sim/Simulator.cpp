// Copyright (c) Facebook, Inc. and its affiliates.
// This source code is licensed under the MIT license found in the
// LICENSE file in the root directory of this source tree.

#include "Simulator.h"

#include <memory>
#include <string>
#include <utility>

#include <Corrade/Utility/Directory.h>
#include <Corrade/Utility/String.h>
#include <Magnum/EigenIntegration/GeometryIntegration.h>
#include <Magnum/GL/Context.h>
#include <Magnum/GL/Renderer.h>

#include "esp/core/esp.h"
#include "esp/gfx/Drawable.h"
#include "esp/gfx/RenderCamera.h"
#include "esp/gfx/Renderer.h"
#include "esp/gfx/replay/Recorder.h"
#include "esp/gfx/replay/ReplayManager.h"
#include "esp/metadata/attributes/AttributesBase.h"
#include "esp/nav/PathFinder.h"
#include "esp/physics/PhysicsManager.h"
#include "esp/scene/ObjectControls.h"
#include "esp/scene/SemanticScene.h"
#include "esp/sensor/CameraSensor.h"
#include "esp/sensor/SensorFactory.h"
#include "esp/sensor/VisualSensor.h"

namespace Cr = Corrade;

namespace esp {
namespace sim {

using metadata::attributes::PhysicsManagerAttributes;
using metadata::attributes::SceneAOInstanceAttributes;
using metadata::attributes::SceneObjectInstanceAttributes;
using metadata::attributes::StageAttributes;

Simulator::Simulator(const SimulatorConfiguration& cfg,
                     metadata::MetadataMediator::ptr _metadataMediator)
    : metadataMediator_{std::move(_metadataMediator)},
      random_{core::Random::create(cfg.randomSeed)},
      requiresTextures_{Cr::Containers::NullOpt} {
  // initialize members according to cfg
  // NOTE: NOT SO GREAT NOW THAT WE HAVE virtual functions
  //       Maybe better not to do this reconfigure
  reconfigure(cfg);
}

Simulator::~Simulator() {
  LOG(INFO) << "Deconstructing Simulator";
  close(true);
}

void Simulator::close(const bool destroy) {
  if (renderer_)
    renderer_->acquireGlContext();
  pathfinder_ = nullptr;
  navMeshVisPrimID_ = esp::ID_UNDEFINED;
  navMeshVisNode_ = nullptr;
  agents_.clear();

  physicsManager_ = nullptr;
  gfxReplayMgr_ = nullptr;
  semanticScene_ = nullptr;

  sceneID_.clear();
  sceneManager_ = nullptr;

  resourceManager_ = nullptr;

  // Keeping the renderer and the context only matters when the
  // background renderer was initialized.
  if (destroy || !renderer_->wasBackgroundRendererInitialized()) {
    renderer_ = nullptr;
    context_ = nullptr;
  }

  activeSceneID_ = ID_UNDEFINED;
  activeSemanticSceneID_ = ID_UNDEFINED;
  config_ = SimulatorConfiguration{};

  frustumCulling_ = true;
  requiresTextures_ = Cr::Containers::NullOpt;
}

void Simulator::reconfigure(const SimulatorConfiguration& cfg) {
  // set metadata mediator's cfg  upon creation or reconfigure
  if (!metadataMediator_) {
    metadataMediator_ = metadata::MetadataMediator::create(cfg);
  } else {
    metadataMediator_->setSimulatorConfiguration(cfg);
  }

  // assign MM to RM on create or reconfigure
  if (!resourceManager_) {
    resourceManager_ =
        std::make_unique<assets::ResourceManager>(metadataMediator_);
    if (cfg.createRenderer) {
      // needs to be called after ResourceManager exists but before any assets
      // have been loaded
      reconfigureReplayManager(cfg.enableGfxReplaySave);
    }
  } else {
    resourceManager_->setMetadataMediator(metadataMediator_);
  }

  if (!sceneManager_) {
    sceneManager_ = scene::SceneManager::create_unique();
  }

  // if configuration is unchanged, just reset and return
  if (cfg == config_) {
    reset();
    return;
  }
  // otherwise set current configuration and initialize
  // TODO can optimize to do partial re-initialization instead of from-scratch
  config_ = cfg;

  if (requiresTextures_ == Cr::Containers::NullOpt) {
    requiresTextures_ = config_.requiresTextures;
    resourceManager_->setRequiresTextures(config_.requiresTextures);
  } else if (!(*requiresTextures_) && config_.requiresTextures) {
    throw std::runtime_error(
        "requiresTextures was changed to True from False.  Must call close() "
        "before changing this value.");
  } else if ((*requiresTextures_) && !config_.requiresTextures) {
    LOG(WARNING) << "Not changing requiresTextures as the simulator was "
                    "initialized with True.  Call close() to change this.";
  }

  bool success = false;
  // (re) create scene instance based on whether or not a renderer is requested.
  if (config_.createRenderer) {
    /* When creating a viewer based app, there is no need to create a
    WindowlessContext since a (windowed) context already exists. */
    if (!context_ && !Magnum::GL::Context::hasCurrent()) {
      context_ = gfx::WindowlessContext::create_unique(config_.gpuDeviceId);
    }

    // reinitialize members
    if (!renderer_) {
      gfx::Renderer::Flags flags;
      if (!(*requiresTextures_))
        flags |= gfx::Renderer::Flag::NoTextures;

#ifdef ESP_BUILD_WITH_BACKGROUND_RENDERER
      if (context_)
        flags |= gfx::Renderer::Flag::BackgroundRenderer;
#endif

      renderer_ = gfx::Renderer::create(context_.get(), flags);
    }

    renderer_->acquireGlContext();

    // (re) create scene instance
    success = createSceneInstance(config_.activeSceneName);
  } else {
    // (re) create scene instance without renderer
    success = createSceneInstanceNoRenderer(config_.activeSceneName);
  }

  LOG(INFO) << "::reconfigure : createSceneInstance success == "
            << (success ? "true" : "false")
            << " for active scene name : " << config_.activeSceneName
            << (config_.createRenderer ? " with" : " without") << " renderer.";

}  // Simulator::reconfigure

metadata::attributes::SceneAttributes::cptr
Simulator::setSceneInstanceAttributes(const std::string& activeSceneName) {
  namespace FileUtil = Cr::Utility::Directory;

  // This should always/only be called by either createSceneInstance or
  // createSceneInstanceNoRendere.

  // Get scene instance attributes corresponding to passed active scene name
  // This will retrieve, or construct, an appropriately configured scene
  // instance attributes, depending on what exists in the Scene Dataset library
  // for the current dataset.

  metadata::attributes::SceneAttributes::cptr curSceneInstanceAttributes =
      metadataMediator_->getSceneAttributesByName(activeSceneName);

  // 1. Load navmesh specified in current scene instance attributes.

  const std::string& navmeshFileLoc = metadataMediator_->getNavmeshPathByHandle(
      curSceneInstanceAttributes->getNavmeshHandle());

  LOG(INFO) << "::setSceneInstanceAttributes : Navmesh file location in "
               "scene instance : "
            << navmeshFileLoc;
  // Get name of navmesh and use to create pathfinder and load navmesh
  // create pathfinder and load navmesh if available
  pathfinder_ = nav::PathFinder::create();
  if (FileUtil::exists(navmeshFileLoc)) {
    LOG(INFO) << "::setSceneInstanceAttributes : Loading navmesh from "
              << navmeshFileLoc;
    bool pfSuccess = pathfinder_->loadNavMesh(navmeshFileLoc);
    LOG(INFO) << "::setSceneInstanceAttributes : "
              << (pfSuccess ? "Navmesh Loaded." : "Navmesh load error.");
  } else {
    LOG(WARNING) << "::setSceneInstanceAttributes : Navmesh file not found, "
                    "checked at filename : '"
                 << navmeshFileLoc << "'";
  }
  // Calling to seeding needs to be done after the pathfinder creation but
  // before anything else.
  seed(config_.randomSeed);

  // initialize scene graph CAREFUL! previous scene graph is not deleted!
  // TODO:
  // We need to make a design decision here:
  // when instancing a new scene, shall we delete all of the previous scene
  // graphs?

  activeSceneID_ = sceneManager_->initSceneGraph();
  sceneID_.push_back(activeSceneID_);

  // 2. Load the Semantic Scene Descriptor file appropriate for the current
  // scene instance.
  // get name of desired semantic scene descriptor file
  const std::string semanticSceneDescFilename =
      metadataMediator_->getSemanticSceneDescriptorPathByHandle(
          curSceneInstanceAttributes->getSemanticSceneHandle());

  if (semanticSceneDescFilename != "") {
    bool fileExists = false;
    bool success = false;
    const std::string msgPrefix =
        "::setSceneInstanceAttributes : Attempt to load ";
    // semantic scene descriptor might not exist, so
    semanticScene_ = nullptr;
    semanticScene_ = scene::SemanticScene::create();
    LOG(INFO) << "::setSceneInstanceAttributes : SceneInstance : "
              << activeSceneName
              << " proposed Semantic Scene Descriptor filename : "
              << semanticSceneDescFilename;

    // Attempt to load semantic scene descriptor specified in scene instance
    // file, agnostic to file type inferred by name,
    success = scene::SemanticScene::loadSemanticSceneDescriptor(
        semanticSceneDescFilename, *semanticScene_);
    if (!success) {
      // attempt to look for specified file failed, attempt to build new file
      // name by searching in path specified of specified file for
      // info_semantic.json file for replica dataset
      const std::string tmpFName = FileUtil::join(
          FileUtil::path(semanticSceneDescFilename), "info_semantic.json");
      if (FileUtil::exists(tmpFName)) {
        success =
            scene::SemanticScene::loadReplicaHouse(tmpFName, *semanticScene_);
        LOG(INFO) << msgPrefix
                  << "Replica w/existing constructed file : " << tmpFName
                  << " in directory with " << semanticSceneDescFilename << " : "
                  << (success ? "" : "not ") << "successful";
      }
    }  // if given SSD file name specifiedd exists
    LOG(WARNING) << "::setSceneInstanceAttributes : All attempts to load "
                    "SSD with SceneAttributes-provided name "
                 << semanticSceneDescFilename << " : exist : " << fileExists
                 << " : loaded as expected type : " << success;

  }  // if semantic scene descriptor specified in scene instance

  // 3. Specify frustumCulling based on value either from config (if override
  // is specified) or from scene instance attributes.
  frustumCulling_ = config_.frustumCulling;

  // return a const ptr to the cur scene instance attributes
  return curSceneInstanceAttributes;

}  // Simulator::setSceneInstanceAttributes

bool Simulator::createSceneInstance(const std::string& activeSceneName) {
  if (renderer_)
    renderer_->acquireGlContext();
  // 1. initial setup for scene instancing - sets or creates the
  // current scene instance to correspond to the given name.
  metadata::attributes::SceneAttributes::cptr curSceneInstanceAttributes =
      setSceneInstanceAttributes(activeSceneName);

  // get sceneGraph and rootNode
  auto& sceneGraph = sceneManager_->getSceneGraph(activeSceneID_);
  auto& rootNode = sceneGraph.getRootNode();

  // 2. (re)seat & (re)init physics manager using the physics manager
  // attributes specified in current simulator configuration held in
  // metadataMediator.
  resourceManager_->initPhysicsManager(
      physicsManager_, config_.enablePhysics, &rootNode,
      metadataMediator_->getCurrentPhysicsManagerAttributes());
  // Set PM's reference to this simulator
  physicsManager_->setSimulator(this);

  // 3. Load lighting as specified for scene instance - perform before stage
  // load so lighting key can be set appropriately. get name of light setup
  // for this scene instance
  std::string lightSetupKey;

  if (config_.overrideSceneLightDefaults) {
    lightSetupKey = config_.sceneLightSetup;
    LOG(INFO) << "::createSceneInstance : Using config-specified "
                 "Light key : -"
              << lightSetupKey << "-";
  } else {
    lightSetupKey = metadataMediator_->getLightSetupFullHandle(
        curSceneInstanceAttributes->getLightingHandle());
    LOG(INFO) << "::createSceneInstance : Using scene instance-specified "
                 "Light key : -"
              << lightSetupKey << "-";
    if (lightSetupKey != NO_LIGHT_KEY) {
      // lighting attributes corresponding to this key should exist unless it
      // is empty; if empty, the following does nothing.
      esp::gfx::LightSetup lightingSetup =
          metadataMediator_->getLightLayoutAttributesManager()
              ->createLightSetupFromAttributes(lightSetupKey);
      // set lightsetup in resource manager
      resourceManager_->setLightSetup(lightingSetup,
                                      Mn::ResourceKey{lightSetupKey});
    }
  }
  config_.sceneLightSetup = lightSetupKey;
  metadataMediator_->setSimulatorConfiguration(config_);

  // 4. Load stage specified by Scene Instance Attributes
  // Get Stage Instance Attributes - contains name of stage and initial
  // transformation of stage in scene.
  // TODO : need to support stageInstanceAttributes transformation upon
  // creation.

  const SceneObjectInstanceAttributes::ptr stageInstanceAttributes =
      curSceneInstanceAttributes->getStageInstance();

  // Get full library name of StageAttributes
  const std::string stageAttributesHandle =
      metadataMediator_->getStageAttrFullHandle(
          stageInstanceAttributes->getHandle());
  // Get StageAttributes copy
  auto stageAttributes =
      metadataMediator_->getStageAttributesManager()->getObjectCopyByHandle(
          stageAttributesHandle);

  // set defaults for stage creation

  // set shader type to use for stage - if no valid value is specified in
  // instance attributes, this field will be whatever was specified in the stage
  // attributes.
  int stageShaderType = stageInstanceAttributes->getShaderType();
  if (stageShaderType !=
      static_cast<int>(
          metadata::attributes::ObjectInstanceShaderType::Unknown)) {
    stageAttributes->setShaderType(stageShaderType);
  }
  // set lighting key
  stageAttributes->setLightSetup(lightSetupKey);
  // set frustum culling from simulator config
  stageAttributes->setFrustumCulling(frustumCulling_);
  // set scaling values for this instance of stage attributes
  stageAttributes->setScale(stageAttributes->getScale() *
                            stageInstanceAttributes->getUniformScale());

  // create a structure to manage active scene and active semantic scene ID
  // passing to and from loadStage
  std::vector<int> tempIDs{activeSceneID_, activeSemanticSceneID_};
  LOG(INFO) << "::createSceneInstance : Start to load stage named : "
            << stageAttributes->getHandle() << " with render asset : "
            << stageAttributes->getRenderAssetHandle()
            << " and collision asset : "
            << stageAttributes->getCollisionAssetHandle();

  // Load stage
  bool loadSuccess = resourceManager_->loadStage(
      stageAttributes, physicsManager_, sceneManager_.get(), tempIDs,
      config_.loadSemanticMesh, config_.forceSeparateSemanticSceneGraph);

  if (!loadSuccess) {
    LOG(ERROR) << "::createSceneInstance : Cannot load stage : "
               << stageAttributesHandle;
    // Pass the error to the python through pybind11 allowing graceful exit
    throw std::invalid_argument("::createSceneInstance : Cannot load: " +
                                stageAttributesHandle);
  } else {
    LOG(INFO) << "::createSceneInstance : Successfully loaded stage "
                 "named : "
              << stageAttributes->getHandle();
  }

  // refresh the NavMesh visualization if necessary after loading a new
  // SceneGraph
  if (isNavMeshVisualizationActive()) {
    // if updating pathfinder_ instance, refresh the visualization.
    setNavMeshVisualization(false);  // first clear the old instance
    setNavMeshVisualization(true);
  }

  // set activeSemanticSceneID_ values and push onto sceneID vector if
  // appropriate - tempIDs[1] will either be old activeSemanticSceneID_ (if
  // no semantic mesh was requested in loadStage); ID_UNDEFINED if desired
  // was not found; activeSceneID_, or a unique value, the last of which means
  // the semantic scene mesh is loaded.

  if (activeSemanticSceneID_ != tempIDs[1]) {
    // id has changed so act - if ID has not changed, do nothing
    activeSemanticSceneID_ = tempIDs[1];
    if ((activeSemanticSceneID_ != ID_UNDEFINED) &&
        (activeSemanticSceneID_ != activeSceneID_)) {
      sceneID_.push_back(activeSemanticSceneID_);
    } else {  // activeSemanticSceneID_ = activeSceneID_;
      assets::AssetType stageType =
          static_cast<assets::AssetType>(stageAttributes->getRenderAssetType());
      // instance meshes and suncg houses contain their semantic annotations
      // empty scene has none to worry about
      if (!(stageType == assets::AssetType::SUNCG_SCENE ||
            stageType == assets::AssetType::INSTANCE_MESH ||
            stageAttributesHandle == assets::EMPTY_SCENE)) {
        // TODO: programmatic generation of semantic meshes when no
        // annotations are provided.
        LOG(WARNING) << "\n---\nSimulator::createSceneInstance : The active "
                        "scene does not contain semantic "
                        "annotations. \n---";
      }
    }
  }  // if ID has changed - needs to be reset

  // 5. Load object instances as spceified by Scene Instance Attributes.
  bool success = instanceObjectsForActiveScene();

  if (success) {
    // 6. Load articulated object instances as specified by Scene Instance
    // Attributes.
    success = instanceArticulatedObjectsForActiveScene();
    if (success) {
      // TODO : reset may eventually have all the scene instance instantiation
      // code so that scenes can be reset
      reset();
    }
  }

  return success;
}  // Simulator::createSceneInstance

bool Simulator::instanceObjectsForActiveScene() {
  // Get scene instance attributes corresponding to current active scene name
  // This should always just retrieve an existing, appropriately configured
  // scene instance attributes, depending on what exists in the Scene Dataset
  // library for the current dataset.
  const std::string activeSceneName = config_.activeSceneName;
  metadata::attributes::SceneAttributes::cptr curSceneInstanceAttributes =
      metadataMediator_->getSceneAttributesByName(activeSceneName);

  // get lightSetupKey from the value set when stage was created.
  const std::string lightSetupKey = config_.sceneLightSetup;

  // Load object instances as spceified by Scene Instance Attributes.

  // Get all instances of objects described in scene
  const std::vector<SceneObjectInstanceAttributes::ptr> objectInstances =
      curSceneInstanceAttributes->getObjectInstances();

  // node to attach object to
  scene::SceneNode* attachmentNode = nullptr;
  // vector holding all objects added (for informational purposes)
  std::vector<int> objectsAdded;
  int objID = 0;

  // whether or not to correct for COM shift - only do for blender-sourced
  // scene attributes
  bool defaultCOMCorrection =
      (static_cast<metadata::attributes::SceneInstanceTranslationOrigin>(
           curSceneInstanceAttributes->getTranslationOrigin()) ==
       metadata::attributes::SceneInstanceTranslationOrigin::AssetLocal);

  std::string errMsgTmplt =
      "::createSceneInstance : Error instancing scene : " + activeSceneName +
      " : ";
  // Iterate through instances, create object and implement initial
  // transformation.
  for (const auto& objInst : objectInstances) {
    const std::string objAttrFullHandle =
        metadataMediator_->getObjAttrFullHandle(objInst->getHandle());
    if (objAttrFullHandle == "") {
      LOG(ERROR) << errMsgTmplt
                 << "Unable to find objectAttributes whose handle contains "
                 << objInst->getHandle()
                 << " as specified in object instance attributes.";
      return false;
    }

    objID = physicsManager_->addObjectInstance(objInst, objAttrFullHandle,
                                               defaultCOMCorrection,
                                               attachmentNode, lightSetupKey);

    objectsAdded.push_back(objID);
  }  // for each object attributes
  // objectsAdded holds all ids of added objects.
  return true;
}  // Simulator::instanceObjectsForActiveScene()

bool Simulator::instanceArticulatedObjectsForActiveScene() {
  // Get scene instance attributes corresponding to current active scene name
  // This should always just retrieve an existing, appropriately configured
  // scene instance attributes, depending on what exists in the Scene Dataset
  // library for the current dataset.
  const std::string activeSceneName = config_.activeSceneName;
  metadata::attributes::SceneAttributes::cptr curSceneInstanceAttributes =
      metadataMediator_->getSceneAttributesByName(activeSceneName);

  // get lightSetupKey from the value set when stage was created.
  const std::string lightSetupKey = config_.sceneLightSetup;

  std::string errMsgTmplt =
      "Simulator::instanceArticulatedObjectsForActiveScene : Error instancing "
      "articulated objects : " +
      activeSceneName + " : ";

  // 6. Load all articulated object instances
  // Get all instances of articulated objects described in scene
  const std::vector<SceneAOInstanceAttributes::ptr> artObjInstances =
      curSceneInstanceAttributes->getArticulatedObjectInstances();

  // vector holding all articulated objects added
  std::vector<int> artObjsAdded;
  int aoID = 0;

  auto& drawables = getDrawableGroup();

  // Iterate through instances, create object and implement initial
  // transformation.
  for (const auto& artObjInst : artObjInstances) {
    // get model file name
    const std::string artObjFilePath =
        metadataMediator_->getArticulatedObjModelFullHandle(
            artObjInst->getHandle());

    // create articulated object
    aoID = physicsManager_->addArticulatedObjectInstance(
        artObjFilePath, artObjInst, lightSetupKey);

    // physicsManager_->setArticulatedObjectVelocities(aoID, aoJointVels);
    artObjsAdded.push_back(aoID);
  }  // for each articulated object instance
  return true;
}  // Simulator::instanceArticulatedObjectsForActiveScene

bool Simulator::createSceneInstanceNoRenderer(
    const std::string& activeSceneName) {
  // Initial setup for scene instancing without renderer - sets or creates the
  // current scene instance to correspond to the given name.  Also builds
  // navmesh and semantic scene descriptor file if appropriate.
  metadata::attributes::SceneAttributes::cptr curSceneInstanceAttributes =
      setSceneInstanceAttributes(activeSceneName);

  // TODO : reset may eventually have all the scene instance instantiation
  // code so that scenes can be reset
  reset();
  return true;
}  // Simulator::createSceneInstanceNoRenderer

void Simulator::reset() {
  if (physicsManager_ != nullptr) {
    // Note: only resets time to 0 by default.
    physicsManager_->reset();
  }

  for (auto& agent : agents_) {
    agent->reset();
  }
  const Magnum::Range3D& sceneBB =
      getActiveSceneGraph().getRootNode().computeCumulativeBB();
  resourceManager_->setLightSetup(gfx::getDefaultLights());
}  // Simulator::reset()

void Simulator::seed(uint32_t newSeed) {
  random_->seed(newSeed);
  pathfinder_->seed(newSeed);
}

void Simulator::reconfigureReplayManager(bool enableGfxReplaySave) {
  gfxReplayMgr_ = std::make_shared<gfx::replay::ReplayManager>();

  // construct Recorder instance if requested
  gfxReplayMgr_->setRecorder(enableGfxReplaySave
                                 ? std::make_shared<gfx::replay::Recorder>()
                                 : nullptr);
  // assign Recorder to ResourceManager
  CORRADE_INTERNAL_ASSERT(resourceManager_);
  resourceManager_->setRecorder(gfxReplayMgr_->getRecorder());

  // provide Player callback to replay manager
  gfxReplayMgr_->setPlayerCallback(
      [this](const assets::AssetInfo& assetInfo,
             const assets::RenderAssetInstanceCreationInfo& creation)
          -> scene::SceneNode* {
        return loadAndCreateRenderAssetInstance(assetInfo, creation);
      });
}

// === Physics Simulator Functions ===

int Simulator::addObject(const int objectLibId,
                         scene::SceneNode* attachmentNode,
                         const std::string& lightSetupKey,
                         const int sceneID) {
  if (sceneHasPhysics(sceneID)) {
    if (renderer_)
      renderer_->acquireGlContext();
    // TODO: change implementation to support multi-world and physics worlds
    // to own reference to a sceneGraph to avoid this.
    auto& drawables = getDrawableGroup(sceneID);
    return physicsManager_->addObject(objectLibId, &drawables, attachmentNode,
                                      lightSetupKey);
  }
  return ID_UNDEFINED;
}

int Simulator::addObjectByHandle(const std::string& objectLibHandle,
                                 scene::SceneNode* attachmentNode,
                                 const std::string& lightSetupKey,
                                 const int sceneID) {
  if (sceneHasPhysics(sceneID)) {
    if (renderer_)
      renderer_->acquireGlContext();
    // TODO: change implementation to support multi-world and physics worlds
    // to own reference to a sceneGraph to avoid this.
    auto& drawables = getDrawableGroup(sceneID);
    return physicsManager_->addObject(objectLibHandle, &drawables,
                                      attachmentNode, lightSetupKey);
  }
  return ID_UNDEFINED;
}

// remove object objectID instance in sceneID
void Simulator::removeObject(const int objectID,
                             bool deleteObjectNode,
                             bool deleteVisualNode,
                             const int sceneID) {
  if (sceneHasPhysics(sceneID)) {
    physicsManager_->removeObject(objectID, deleteObjectNode, deleteVisualNode);
    if (trajVisNameByID.count(objectID) > 0) {
      std::string trajVisAssetName = trajVisNameByID[objectID];
      trajVisNameByID.erase(objectID);
      trajVisIDByName.erase(trajVisAssetName);
      // TODO : if object is trajectory visualization, remove its assets as
      // well once this is supported.
      // resourceManager_->removeResourceByName(trajVisAssetName);
    }
  }
}

double Simulator::stepWorld(const double dt) {
  if (physicsManager_ != nullptr) {
    physicsManager_->deferNodesUpdate();
    physicsManager_->stepPhysics(dt);
<<<<<<< HEAD
    if (renderer_)
      renderer_->waitSceneGraph();
=======
>>>>>>> 741fb445
    physicsManager_->updateNodes();
  }
  return getWorldTime();
}

// get the simulated world time (0 if no physics enabled)
double Simulator::getWorldTime() {
  if (physicsManager_ != nullptr) {
    return physicsManager_->getWorldTime();
  }
  return NO_TIME;
}

bool Simulator::recomputeNavMesh(nav::PathFinder& pathfinder,
                                 const nav::NavMeshSettings& navMeshSettings,
                                 bool includeStaticObjects) {
  CORRADE_ASSERT(config_.createRenderer,
                 "::recomputeNavMesh: "
                 "SimulatorConfiguration::createRenderer is "
                 "false. Scene geometry is required to recompute navmesh. No "
                 "geometry is "
                 "loaded without renderer initialization.",
                 false);

  assets::MeshData::uptr joinedMesh = assets::MeshData::create_unique();
  auto stageInitAttrs = physicsManager_->getStageInitAttributes();
  if (stageInitAttrs != nullptr) {
    joinedMesh = resourceManager_->createJoinedCollisionMesh(
        stageInitAttrs->getRenderAssetHandle());
  }

  // add STATIC collision objects
  if (includeStaticObjects) {
    // update nodes so SceneNode transforms are up-to-date
<<<<<<< HEAD
    if (renderer_)
      renderer_->waitSceneGraph();
    physicsManager_->updateNodes();

=======
    physicsManager_->updateNodes();

    // collect mesh components from all objects and then merge them.
    // Each mesh component could be duplicated multiple times w/ different
    // transforms.
    std::map<std::string,
             std::vector<Eigen::Transform<float, 3, Eigen::Affine>>>
        meshComponentStates;

    // collect RigidObject mesh components
>>>>>>> 741fb445
    for (auto objectID : physicsManager_->getExistingObjectIDs()) {
      auto objWrapper = queryRigidObjWrapper(activeSceneID_, objectID);
      if (objWrapper->getMotionType() == physics::MotionType::STATIC) {
        auto objectTransform = Magnum::EigenIntegration::cast<
            Eigen::Transform<float, 3, Eigen::Affine>>(
            physicsManager_->getObjectVisualSceneNode(objectID)
                .absoluteTransformationMatrix());
        const metadata::attributes::ObjectAttributes::cptr
            initializationTemplate = objWrapper->getInitializationAttributes();
        objectTransform.scale(Magnum::EigenIntegration::cast<vec3f>(
            initializationTemplate->getScale()));
        std::string meshHandle =
            initializationTemplate->getCollisionAssetHandle();
        if (meshHandle.empty()) {
          meshHandle = initializationTemplate->getRenderAssetHandle();
        }
        meshComponentStates[meshHandle].push_back(objectTransform);
      }
    }

    // collect ArticulatedObject mesh components
    for (auto& objectID : physicsManager_->getExistingArticulatedObjectIds()) {
      auto articulatedObject =
          getArticulatedObjectManager()->getObjectByID(objectID);
      if (articulatedObject->getMotionType() == physics::MotionType::STATIC) {
        for (int linkIx = -1; linkIx < articulatedObject->getNumLinks();
             ++linkIx) {
          //-1 is baseLink_
          std::vector<std::pair<esp::scene::SceneNode*, std::string>>
              visualAttachments =
                  physicsManager_->getArticulatedObject(objectID)
                      .getLink(linkIx)
                      .visualAttachments_;
          for (auto& visualAttachment : visualAttachments) {
            auto objectTransform = Magnum::EigenIntegration::cast<
                Eigen::Transform<float, 3, Eigen::Affine>>(
                visualAttachment.first->absoluteTransformationMatrix());
            std::string meshHandle = visualAttachment.second;
            meshComponentStates[meshHandle].push_back(objectTransform);
          }
        }
      }
    }

    // merge mesh components into the final mesh
    for (auto& meshComponent : meshComponentStates) {
      assets::MeshData::uptr joinedObjectMesh =
          resourceManager_->createJoinedCollisionMesh(meshComponent.first);
      for (auto& meshTransform : meshComponent.second) {
        int prevNumIndices = joinedMesh->ibo.size();
        int prevNumVerts = joinedMesh->vbo.size();
        joinedMesh->ibo.resize(prevNumIndices + joinedObjectMesh->ibo.size());
        for (size_t ix = 0; ix < joinedObjectMesh->ibo.size(); ++ix) {
          joinedMesh->ibo[ix + prevNumIndices] =
              joinedObjectMesh->ibo[ix] + prevNumVerts;
        }
        joinedMesh->vbo.reserve(joinedObjectMesh->vbo.size() + prevNumVerts);
        for (auto& vert : joinedObjectMesh->vbo) {
          joinedMesh->vbo.push_back(meshTransform * vert);
        }
      }
    }
  }

  if (!pathfinder.build(navMeshSettings, *joinedMesh)) {
    LOG(ERROR) << "Failed to build navmesh";
    return false;
  }

  if (&pathfinder == pathfinder_.get()) {
    if (isNavMeshVisualizationActive()) {
      // if updating pathfinder_ instance, refresh the visualization.
      setNavMeshVisualization(false);  // first clear the old instance
      setNavMeshVisualization(true);
    }
  }

  LOG(INFO) << "reconstruct navmesh successful";
  return true;
}

bool Simulator::setNavMeshVisualization(bool visualize) {
  if (renderer_)
    renderer_->acquireGlContext();
  // clean-up the NavMesh visualization if necessary
  if (!visualize && navMeshVisNode_ != nullptr) {
    delete navMeshVisNode_;
    navMeshVisNode_ = nullptr;
    if (navMeshVisPrimID_ != ID_UNDEFINED)
      resourceManager_->removePrimitiveMesh(navMeshVisPrimID_);
    navMeshVisPrimID_ = ID_UNDEFINED;
  }

  // Create new visualization asset and SceneNode
  if (visualize && pathfinder_ != nullptr && navMeshVisNode_ == nullptr &&
      pathfinder_->isLoaded()) {
    auto& sceneGraph = sceneManager_->getSceneGraph(activeSceneID_);
    auto& rootNode = sceneGraph.getRootNode();
    auto& drawables = sceneGraph.getDrawables();
    navMeshVisNode_ = &rootNode.createChild();
    navMeshVisPrimID_ = resourceManager_->loadNavMeshVisualization(
        *pathfinder_, navMeshVisNode_, &drawables);
    if (navMeshVisPrimID_ == ID_UNDEFINED) {
      LOG(ERROR) << "::toggleNavMeshVisualization : Failed to load "
                    "navmesh visualization.";
      delete navMeshVisNode_;
    }
  }
  return isNavMeshVisualizationActive();
}

bool Simulator::isNavMeshVisualizationActive() {
  return (navMeshVisNode_ != nullptr && navMeshVisPrimID_ != ID_UNDEFINED);
}

int Simulator::addTrajectoryObject(const std::string& trajVisName,
                                   const std::vector<Mn::Vector3>& pts,
                                   int numSegments,
                                   float radius,
                                   const Magnum::Color4& color,
                                   bool smooth,
                                   int numInterp) {
<<<<<<< HEAD
  if (renderer_)
    renderer_->acquireGlContext();
  auto& sceneGraph_ = sceneManager_->getSceneGraph(activeSceneID_);
=======
  // 0. Deduplicate sequential points
  std::vector<Magnum::Vector3> uniquePts;
  uniquePts.push_back(pts[0]);
  for (const auto& loc : pts) {
    if (loc != uniquePts.back()) {
      uniquePts.push_back(loc);
    }
  }

>>>>>>> 741fb445
  auto& drawables = getDrawableGroup();

  // 1. create trajectory tube asset from points and save it
  bool success = resourceManager_->buildTrajectoryVisualization(
      trajVisName, uniquePts, numSegments, radius, color, smooth, numInterp);
  if (!success) {
    LOG(ERROR) << "::showTrajectoryVisualization : Failed to create "
                  "Trajectory visualization mesh for "
               << trajVisName;
    return ID_UNDEFINED;
  }
  // 2. create object attributes for the trajectory
  auto objAttrMgr = metadataMediator_->getObjectAttributesManager();
  auto trajObjAttr = objAttrMgr->createObject(trajVisName, false);
  // turn off collisions
  trajObjAttr->setIsCollidable(false);
  trajObjAttr->setComputeCOMFromShape(false);
  objAttrMgr->registerObject(trajObjAttr, trajVisName, true);

  // 3. add trajectory object to manager
  auto trajVisID = physicsManager_->addObject(trajVisName, &drawables);
  if (trajVisID == ID_UNDEFINED) {
    // failed to add object - need to delete asset from resourceManager.
    LOG(ERROR) << "::showTrajectoryVisualization : Failed to create "
                  "Trajectory visualization object for "
               << trajVisName;
    // TODO : support removing asset by removing from resourceDict_ properly
    // using trajVisName
    return ID_UNDEFINED;
  }
  auto trajObj = getRigidObjectManager()->getObjectCopyByID(trajVisID);
  LOG(INFO) << "::showTrajectoryVisualization : Trajectory "
               "visualization object created with ID "
            << trajVisID;
  trajObj->setMotionType(esp::physics::MotionType::KINEMATIC);
  // add to internal references of object ID and resourceDict name
  // this is for eventual asset deletion/resource freeing.
  trajVisIDByName[trajVisName] = trajVisID;
  trajVisNameByID[trajVisID] = trajVisName;

  return trajVisID;
}  // Simulator::showTrajectoryVisualization

// Agents
void Simulator::sampleRandomAgentState(agent::AgentState& agentState) {
  if (pathfinder_->isLoaded()) {
    agentState.position = pathfinder_->getRandomNavigablePoint();
    const float randomAngleRad = random_->uniform_float_01() * M_PI;
    quatf rotation(Eigen::AngleAxisf(randomAngleRad, vec3f::UnitY()));
    agentState.rotation = rotation.coeffs();
    // TODO: any other AgentState members should be randomized?
  } else {
    LOG(ERROR) << "No loaded PathFinder, aborting sampleRandomAgentState.";
  }
}

scene::SceneNode* Simulator::loadAndCreateRenderAssetInstance(
    const assets::AssetInfo& assetInfo,
    const assets::RenderAssetInstanceCreationInfo& creation) {
  if (renderer_)
    renderer_->acquireGlContext();
  // Note this pattern of passing the scene manager and two scene ids to
  // resource manager. This is similar to ResourceManager::loadStage.
  std::vector<int> tempIDs{activeSceneID_, activeSemanticSceneID_};
  return resourceManager_->loadAndCreateRenderAssetInstance(
      assetInfo, creation, sceneManager_.get(), tempIDs);
}

#ifdef ESP_BUILD_WITH_VHACD
std::string Simulator::convexHullDecomposition(
    const std::string& filename,
    const assets::ResourceManager::VHACDParameters& params,
    const bool renderChd,
    const bool saveChdToObj) {
  Cr::Utility::Debug() << "VHACD PARAMS RESOLUTION: " << params.m_resolution;

  // generate a unique filename
  std::string chdFilename =
      Cr::Utility::Directory::splitExtension(filename).first + ".chd";
  if (resourceManager_->isAssetDataRegistered(chdFilename)) {
    int nameAttempt = 1;
    chdFilename += "_";
    // Iterate until a unique filename is found.
    while (resourceManager_->isAssetDataRegistered(
        chdFilename + std::to_string(nameAttempt))) {
      nameAttempt++;
    }
    chdFilename += std::to_string(nameAttempt);
  }

  // run VHACD on the given filename mesh with the given params, store the
  // results in the resourceDict_ registered under chdFilename
  resourceManager_->createConvexHullDecomposition(filename, chdFilename, params,
                                                  saveChdToObj);

  // create object attributes for the new chd object
  auto objAttrMgr = metadataMediator_->getObjectAttributesManager();
  auto chdObjAttr = objAttrMgr->createObject(chdFilename, false);

  // specify collision asset handle & other attributes
  chdObjAttr->setCollisionAssetHandle(chdFilename);
  chdObjAttr->setIsCollidable(true);
  chdObjAttr->setCollisionAssetIsPrimitive(false);
  chdObjAttr->setJoinCollisionMeshes(false);

  // if the renderChd flag is set to true, set the convex hull decomposition
  // to be the render asset (useful for testing)

  chdObjAttr->setRenderAssetHandle(renderChd ? chdFilename : filename);

  chdObjAttr->setRenderAssetIsPrimitive(false);

  // register object and return handle
  objAttrMgr->registerObject(chdObjAttr, chdFilename, true);
  return chdObjAttr->getHandle();
}
#endif

agent::Agent::ptr Simulator::addAgent(
    const agent::AgentConfiguration& agentConfig,
    scene::SceneNode& agentParentNode) {
  // initialize the agent, as well as all the sensors on it.

  // attach each agent, each sensor to a scene node, set the local
  // transformation of the sensor w.r.t. the agent (done internally in the
  // constructor of Agent)
  auto& agentNode = agentParentNode.createChild();
  agent::Agent::ptr ag = agent::Agent::create(agentNode, agentConfig);
  esp::sensor::SensorFactory::createSensors(agentNode,
                                            agentConfig.sensorSpecifications);
  agent::AgentState state;
  sampleRandomAgentState(state);
  ag->setInitialState(state);

  // Add a RenderTarget to each of the agent's visual sensors
  for (auto& it : ag->getSubtreeSensors()) {
    if (it.second.get().isVisualSensor()) {
      sensor::VisualSensor& sensor =
          static_cast<sensor::VisualSensor&>(it.second.get());
      renderer_->bindRenderTarget(sensor);
    }
  }

  agents_.push_back(ag);
  // TODO: just do this once
  if (pathfinder_->isLoaded()) {
    scene::ObjectControls::MoveFilterFunc moveFilterFunction;
    if (config_.allowSliding) {
      moveFilterFunction = [&](const vec3f& start, const vec3f& end) {
        return pathfinder_->tryStep(start, end);
      };
    } else {
      moveFilterFunction = [&](const vec3f& start, const vec3f& end) {
        return pathfinder_->tryStepNoSliding(start, end);
      };
    }
    ag->getControls()->setMoveFilterFunction(moveFilterFunction);
  }

  return ag;
}

agent::Agent::ptr Simulator::addAgent(
    const agent::AgentConfiguration& agentConfig) {
  return addAgent(agentConfig, getActiveSceneGraph().getRootNode());
}

agent::Agent::ptr Simulator::getAgent(const int agentId) {
  ASSERT(0 <= agentId && agentId < agents_.size());
  return agents_[agentId];
}

esp::sensor::Sensor& Simulator::addSensorToObject(
    const int objectId,
    const esp::sensor::SensorSpec::ptr& sensorSpec) {
  if (renderer_)
    renderer_->acquireGlContext();
  esp::sensor::SensorSetup sensorSpecifications = {sensorSpec};
  esp::scene::SceneNode& objectNode = *getObjectSceneNode(objectId);
  esp::sensor::SensorFactory::createSensors(objectNode, sensorSpecifications);
  return objectNode.getNodeSensorSuite().get(sensorSpec->uuid);
}

void Simulator::setPathFinder(nav::PathFinder::ptr pathfinder) {
  pathfinder_ = std::move(pathfinder);
}
gfx::RenderTarget* Simulator::getRenderTarget(int agentId,
                                              const std::string& sensorId) {
  agent::Agent::ptr ag = getAgent(agentId);

  if (ag != nullptr) {
    sensor::Sensor& sensor = ag->getSubtreeSensorSuite().get(sensorId);
    if (sensor.isVisualSensor()) {
      return &(static_cast<sensor::VisualSensor&>(sensor).renderTarget());
    }
  }
  return nullptr;
}

bool Simulator::displayObservation(const int agentId,
                                   const std::string& sensorId) {
  agent::Agent::ptr ag = getAgent(agentId);

  if (ag != nullptr) {
    sensor::Sensor& sensor = ag->getSubtreeSensorSuite().get(sensorId);
    return sensor.displayObservation(*this);
  }
  return false;
}

bool Simulator::drawObservation(const int agentId,
                                const std::string& sensorId) {
  agent::Agent::ptr ag = getAgent(agentId);

  if (ag != nullptr) {
    sensor::Sensor& sensor = ag->getSubtreeSensorSuite().get(sensorId);
    if (sensor.isVisualSensor()) {
      return static_cast<sensor::VisualSensor&>(sensor).drawObservation(*this);
    }
  }
  return false;
}

bool Simulator::visualizeObservation(int agentId,
                                     const std::string& sensorId,
                                     float colorMapOffset,
                                     float colorMapScale) {
  agent::Agent::ptr ag = getAgent(agentId);

  if (ag != nullptr) {
    sensor::Sensor& sensor = ag->getSubtreeSensorSuite().get(sensorId);
    if (sensor.isVisualSensor()) {
      renderer_->visualize(static_cast<sensor::VisualSensor&>(sensor),
                           colorMapOffset, colorMapScale);
    }
    return true;
  }
  return false;
}

bool Simulator::getAgentObservation(const int agentId,
                                    const std::string& sensorId,
                                    sensor::Observation& observation) {
  agent::Agent::ptr ag = getAgent(agentId);
  if (ag != nullptr) {
    return ag->getSubtreeSensorSuite().get(sensorId).getObservation(
        *this, observation);
  }
  return false;
}

int Simulator::getAgentObservations(
    const int agentId,
    std::map<std::string, sensor::Observation>& observations) {
  observations.clear();
  agent::Agent::ptr ag = getAgent(agentId);
  if (ag != nullptr) {
    for (auto& s : ag->getSubtreeSensors()) {
      sensor::Observation obs;
      if (s.second.get().getObservation(*this, obs)) {
        observations[s.first] = obs;
      }
    }
  }
  return observations.size();
}

bool Simulator::getAgentObservationSpace(const int agentId,
                                         const std::string& sensorId,
                                         sensor::ObservationSpace& space) {
  agent::Agent::ptr ag = getAgent(agentId);
  if (ag != nullptr) {
    return ag->getSubtreeSensorSuite().get(sensorId).getObservationSpace(space);
  }
  return false;
}

int Simulator::getAgentObservationSpaces(
    const int agentId,
    std::map<std::string, sensor::ObservationSpace>& spaces) {
  spaces.clear();
  agent::Agent::ptr ag = getAgent(agentId);
  if (ag != nullptr) {
    for (auto& s : ag->getSubtreeSensors()) {
      sensor::ObservationSpace space;
      if (s.second.get().getObservationSpace(space)) {
        spaces[s.first] = space;
      }
    }
  }
  return spaces.size();
}
}  // namespace sim
}  // namespace esp<|MERGE_RESOLUTION|>--- conflicted
+++ resolved
@@ -657,11 +657,9 @@
   if (physicsManager_ != nullptr) {
     physicsManager_->deferNodesUpdate();
     physicsManager_->stepPhysics(dt);
-<<<<<<< HEAD
     if (renderer_)
       renderer_->waitSceneGraph();
-=======
->>>>>>> 741fb445
+
     physicsManager_->updateNodes();
   }
   return getWorldTime();
@@ -696,12 +694,9 @@
   // add STATIC collision objects
   if (includeStaticObjects) {
     // update nodes so SceneNode transforms are up-to-date
-<<<<<<< HEAD
     if (renderer_)
       renderer_->waitSceneGraph();
-    physicsManager_->updateNodes();
-
-=======
+
     physicsManager_->updateNodes();
 
     // collect mesh components from all objects and then merge them.
@@ -712,7 +707,6 @@
         meshComponentStates;
 
     // collect RigidObject mesh components
->>>>>>> 741fb445
     for (auto objectID : physicsManager_->getExistingObjectIDs()) {
       auto objWrapper = queryRigidObjWrapper(activeSceneID_, objectID);
       if (objWrapper->getMotionType() == physics::MotionType::STATIC) {
@@ -835,11 +829,9 @@
                                    const Magnum::Color4& color,
                                    bool smooth,
                                    int numInterp) {
-<<<<<<< HEAD
   if (renderer_)
     renderer_->acquireGlContext();
-  auto& sceneGraph_ = sceneManager_->getSceneGraph(activeSceneID_);
-=======
+
   // 0. Deduplicate sequential points
   std::vector<Magnum::Vector3> uniquePts;
   uniquePts.push_back(pts[0]);
@@ -849,7 +841,6 @@
     }
   }
 
->>>>>>> 741fb445
   auto& drawables = getDrawableGroup();
 
   // 1. create trajectory tube asset from points and save it
