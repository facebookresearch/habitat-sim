// Copyright (c) Facebook, Inc. and its affiliates.
// This source code is licensed under the MIT license found in the
// LICENSE file in the root directory of this source tree.

#include "Simulator.h"

#include <memory>
#include <string>
#include <utility>

#include <Corrade/Utility/Directory.h>
#include <Corrade/Utility/FormatStl.h>
#include <Corrade/Utility/String.h>
#include <Magnum/EigenIntegration/GeometryIntegration.h>
#include <Magnum/GL/Context.h>
#include <Magnum/GL/Renderer.h>

#include "esp/core/esp.h"
#include "esp/gfx/CubeMapCamera.h"
#include "esp/gfx/DepthMapDrawable.h"
#include "esp/gfx/Drawable.h"
#include "esp/gfx/PbrDrawable.h"
#include "esp/gfx/RenderCamera.h"
#include "esp/gfx/Renderer.h"
#include "esp/gfx/replay/Recorder.h"
#include "esp/gfx/replay/ReplayManager.h"
#include "esp/metadata/attributes/AttributesBase.h"
#include "esp/nav/PathFinder.h"
#include "esp/physics/PhysicsManager.h"
#include "esp/scene/ObjectControls.h"
#include "esp/scene/SemanticScene.h"
#include "esp/sensor/CameraSensor.h"
#include "esp/sensor/SensorFactory.h"
#include "esp/sensor/VisualSensor.h"

namespace Cr = Corrade;

namespace esp {
namespace sim {

using metadata::attributes::PhysicsManagerAttributes;
using metadata::attributes::SceneObjectInstanceAttributes;
using metadata::attributes::StageAttributes;

const char* shadowMapDrawableGroupName = "static-shadow-map";
const int shadowMapSize = 1024;

Simulator::Simulator(const SimulatorConfiguration& cfg,
                     metadata::MetadataMediator::ptr _metadataMediator)
    : metadataMediator_{std::move(_metadataMediator)},
      random_{core::Random::create(cfg.randomSeed)},
      requiresTextures_{Cr::Containers::NullOpt} {
  // initalize members according to cfg
  // NOTE: NOT SO GREAT NOW THAT WE HAVE virtual functions
  //       Maybe better not to do this reconfigure
  reconfigure(cfg);
}

Simulator::~Simulator() {
  LOG(INFO) << "Deconstructing Simulator";
  close();
}

void Simulator::close() {
  pathfinder_ = nullptr;
  navMeshVisPrimID_ = esp::ID_UNDEFINED;
  navMeshVisNode_ = nullptr;
  agents_.clear();

  physicsManager_ = nullptr;
  gfxReplayMgr_ = nullptr;
  semanticScene_ = nullptr;

  sceneID_.clear();
  sceneManager_ = nullptr;

  resourceManager_ = nullptr;

  renderer_ = nullptr;
  context_ = nullptr;

  activeSceneID_ = ID_UNDEFINED;
  activeSemanticSceneID_ = ID_UNDEFINED;
  config_ = SimulatorConfiguration{};

  frustumCulling_ = true;
  requiresTextures_ = Cr::Containers::NullOpt;
}

void Simulator::reconfigure(const SimulatorConfiguration& cfg) {
  // set metadata mediator's cfg  upon creation or reconfigure
  if (!metadataMediator_) {
    metadataMediator_ = metadata::MetadataMediator::create(cfg);
  } else {
    metadataMediator_->setSimulatorConfiguration(cfg);
  }

  // assign MM to RM on create or reconfigure
  if (!resourceManager_) {
    assets::ResourceManager::Flags flags{};
    if (cfg.pbrImageBasedLighting) {
      flags |= assets::ResourceManager::Flag::PbrImageBasedLighting;
    }
    resourceManager_ =
        std::make_unique<assets::ResourceManager>(metadataMediator_, flags);
    if (cfg.createRenderer) {
      // needs to be called after ResourceManager exists but before any assets
      // have been loaded
      reconfigureReplayManager(cfg.enableGfxReplaySave);
    }
  } else {
    resourceManager_->setMetadataMediator(metadataMediator_);
  }

  if (!sceneManager_) {
    sceneManager_ = scene::SceneManager::create_unique();
  }

  // if configuration is unchanged, just reset and return
  if (cfg == config_) {
    reset();
    return;
  }
  // otherwise set current configuration and initialize
  // TODO can optimize to do partial re-initialization instead of from-scratch
  config_ = cfg;

  if (requiresTextures_ == Cr::Containers::NullOpt) {
    requiresTextures_ = config_.requiresTextures;
    resourceManager_->setRequiresTextures(config_.requiresTextures);
  } else if (!(*requiresTextures_) && config_.requiresTextures) {
    throw std::runtime_error(
        "requiresTextures was changed to True from False.  Must call close() "
        "before changing this value.");
  } else if ((*requiresTextures_) && !config_.requiresTextures) {
    LOG(WARNING) << "Not changing requiresTextures as the simulator was "
                    "initialized with True.  Call close() to change this.";
  }

  bool success = false;
  // (re) create scene instance based on whether or not a renderer is requested.
  if (config_.createRenderer) {
    /* When creating a viewer based app, there is no need to create a
    WindowlessContext since a (windowed) context already exists. */
    if (!context_ && !Magnum::GL::Context::hasCurrent()) {
      context_ = gfx::WindowlessContext::create_unique(config_.gpuDeviceId);
    }

    // reinitalize members
    if (!renderer_) {
      gfx::Renderer::Flags flags;
      if (!(*requiresTextures_))
        flags |= gfx::Renderer::Flag::NoTextures;
      renderer_ = gfx::Renderer::create(flags);
    }

    // (re) create scene instance
    success = createSceneInstance(config_.activeSceneName);
  } else {
    // (re) create scene instance without renderer
    success = createSceneInstanceNoRenderer(config_.activeSceneName);
  }

  LOG(INFO) << "Simulator::reconfigure : createSceneInstance success == "
            << (success ? "true" : "false")
            << " for active scene name : " << config_.activeSceneName
            << (config_.createRenderer ? " with" : " without") << " renderer.";

}  // Simulator::reconfigure

metadata::attributes::SceneAttributes::cptr
Simulator::setSceneInstanceAttributes(const std::string& activeSceneName) {
  namespace FileUtil = Cr::Utility::Directory;

  // This should always/only be called by either createSceneInstance or
  // createSceneInstanceNoRendere.

  // Get scene instance attributes corresponding to passed active scene name
  // This will retrieve, or construct, an appropriately configured scene
  // instance attributes, depending on what exists in the Scene Dataset library
  // for the current dataset.

  metadata::attributes::SceneAttributes::cptr curSceneInstanceAttributes =
      metadataMediator_->getSceneAttributesByName(activeSceneName);

  // 1. Load navmesh specified in current scene instance attributes.

  const std::string& navmeshFileLoc = metadataMediator_->getNavmeshPathByHandle(
      curSceneInstanceAttributes->getNavmeshHandle());

  LOG(INFO)
      << "Simulator::setSceneInstanceAttributes : Navmesh file location in "
         "scene instance : "
      << navmeshFileLoc;
  // Get name of navmesh and use to create pathfinder and load navmesh
  // create pathfinder and load navmesh if available
  pathfinder_ = nav::PathFinder::create();
  if (FileUtil::exists(navmeshFileLoc)) {
    LOG(INFO) << "Simulator::setSceneInstanceAttributes : Loading navmesh from "
              << navmeshFileLoc;
    bool pfSuccess = pathfinder_->loadNavMesh(navmeshFileLoc);
    LOG(INFO) << "Simulator::setSceneInstanceAttributes : "
              << (pfSuccess ? "Navmesh Loaded." : "Navmesh load error.");
  } else {
    LOG(WARNING)
        << "Simulator::setSceneInstanceAttributes : Navmesh file not found, "
           "checked at filename : '"
        << navmeshFileLoc << "'";
  }
  // Calling to seeding needs to be done after the pathfinder creation but
  // before anything else.
  seed(config_.randomSeed);

  // initalize scene graph CAREFUL! previous scene graph is not deleted!
  // TODO:
  // We need to make a design decision here:
  // when instancing a new scene, shall we delete all of the previous scene
  // graphs?

  activeSceneID_ = sceneManager_->initSceneGraph();
  sceneID_.push_back(activeSceneID_);

  // 2. Load the Semantic Scene Descriptor file appropriate for the current
  // scene instance.
  // get name of desired semantic scene descriptor file
  const std::string semanticSceneDescFilename =
      metadataMediator_->getSemanticSceneDescriptorPathByHandle(
          curSceneInstanceAttributes->getSemanticSceneHandle());

  if (semanticSceneDescFilename != "") {
    bool fileExists = false;
    bool success = false;
    const std::string msgPrefix =
        "Simulator::setSceneInstanceAttributes : Attempt to load ";
    // semantic scene descriptor might not exist, so
    semanticScene_ = nullptr;
    semanticScene_ = scene::SemanticScene::create();
    LOG(INFO) << "Simulator::setSceneInstanceAttributes : SceneInstance : "
              << activeSceneName
              << " proposed Semantic Scene Descriptor filename : "
              << semanticSceneDescFilename;

    // Attempt to load semantic scene descriptor specified in scene instance
    // file, agnostic to file type inferred by name,
    success = scene::SemanticScene::loadSemanticSceneDescriptor(
        semanticSceneDescFilename, *semanticScene_);
    if (!success) {
      // attempt to look for specified file failed, attempt to build new file
      // name by searching in path specified of specified file for
      // info_semantic.json file for replica dataset
      const std::string tmpFName = FileUtil::join(
          FileUtil::path(semanticSceneDescFilename), "info_semantic.json");
      if (FileUtil::exists(tmpFName)) {
        success =
            scene::SemanticScene::loadReplicaHouse(tmpFName, *semanticScene_);
        LOG(INFO) << msgPrefix
                  << "Replica w/existing constructed file : " << tmpFName
                  << " in directory with " << semanticSceneDescFilename << " : "
                  << (success ? "" : "not ") << "successful";
      }
    }  // if given SSD file name specifiedd exists
    LOG(WARNING)
        << "Simulator::setSceneInstanceAttributes : All attempts to load "
           "SSD with SceneAttributes-provided name "
        << semanticSceneDescFilename << " : exist : " << fileExists
        << " : loaded as expected type : " << success;

  }  // if semantic scene descriptor specified in scene instance

  // 3. Specify frustumCulling based on value either from config (if override
  // is specified) or from scene instance attributes.
  frustumCulling_ = config_.frustumCulling;

  // return a const ptr to the cur scene instance attributes
  return curSceneInstanceAttributes;

}  // Simulator::setSceneInstanceAttributes

bool Simulator::createSceneInstance(const std::string& activeSceneName) {
  // 1. initial setup for scene instancing - sets or creates the
  // current scene instance to correspond to the given name.
  metadata::attributes::SceneAttributes::cptr curSceneInstanceAttributes =
      setSceneInstanceAttributes(activeSceneName);

  // get sceneGraph and rootNode
  auto& sceneGraph = sceneManager_->getSceneGraph(activeSceneID_);
  auto& rootNode = sceneGraph.getRootNode();

  // 2. (re)seat & (re)init physics manager using the physics manager
  // attributes specified in current simulator configuration held in
  // metadataMediator.
  resourceManager_->initPhysicsManager(
      physicsManager_, config_.enablePhysics, &rootNode,
      metadataMediator_->getCurrentPhysicsManagerAttributes());
  // Set PM's reference to this simulator
  physicsManager_->setSimulator(this);

  // 3. Load lighting as specified for scene instance - perform before stage
  // load so lighting key can be set appropriately. get name of light setup
  // for this scene instance
  std::string lightSetupKey;

  if (config_.overrideSceneLightDefaults) {
    lightSetupKey = config_.sceneLightSetup;
    LOG(INFO) << "Simulator::createSceneInstance : Using config-specified "
                 "Light key : -"
              << lightSetupKey << "-";
  } else {
    lightSetupKey = metadataMediator_->getLightSetupFullHandle(
        curSceneInstanceAttributes->getLightingHandle());
    LOG(INFO)
        << "Simulator::createSceneInstance : Using scene instance-specified "
           "Light key : -"
        << lightSetupKey << "-";
    if (lightSetupKey != NO_LIGHT_KEY) {
      // lighting attributes corresponding to this key should exist unless it
      // is empty; if empty, the following does nothing.
      esp::gfx::LightSetup lightingSetup =
          metadataMediator_->getLightLayoutAttributesManager()
              ->createLightSetupFromAttributes(lightSetupKey);
      // set lightsetup in resource manager
      resourceManager_->setLightSetup(lightingSetup,
                                      Mn::ResourceKey{lightSetupKey});
    }
  }
  config_.sceneLightSetup = lightSetupKey;
  metadataMediator_->setSimulatorConfiguration(config_);

  // 4. Load stage specified by Scene Instance Attributes
  // Get Stage Instance Attributes - contains name of stage and initial
  // transformation of stage in scene.
  // TODO : need to support stageInstanceAttributes transformation upon
  // creation.

  const SceneObjectInstanceAttributes::ptr stageInstanceAttributes =
      curSceneInstanceAttributes->getStageInstance();

  // Get full library name of StageAttributes
  const std::string stageAttributesHandle =
      metadataMediator_->getStageAttrFullHandle(
          stageInstanceAttributes->getHandle());
  // Get StageAttributes
  auto stageAttributes =
      metadataMediator_->getStageAttributesManager()->getObjectCopyByHandle(
          stageAttributesHandle);

  // constant representing unknown shader type
  const int unknownShaderType =
      static_cast<int>(metadata::attributes::ObjectInstanceShaderType::Unknown);

  // set defaults for stage creation

  // set shader type to use for stage
  int stageShaderType = stageInstanceAttributes->getShaderType();
  if (stageShaderType != unknownShaderType) {
    stageAttributes->setShaderType(stageShaderType);
  }
  // set lighting key
  stageAttributes->setLightSetup(lightSetupKey);
  // set frustum culling from simulator config
  stageAttributes->setFrustumCulling(frustumCulling_);

  // create a structure to manage active scene and active semantic scene ID
  // passing to and from loadStage
  std::vector<int> tempIDs{activeSceneID_, activeSemanticSceneID_};
  LOG(INFO) << "Simulator::createSceneInstance : Start to load stage named : "
            << stageAttributes->getHandle() << " with render asset : "
            << stageAttributes->getRenderAssetHandle()
            << " and collision asset : "
            << stageAttributes->getCollisionAssetHandle();

  // Load stage
  bool loadSuccess = resourceManager_->loadStage(
      stageAttributes, physicsManager_, sceneManager_.get(), tempIDs,
      config_.loadSemanticMesh, config_.forceSeparateSemanticSceneGraph);

  if (!loadSuccess) {
    LOG(ERROR) << "Simulator::createSceneInstance : Cannot load stage : "
               << stageAttributesHandle;
    // Pass the error to the python through pybind11 allowing graceful exit
    throw std::invalid_argument(
        "Simulator::createSceneInstance : Cannot load: " +
        stageAttributesHandle);
  } else {
    LOG(INFO) << "Simulator::createSceneInstance : Successfully loaded stage "
                 "named : "
              << stageAttributes->getHandle();
  }

  // refresh the NavMesh visualization if necessary after loading a new
  // SceneGraph
  if (isNavMeshVisualizationActive()) {
    // if updating pathfinder_ instance, refresh the visualization.
    setNavMeshVisualization(false);  // first clear the old instance
    setNavMeshVisualization(true);
  }

  // set activeSemanticSceneID_ values and push onto sceneID vector if
  // appropriate - tempIDs[1] will either be old activeSemanticSceneID_ (if
  // no semantic mesh was requested in loadStage); ID_UNDEFINED if desired
  // was not found; activeSceneID_, or a unique value, the last of which means
  // the semantic scene mesh is loaded.

  if (activeSemanticSceneID_ != tempIDs[1]) {
    // id has changed so act - if ID has not changed, do nothing
    activeSemanticSceneID_ = tempIDs[1];
    if ((activeSemanticSceneID_ != ID_UNDEFINED) &&
        (activeSemanticSceneID_ != activeSceneID_)) {
      sceneID_.push_back(activeSemanticSceneID_);
    } else {  // activeSemanticSceneID_ = activeSceneID_;
      assets::AssetType stageType =
          static_cast<assets::AssetType>(stageAttributes->getRenderAssetType());
      // instance meshes and suncg houses contain their semantic annotations
      // empty scene has none to worry about
      if (!(stageType == assets::AssetType::SUNCG_SCENE ||
            stageType == assets::AssetType::INSTANCE_MESH ||
            stageAttributesHandle == assets::EMPTY_SCENE)) {
        // TODO: programmatic generation of semantic meshes when no
        // annotations are provided.
        LOG(WARNING) << "\n---\nSimulator::createSceneInstance : The active "
                        "scene does not contain semantic "
                        "annotations. \n---";
      }
    }
  }  // if ID has changed - needs to be reset

  // 5. Load object instances as spceified by Scene Instance Attributes.
  bool success = instanceObjectsForActiveScene();

  // TODO : reset may eventually have all the scene instance instantiation
  // code so that scenes can be reset
  if (success) {
    reset();
  }

  return success;
}  // Simulator::createSceneInstance

bool Simulator::instanceObjectsForActiveScene() {
  // Get scene instance attributes corresponding to current active scene name
  // This should always just retrieve an existing, appropriately configured
  // scene instance attributes, depending on what exists in the Scene Dataset
  // library for the current dataset.
  const std::string activeSceneName = config_.activeSceneName;
  metadata::attributes::SceneAttributes::cptr curSceneInstanceAttributes =
      metadataMediator_->getSceneAttributesByName(activeSceneName);

  // get lightSetupKey from the value set when stage was created.
  const std::string lightSetupKey = config_.sceneLightSetup;

  // Load object instances as spceified by Scene Instance Attributes.

  // Get all instances of objects described in scene
  const std::vector<SceneObjectInstanceAttributes::ptr> objectInstances =
      curSceneInstanceAttributes->getObjectInstances();

  // node to attach object to
  scene::SceneNode* attachmentNode = nullptr;
  // vector holding all objects added
  std::vector<int> objectsAdded;
  int objID = 0;

  // whether or not to correct for COM shift - only do for blender-sourced
  // scene attributes
  bool defaultCOMCorrection =
      (static_cast<metadata::managers::SceneInstanceTranslationOrigin>(
           curSceneInstanceAttributes->getTranslationOrigin()) ==
       metadata::managers::SceneInstanceTranslationOrigin::AssetLocal);

  std::string errMsgTmplt =
      "Simulator::createSceneInstance : Error instancing scene : " +
      activeSceneName + " : ";
  // Iterate through instances, create object and implement initial
  // transformation.
  for (const auto& objInst : objectInstances) {
    const std::string objAttrFullHandle =
        metadataMediator_->getObjAttrFullHandle(objInst->getHandle());
    if (objAttrFullHandle == "") {
      LOG(ERROR) << errMsgTmplt
                 << "Unable to find objectAttributes whose handle contains "
                 << objInst->getHandle()
                 << " as specified in object instance attributes.";
      return false;
    }

    objID = physicsManager_->addObjectInstance(objInst, objAttrFullHandle,
                                               defaultCOMCorrection,
                                               attachmentNode, lightSetupKey);

    objectsAdded.push_back(objID);
  }  // for each object attributes
  // objectsAdded holds all ids of added objects.
  return true;
}  // Simulator::instanceObjectsForActiveScene()

bool Simulator::createSceneInstanceNoRenderer(
    const std::string& activeSceneName) {
  // Initial setup for scene instancing without renderer - sets or creates the
  // current scene instance to correspond to the given name.  Also builds
  // navmesh and semantic scene descriptor file if appropriate.
  metadata::attributes::SceneAttributes::cptr curSceneInstanceAttributes =
      setSceneInstanceAttributes(activeSceneName);

  // TODO : reset may eventually have all the scene instance instantiation
  // code so that scenes can be reset
  reset();
  return true;
}  // Simulator::createSceneInstanceNoRenderer

void Simulator::reset() {
  if (physicsManager_ != nullptr) {
    // Note: only resets time to 0 by default.
    physicsManager_->reset();
  }

  for (auto& agent : agents_) {
    agent->reset();
  }
  const Magnum::Range3D& sceneBB =
      getActiveSceneGraph().getRootNode().computeCumulativeBB();
  // resourceManager_->setLightSetup(gfx::getDefaultLights());
  resourceManager_->setLightSetup(gfx::getDefaultThreePointLights(),
                                  DEFAULT_THREE_POINTS_LIGHTING_KEY);
}  // Simulator::reset()

void Simulator::seed(uint32_t newSeed) {
  random_->seed(newSeed);
  pathfinder_->seed(newSeed);
}

void Simulator::reconfigureReplayManager(bool enableGfxReplaySave) {
  gfxReplayMgr_ = std::make_shared<gfx::replay::ReplayManager>();

  // construct Recorder instance if requested
  gfxReplayMgr_->setRecorder(enableGfxReplaySave
                                 ? std::make_shared<gfx::replay::Recorder>()
                                 : nullptr);
  // assign Recorder to ResourceManager
  CORRADE_INTERNAL_ASSERT(resourceManager_);
  resourceManager_->setRecorder(gfxReplayMgr_->getRecorder());

  // provide Player callback to replay manager
  gfxReplayMgr_->setPlayerCallback(
      [this](const assets::AssetInfo& assetInfo,
             const assets::RenderAssetInstanceCreationInfo& creation)
          -> scene::SceneNode* {
        return loadAndCreateRenderAssetInstance(assetInfo, creation);
      });
}

<<<<<<< HEAD
void Simulator::updateShadowMapDrawableGroup() {
  scene::SceneGraph& sg = getActiveSceneGraph();
  // currently the method is naive: destroy the existing group, and recreate one
  sg.deleteDrawableGroup(shadowMapDrawableGroupName);
  sg.createDrawableGroup(shadowMapDrawableGroupName);
  const gfx::DrawableGroup& sourceGroup = sg.getDrawables();
  gfx::DrawableGroup* shadowMapGroup =
      sg.getDrawableGroup(shadowMapDrawableGroupName);
  CORRADE_INTERNAL_ASSERT(shadowMapGroup);

  for (size_t iDrawable = 0; iDrawable < sourceGroup.size(); ++iDrawable) {
    const gfx::Drawable& currentDrawable =
        static_cast<const gfx::Drawable&>(sourceGroup[iDrawable]);
    gfx::DrawableType type = currentDrawable.getDrawableType();
    // So far no support for the PTex (lighting-baked mesh)
    // SKIP!!!
    if ((type != gfx::DrawableType::Generic) &&
        (type != gfx::DrawableType::Pbr)) {
      continue;
    }

    esp::scene::SceneNode& node = currentDrawable.getSceneNode();
    node.addFeature<gfx::DepthMapDrawable>(currentDrawable.getMesh(),
                                           resourceManager_->getShaderManager(),
                                           shadowMapGroup);
  }
}

void Simulator::computeShadowMaps() {
  scene::SceneGraph& sg = getActiveSceneGraph();
  auto& shadowManager = resourceManager_->getShadowMapManger();
  auto& shadowMapKeys = resourceManager_->getShadowMapKeys();
  std::vector<Mn::ResourceKey>& keys = shadowMapKeys[activeSceneID_];

  // In the future, TODO:
  // should get the light setup for the scene, and compute the shadow map
  // one by one
  // Here we just compute 1 point show map in the center of the ceiling
  int lightId = 0;
  Mn::ResourceKey key(Corrade::Utility::formatString(
      assets::ResourceManager::SHADOW_MAP_KEY_TEMPLATE, activeSceneID_,
      lightId));

  // insert the key to the data base
  keys.push_back(key);

  // create the resource if there is not one
  Mn::Resource<gfx::CubeMap> pointShadowMap =
      shadowManager.get<gfx::CubeMap>(key);
  if (!pointShadowMap) {
    shadowManager.set<gfx::CubeMap>(
        pointShadowMap.key(),
        new gfx::CubeMap{shadowMapSize, {gfx::CubeMap::Flag::DepthTexture}},
        Mn::ResourceDataState::Final, Mn::ResourcePolicy::Resident);

    CORRADE_INTERNAL_ASSERT(pointShadowMap && pointShadowMap.key() == key);
  }
  if (pointShadowMap->getCubeMapSize() != shadowMapSize) {
    pointShadowMap->reset(shadowMapSize);
  }

  // setup a CubeMapCamera in the root of scene graph, and set its position to
  // light global position
  // XXX: here we hard coded one for the ReplicaCAD model
  scene::SceneNode& node = sg.getRootNode().createChild();

  // this is the center of the ceiling of the replica cad model
  // this is the light position!!!
  // node.setTranslation(Mn::Vector3{16.1, 7.7, 4.8});
  // XXX
  const Magnum::Range3D& sceneBB =
      getActiveSceneGraph().getRootNode().computeCumulativeBB();
  node.setTranslation(sceneBB.center());
  gfx::CubeMapCamera camera{node};
  camera.setProjectionMatrix(shadowMapSize,  // width of the square
                             0.01f,          // near plane
                             10.0f);         // far plane
  /*
  pointShadowMap->renderToTexture(camera, sg, shadowMapDrawableGroupName,
                                  {gfx::RenderCamera::Flag::FrustumCulling |
                                   gfx::RenderCamera::Flag::ClearDepth});
  */
  pointShadowMap->renderToTexture(camera, sg, "",
                                  {gfx::RenderCamera::Flag::FrustumCulling |
                                   gfx::RenderCamera::Flag::ClearDepth});
}

void Simulator::setShadowMapsToDrawables() {
  scene::SceneGraph& sg = getActiveSceneGraph();
  gfx::DrawableGroup& defaultRenderingGroup = sg.getDrawables();
  auto& shadowManager = resourceManager_->getShadowMapManger();
  auto& shadowMapKeys = resourceManager_->getShadowMapKeys();

  for (size_t iDrawable = 0; iDrawable < defaultRenderingGroup.size();
       ++iDrawable) {
    const gfx::Drawable& currentDrawable =
        static_cast<const gfx::Drawable&>(defaultRenderingGroup[iDrawable]);
    gfx::DrawableType type = currentDrawable.getDrawableType();
    // So far only pbr drawables support shadow
    // SKIP!!!
    if (type != gfx::DrawableType::Pbr) {
      continue;
    }
    auto& pbrDrawable = const_cast<gfx::PbrDrawable&>(
        static_cast<const gfx::PbrDrawable&>(currentDrawable));
    pbrDrawable.setShadowMaps(&shadowManager, &(shadowMapKeys[activeSceneID_]));
  }
}

scene::SceneGraph& Simulator::getActiveSceneGraph() {
  CORRADE_INTERNAL_ASSERT(std::size_t(activeSceneID_) < sceneID_.size());
  return sceneManager_->getSceneGraph(activeSceneID_);
}

//! return the semantic scene's SceneGraph for rendering
scene::SceneGraph& Simulator::getActiveSemanticSceneGraph() {
  CORRADE_INTERNAL_ASSERT(std::size_t(activeSemanticSceneID_) <
                          sceneID_.size());
  return sceneManager_->getSceneGraph(activeSemanticSceneID_);
}

=======
>>>>>>> a743f4d4
// === Physics Simulator Functions ===

int Simulator::addObject(const int objectLibId,
                         scene::SceneNode* attachmentNode,
                         const std::string& lightSetupKey,
                         const int sceneID) {
  if (sceneHasPhysics(sceneID)) {
    // TODO: change implementation to support multi-world and physics worlds
    // to own reference to a sceneGraph to avoid this.
    auto& drawables = getDrawableGroup(sceneID);
    return physicsManager_->addObject(objectLibId, &drawables, attachmentNode,
                                      lightSetupKey);
  }
  return ID_UNDEFINED;
}

int Simulator::addObjectByHandle(const std::string& objectLibHandle,
                                 scene::SceneNode* attachmentNode,
                                 const std::string& lightSetupKey,
                                 const int sceneID) {
  if (sceneHasPhysics(sceneID)) {
    // TODO: change implementation to support multi-world and physics worlds
    // to own reference to a sceneGraph to avoid this.
    auto& drawables = getDrawableGroup(sceneID);
    return physicsManager_->addObject(objectLibHandle, &drawables,
                                      attachmentNode, lightSetupKey);
  }
  return ID_UNDEFINED;
}

// remove object objectID instance in sceneID
void Simulator::removeObject(const int objectID,
                             bool deleteObjectNode,
                             bool deleteVisualNode,
                             const int sceneID) {
  if (sceneHasPhysics(sceneID)) {
    physicsManager_->removeObject(objectID, deleteObjectNode, deleteVisualNode);
    if (trajVisNameByID.count(objectID) > 0) {
      std::string trajVisAssetName = trajVisNameByID[objectID];
      trajVisNameByID.erase(objectID);
      trajVisIDByName.erase(trajVisAssetName);
      // TODO : if object is trajectory visualization, remove its assets as
      // well once this is supported.
      // resourceManager_->removeResourceByName(trajVisAssetName);
    }
  }
}

double Simulator::stepWorld(const double dt) {
  if (physicsManager_ != nullptr) {
    physicsManager_->stepPhysics(dt);
  }
  return getWorldTime();
}

// get the simulated world time (0 if no physics enabled)
double Simulator::getWorldTime() {
  if (physicsManager_ != nullptr) {
    return physicsManager_->getWorldTime();
  }
  return NO_TIME;
}

bool Simulator::recomputeNavMesh(nav::PathFinder& pathfinder,
                                 const nav::NavMeshSettings& navMeshSettings,
                                 bool includeStaticObjects) {
  CORRADE_ASSERT(config_.createRenderer,
                 "Simulator::recomputeNavMesh: "
                 "SimulatorConfiguration::createRenderer is "
                 "false. Scene geometry is required to recompute navmesh. No "
                 "geometry is "
                 "loaded without renderer initialization.",
                 false);

  assets::MeshData::uptr joinedMesh = assets::MeshData::create_unique();
  auto stageInitAttrs = physicsManager_->getStageInitAttributes();
  if (stageInitAttrs != nullptr) {
    joinedMesh = resourceManager_->createJoinedCollisionMesh(
        stageInitAttrs->getRenderAssetHandle());
  }

  // add STATIC collision objects
  if (includeStaticObjects) {
    for (auto objectID : physicsManager_->getExistingObjectIDs()) {
      auto objWrapper = queryRigidObjWrapper(activeSceneID_, objectID);
      if (objWrapper->getMotionType() == physics::MotionType::STATIC) {
        auto objectTransform = Magnum::EigenIntegration::cast<
            Eigen::Transform<float, 3, Eigen::Affine> >(
            physicsManager_->getObjectVisualSceneNode(objectID)
                .absoluteTransformationMatrix());
        const metadata::attributes::ObjectAttributes::cptr
            initializationTemplate = objWrapper->getInitializationAttributes();
        objectTransform.scale(Magnum::EigenIntegration::cast<vec3f>(
            initializationTemplate->getScale()));
        std::string meshHandle =
            initializationTemplate->getCollisionAssetHandle();
        if (meshHandle.empty()) {
          meshHandle = initializationTemplate->getRenderAssetHandle();
        }
        assets::MeshData::uptr joinedObjectMesh =
            resourceManager_->createJoinedCollisionMesh(meshHandle);
        int prevNumIndices = joinedMesh->ibo.size();
        int prevNumVerts = joinedMesh->vbo.size();
        joinedMesh->ibo.resize(prevNumIndices + joinedObjectMesh->ibo.size());
        for (size_t ix = 0; ix < joinedObjectMesh->ibo.size(); ++ix) {
          joinedMesh->ibo[ix + prevNumIndices] =
              joinedObjectMesh->ibo[ix] + prevNumVerts;
        }
        joinedMesh->vbo.reserve(joinedObjectMesh->vbo.size() + prevNumVerts);
        for (auto& vert : joinedObjectMesh->vbo) {
          joinedMesh->vbo.push_back(objectTransform * vert);
        }
      }
    }
  }

  if (!pathfinder.build(navMeshSettings, *joinedMesh)) {
    LOG(ERROR) << "Failed to build navmesh";
    return false;
  }

  if (&pathfinder == pathfinder_.get()) {
    if (isNavMeshVisualizationActive()) {
      // if updating pathfinder_ instance, refresh the visualization.
      setNavMeshVisualization(false);  // first clear the old instance
      setNavMeshVisualization(true);
    }
  }

  LOG(INFO) << "reconstruct navmesh successful";
  return true;
}

bool Simulator::setNavMeshVisualization(bool visualize) {
  // clean-up the NavMesh visualization if necessary
  if (!visualize && navMeshVisNode_ != nullptr) {
    delete navMeshVisNode_;
    navMeshVisNode_ = nullptr;
    if (navMeshVisPrimID_ != ID_UNDEFINED)
      resourceManager_->removePrimitiveMesh(navMeshVisPrimID_);
    navMeshVisPrimID_ = ID_UNDEFINED;
  }

  // Create new visualization asset and SceneNode
  if (visualize && pathfinder_ != nullptr && navMeshVisNode_ == nullptr &&
      pathfinder_->isLoaded()) {
    auto& sceneGraph = sceneManager_->getSceneGraph(activeSceneID_);
    auto& rootNode = sceneGraph.getRootNode();
    auto& drawables = sceneGraph.getDrawables();
    navMeshVisNode_ = &rootNode.createChild();
    navMeshVisPrimID_ = resourceManager_->loadNavMeshVisualization(
        *pathfinder_, navMeshVisNode_, &drawables);
    if (navMeshVisPrimID_ == ID_UNDEFINED) {
      LOG(ERROR) << "Simulator::toggleNavMeshVisualization : Failed to load "
                    "navmesh visualization.";
      delete navMeshVisNode_;
    }
  }
  return isNavMeshVisualizationActive();
}

bool Simulator::isNavMeshVisualizationActive() {
  return (navMeshVisNode_ != nullptr && navMeshVisPrimID_ != ID_UNDEFINED);
}

int Simulator::addTrajectoryObject(const std::string& trajVisName,
                                   const std::vector<Mn::Vector3>& pts,
                                   int numSegments,
                                   float radius,
                                   const Magnum::Color4& color,
                                   bool smooth,
                                   int numInterp) {
  auto& drawables = getDrawableGroup();

  // 1. create trajectory tube asset from points and save it
  bool success = resourceManager_->buildTrajectoryVisualization(
      trajVisName, pts, numSegments, radius, color, smooth, numInterp);
  if (!success) {
    LOG(ERROR) << "Simulator::showTrajectoryVisualization : Failed to create "
                  "Trajectory visualization mesh for "
               << trajVisName;
    return ID_UNDEFINED;
  }
  // 2. create object attributes for the trajectory
  auto objAttrMgr = metadataMediator_->getObjectAttributesManager();
  auto trajObjAttr = objAttrMgr->createObject(trajVisName, false);
  // turn off collisions
  trajObjAttr->setIsCollidable(false);
  trajObjAttr->setComputeCOMFromShape(false);
  objAttrMgr->registerObject(trajObjAttr, trajVisName, true);

  // 3. add trajectory object to manager
  auto trajVisID = physicsManager_->addObject(trajVisName, &drawables);
  if (trajVisID == ID_UNDEFINED) {
    // failed to add object - need to delete asset from resourceManager.
    LOG(ERROR) << "Simulator::showTrajectoryVisualization : Failed to create "
                  "Trajectory visualization object for "
               << trajVisName;
    // TODO : support removing asset by removing from resourceDict_ properly
    // using trajVisName
    return ID_UNDEFINED;
  }
  auto trajObj = getRigidObjectManager()->getObjectCopyByID(trajVisID);
  LOG(INFO) << "Simulator::showTrajectoryVisualization : Trajectory "
               "visualization object created with ID "
            << trajVisID;
  trajObj->setMotionType(esp::physics::MotionType::KINEMATIC);
  // add to internal references of object ID and resourceDict name
  // this is for eventual asset deletion/resource freeing.
  trajVisIDByName[trajVisName] = trajVisID;
  trajVisNameByID[trajVisID] = trajVisName;

  return trajVisID;
}  // Simulator::showTrajectoryVisualization

// Agents
void Simulator::sampleRandomAgentState(agent::AgentState& agentState) {
  if (pathfinder_->isLoaded()) {
    agentState.position = pathfinder_->getRandomNavigablePoint();
    const float randomAngleRad = random_->uniform_float_01() * M_PI;
    quatf rotation(Eigen::AngleAxisf(randomAngleRad, vec3f::UnitY()));
    agentState.rotation = rotation.coeffs();
    // TODO: any other AgentState members should be randomized?
  } else {
    LOG(ERROR) << "No loaded PathFinder, aborting sampleRandomAgentState.";
  }
}

scene::SceneNode* Simulator::loadAndCreateRenderAssetInstance(
    const assets::AssetInfo& assetInfo,
    const assets::RenderAssetInstanceCreationInfo& creation) {
  // Note this pattern of passing the scene manager and two scene ids to
  // resource manager. This is similar to ResourceManager::loadStage.
  std::vector<int> tempIDs{activeSceneID_, activeSemanticSceneID_};
  return resourceManager_->loadAndCreateRenderAssetInstance(
      assetInfo, creation, sceneManager_.get(), tempIDs);
}

#ifdef ESP_BUILD_WITH_VHACD
std::string Simulator::convexHullDecomposition(
    const std::string& filename,
    const assets::ResourceManager::VHACDParameters& params,
    const bool renderChd,
    const bool saveChdToObj) {
  Cr::Utility::Debug() << "VHACD PARAMS RESOLUTION: " << params.m_resolution;

  // generate a unique filename
  std::string chdFilename =
      Cr::Utility::Directory::splitExtension(filename).first + ".chd";
  if (resourceManager_->isAssetDataRegistered(chdFilename)) {
    int nameAttempt = 1;
    chdFilename += "_";
    // Iterate until a unique filename is found.
    while (resourceManager_->isAssetDataRegistered(
        chdFilename + std::to_string(nameAttempt))) {
      nameAttempt++;
    }
    chdFilename += std::to_string(nameAttempt);
  }

  // run VHACD on the given filename mesh with the given params, store the
  // results in the resourceDict_ registered under chdFilename
  resourceManager_->createConvexHullDecomposition(filename, chdFilename, params,
                                                  saveChdToObj);

  // create object attributes for the new chd object
  auto objAttrMgr = metadataMediator_->getObjectAttributesManager();
  auto chdObjAttr = objAttrMgr->createObject(chdFilename, false);

  // specify collision asset handle & other attributes
  chdObjAttr->setCollisionAssetHandle(chdFilename);
  chdObjAttr->setIsCollidable(true);
  chdObjAttr->setCollisionAssetIsPrimitive(false);
  chdObjAttr->setJoinCollisionMeshes(false);

  // if the renderChd flag is set to true, set the convex hull decomposition to
  // be the render asset (useful for testing)

  chdObjAttr->setRenderAssetHandle(renderChd ? chdFilename : filename);

  chdObjAttr->setRenderAssetIsPrimitive(false);

  // register object and return handle
  objAttrMgr->registerObject(chdObjAttr, chdFilename, true);
  return chdObjAttr->getHandle();
}
#endif

agent::Agent::ptr Simulator::addAgent(
    const agent::AgentConfiguration& agentConfig,
    scene::SceneNode& agentParentNode) {
  // initialize the agent, as well as all the sensors on it.

  // attach each agent, each sensor to a scene node, set the local
  // transformation of the sensor w.r.t. the agent (done internally in the
  // constructor of Agent)
  auto& agentNode = agentParentNode.createChild();
  agent::Agent::ptr ag = agent::Agent::create(agentNode, agentConfig);
  esp::sensor::SensorFactory::createSensors(agentNode,
                                            agentConfig.sensorSpecifications);
  agent::AgentState state;
  sampleRandomAgentState(state);
  ag->setInitialState(state);

  // Add a RenderTarget to each of the agent's visual sensors
  for (auto& it : ag->getSubtreeSensors()) {
    if (it.second.get().isVisualSensor()) {
      sensor::VisualSensor& sensor =
          static_cast<sensor::VisualSensor&>(it.second.get());
      renderer_->bindRenderTarget(sensor);
    }
  }

  agents_.push_back(ag);
  // TODO: just do this once
  if (pathfinder_->isLoaded()) {
    scene::ObjectControls::MoveFilterFunc moveFilterFunction;
    if (config_.allowSliding) {
      moveFilterFunction = [&](const vec3f& start, const vec3f& end) {
        return pathfinder_->tryStep(start, end);
      };
    } else {
      moveFilterFunction = [&](const vec3f& start, const vec3f& end) {
        return pathfinder_->tryStepNoSliding(start, end);
      };
    }
    ag->getControls()->setMoveFilterFunction(moveFilterFunction);
  }

  return ag;
}

agent::Agent::ptr Simulator::addAgent(
    const agent::AgentConfiguration& agentConfig) {
  return addAgent(agentConfig, getActiveSceneGraph().getRootNode());
}

agent::Agent::ptr Simulator::getAgent(const int agentId) {
  ASSERT(0 <= agentId && agentId < agents_.size());
  return agents_[agentId];
}

esp::sensor::Sensor& Simulator::addSensorToObject(
    const int objectId,
    const esp::sensor::SensorSpec::ptr& sensorSpec) {
  esp::sensor::SensorSetup sensorSpecifications = {sensorSpec};
  esp::scene::SceneNode& objectNode = *getObjectSceneNode(objectId);
  esp::sensor::SensorFactory::createSensors(objectNode, sensorSpecifications);
  return objectNode.getNodeSensorSuite().get(sensorSpec->uuid);
}

void Simulator::setPathFinder(nav::PathFinder::ptr pathfinder) {
  pathfinder_ = std::move(pathfinder);
}
gfx::RenderTarget* Simulator::getRenderTarget(int agentId,
                                              const std::string& sensorId) {
  agent::Agent::ptr ag = getAgent(agentId);

  if (ag != nullptr) {
    sensor::Sensor& sensor = ag->getSubtreeSensorSuite().get(sensorId);
    if (sensor.isVisualSensor()) {
      return &(static_cast<sensor::VisualSensor&>(sensor).renderTarget());
    }
  }
  return nullptr;
}

bool Simulator::displayObservation(const int agentId,
                                   const std::string& sensorId) {
  agent::Agent::ptr ag = getAgent(agentId);

  if (ag != nullptr) {
    sensor::Sensor& sensor = ag->getSubtreeSensorSuite().get(sensorId);
    return sensor.displayObservation(*this);
  }
  return false;
}

bool Simulator::drawObservation(const int agentId,
                                const std::string& sensorId) {
  agent::Agent::ptr ag = getAgent(agentId);

  if (ag != nullptr) {
    sensor::Sensor& sensor = ag->getSubtreeSensorSuite().get(sensorId);
    if (sensor.isVisualSensor()) {
      return static_cast<sensor::VisualSensor&>(sensor).drawObservation(*this);
    }
  }
  return false;
}

bool Simulator::visualizeObservation(int agentId,
                                     const std::string& sensorId,
                                     float colorMapOffset,
                                     float colorMapScale) {
  agent::Agent::ptr ag = getAgent(agentId);

  if (ag != nullptr) {
    sensor::Sensor& sensor = ag->getSubtreeSensorSuite().get(sensorId);
    if (sensor.isVisualSensor()) {
      renderer_->visualize(static_cast<sensor::VisualSensor&>(sensor),
                           colorMapOffset, colorMapScale);
    }
    return true;
  }
  return false;
}

bool Simulator::getAgentObservation(const int agentId,
                                    const std::string& sensorId,
                                    sensor::Observation& observation) {
  agent::Agent::ptr ag = getAgent(agentId);
  if (ag != nullptr) {
    return ag->getSubtreeSensorSuite().get(sensorId).getObservation(
        *this, observation);
  }
  return false;
}

int Simulator::getAgentObservations(
    const int agentId,
    std::map<std::string, sensor::Observation>& observations) {
  observations.clear();
  agent::Agent::ptr ag = getAgent(agentId);
  if (ag != nullptr) {
    for (auto& s : ag->getSubtreeSensors()) {
      sensor::Observation obs;
      if (s.second.get().getObservation(*this, obs)) {
        observations[s.first] = obs;
      }
    }
  }
  return observations.size();
}

bool Simulator::getAgentObservationSpace(const int agentId,
                                         const std::string& sensorId,
                                         sensor::ObservationSpace& space) {
  agent::Agent::ptr ag = getAgent(agentId);
  if (ag != nullptr) {
    return ag->getSubtreeSensorSuite().get(sensorId).getObservationSpace(space);
  }
  return false;
}

int Simulator::getAgentObservationSpaces(
    const int agentId,
    std::map<std::string, sensor::ObservationSpace>& spaces) {
  spaces.clear();
  agent::Agent::ptr ag = getAgent(agentId);
  if (ag != nullptr) {
    for (auto& s : ag->getSubtreeSensors()) {
      sensor::ObservationSpace space;
      if (s.second.get().getObservationSpace(space)) {
        spaces[s.first] = space;
      }
    }
  }
  return spaces.size();
}

}  // namespace sim
}  // namespace esp<|MERGE_RESOLUTION|>--- conflicted
+++ resolved
@@ -548,7 +548,6 @@
       });
 }
 
-<<<<<<< HEAD
 void Simulator::updateShadowMapDrawableGroup() {
   scene::SceneGraph& sg = getActiveSceneGraph();
   // currently the method is naive: destroy the existing group, and recreate one
@@ -670,8 +669,6 @@
   return sceneManager_->getSceneGraph(activeSemanticSceneID_);
 }
 
-=======
->>>>>>> a743f4d4
 // === Physics Simulator Functions ===
 
 int Simulator::addObject(const int objectLibId,
