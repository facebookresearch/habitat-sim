--- conflicted
+++ resolved
@@ -10,21 +10,16 @@
 
 add_library(
   physics STATIC
+  ArticulatedObject.h
   PhysicsManager.cpp
   PhysicsManager.h
   RigidBase.h
   RigidObject.cpp
   RigidObject.h
-<<<<<<< HEAD
-  RigidScene.cpp
-  RigidScene.h
-  URDFImporter.h
-  URDFImporter.cpp
-  ArticulatedObject.h
-=======
   RigidStage.cpp
   RigidStage.h
->>>>>>> 70a961c7
+  URDFImporter.cpp
+  URDFImporter.h
 )
 
 if(BUILD_WITH_BULLET)
@@ -33,17 +28,6 @@
   target_link_libraries(physics PUBLIC bulletphysics)
 endif()
 
-<<<<<<< HEAD
-target_link_libraries(physics
-  PUBLIC
-    core
-    scene
-    assets
-    io
-    MagnumPlugins::StbImageImporter
-    MagnumPlugins::StbImageConverter
-    MagnumPlugins::TinyGltfImporter
-=======
 target_link_libraries(
   physics
   PUBLIC core
@@ -52,7 +36,6 @@
          MagnumPlugins::StbImageImporter
          MagnumPlugins::StbImageConverter
          MagnumPlugins::TinyGltfImporter
->>>>>>> 70a961c7
 )
 
 set_directory_properties(PROPERTIES CORRADE_USE_PEDANTIC_FLAGS ON)