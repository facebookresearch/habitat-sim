--- conflicted
+++ resolved
@@ -317,12 +317,8 @@
    */
   std::vector<int> getExistingObjectIDs() const {
     std::vector<int> v;
-<<<<<<< HEAD
+    v.reserve(existingObjects_.size());
     for (const auto& bro : existingObjects_) {
-=======
-    v.reserve(existingObjects_.size());
-    for (auto& bro : existingObjects_) {
->>>>>>> 7306c3bd
       v.push_back(bro.first);
     }
     return v;
