--- conflicted
+++ resolved
@@ -81,11 +81,7 @@
 int PhysicsManager::removeObject(const int physObjectID) {
   if (existingObjects_.count(physObjectID) == 0) {
     LOG(ERROR) << "Failed to remove object: no object with ID " << physObjectID;
-<<<<<<< HEAD
-    return esp::ID_UNDEFINED;
-=======
     return ID_UNDEFINED;
->>>>>>> 7b0455f1
   }
   existingObjects_.at(physObjectID)->removeObject();
   delete existingObjects_.at(physObjectID);
