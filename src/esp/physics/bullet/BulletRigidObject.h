// Copyright (c) Facebook, Inc. and its affiliates.
// This source code is licensed under the MIT license found in the
// LICENSE file in the root directory of this source tree.

#ifndef ESP_PHYSICS_BULLET_BULLETRIGIDOBJECT_H_
#define ESP_PHYSICS_BULLET_BULLETRIGIDOBJECT_H_

/** @file
 * @brief Struct SimulationContactResultCallback, class @ref
 * esp::physics::BulletRigidObject
 */

#include <Magnum/BulletIntegration/DebugDraw.h>
#include <Magnum/BulletIntegration/Integration.h>

#include <Magnum/BulletIntegration/MotionState.h>
#include <btBulletDynamicsCommon.h>

#include "BulletDynamics/Featherstone/btMultiBodyDynamicsWorld.h"

#include "esp/core/esp.h"

#include "esp/physics/RigidObject.h"
#include "esp/physics/bullet/BulletBase.h"

namespace esp {
namespace physics {

/**
 * @brief An individual rigid object instance implementing an interface with
 * Bullet physics to enable dynamic objects. See @ref btRigidBody for @ref
 * RigidObjectType::OBJECT.
 *
 * Utilizes Magnum::BulletIntegration::MotionState to synchronize SceneNode
 * state with internal btRigidBody states
 */
class BulletRigidObject : public BulletBase,
                          public RigidObject,
                          public Magnum::BulletIntegration::MotionState {
 public:
  /**
   * @brief Constructor for a @ref BulletRigidObject.
   * @param rigidBodyNode The @ref scene::SceneNode this feature will be
   * attached to.
   */
  BulletRigidObject(scene::SceneNode* rigidBodyNode,
                    int objectId,
                    std::shared_ptr<btMultiBodyDynamicsWorld> bWorld,
                    std::shared_ptr<std::map<const btCollisionObject*, int>>
                        collisionObjToObjIds);

  /**
   * @brief Destructor cleans up simulation structures for the object.
   */
  virtual ~BulletRigidObject();

  /**
   * @brief Finalize this object with any necessary post-creation processes.
   * @return whether successful finalization.
   */
  bool finalizeObject_LibSpecific() override;

  /**
   * @brief Instantiate a bullet primtive appropriate for the passed
   * AbstractPrimitiveAttributes object
   * @param primTypeVal int value corresponding to assets::PrimObjTypes enum
   * describing primitive collision shape.
   * @param halfLength half length of object, for primitives using this value
   * @return a unique pointer to the bullet primitive object
   */
  std::unique_ptr<btCollisionShape> buildPrimitiveCollisionObject(
      int primTypeVal,
      double halfLength);
  // const assets::AbstractPrimitiveAttributes& primAttributes);

  /**
   * @brief Recursively construct a @ref btCompoundShape for collision from
   * loaded mesh assets. A @ref btConvexHullShape is constructed for each
   * sub-component, transformed to object-local space and added to the compound
   * in a flat manner for efficiency.
   * @param transformFromParentToWorld The cumulative parent-to-world
   * transformation matrix constructed by composition down the @ref
   * MeshTransformNode tree to the current node.
   * @param meshGroup Access structure for collision mesh data.
   * @param node The current @ref MeshTransformNode in the recursion.
   * @param join Whether or not to join sub-meshes into a single con convex
   * shape, rather than creating individual convexes under the compound.
   */
  void constructBulletCompoundFromMeshes(
      const Magnum::Matrix4& transformFromParentToWorld,
      const std::vector<assets::CollisionMeshData>& meshGroup,
      const assets::MeshTransformNode& node,
      bool join);

  /**
   * @brief Check whether object is being actively simulated, or sleeping.
   * See @ref btCollisionObject::isActive.
   * @return true if active, false otherwise.
   */
  bool isActive() override { return bObjectRigidBody_->isActive(); }

  /**
   * @brief Set an object as being actively simulated rather than sleeping.
   * See @ref btCollisionObject::activate.
   */
  void setActive() override { bObjectRigidBody_->activate(true); }

  /**
   * @brief Set the @ref MotionType of the object. The object can be set to @ref
   * MotionType::STATIC, @ref MotionType::KINEMATIC or @ref MotionType::DYNAMIC.
   * See @ref btRigidBody::setCollisionFlags and @ref
   * btCollisionObject::CF_STATIC_OBJECT,CF_KINEMATIC_OBJECT.
   *
   * @param mt The desirved @ref MotionType.
   * @return true if successfully set, false otherwise.
   */
  bool setMotionType(MotionType mt) override;

  /**
   * @brief Shift the object's local origin by translating all children of this
   * @ref BulletRigidObject and all components of its @ref bObjectShape_.
   * @param shift The translation to apply.
   */
  void shiftOrigin(const Magnum::Vector3& shift) override;

  /**
   * @brief Apply a force to an object.
   * Does nothing for @ref MotionType::STATIC and @ref
   * MotionType::KINEMATIC objects. Calls @ref setActive().
   * See @ref btRigidBody::applyForce.
   * @param force The desired linear force on the object in the global
   * coordinate system.
   * @param relPos The desired location of force application in the global
   * coordinate system relative to the object's center of mass.
   */
  void applyForce(const Magnum::Vector3& force,
                  const Magnum::Vector3& relPos) override {
    if (objectMotionType_ == MotionType::DYNAMIC) {
      setActive();
      bObjectRigidBody_->applyForce(btVector3(force), btVector3(relPos));
    }
  }

  /**
   * @brief Apply an impulse to an object.
   * Directly modifies the object's velocity without requiring
   * integration through simulation. Does nothing for @ref MotionType::STATIC
   * and @ref MotionType::KINEMATIC objects. Calls @ref setActive().
   * See @ref btRigidBody::applyImpulse.
   * @param impulse The desired impulse on the object in the global coordinate
   * system.
   * @param relPos The desired location of impulse application in the global
   * coordinate system relative to the object's center of mass.
   */
  void applyImpulse(const Magnum::Vector3& impulse,
                    const Magnum::Vector3& relPos) override {
    if (objectMotionType_ == MotionType::DYNAMIC) {
      setActive();
      bObjectRigidBody_->applyImpulse(btVector3(impulse), btVector3(relPos));
    }
  }

  /**
   * @brief Apply an internal torque to an object.
   * Does nothing for @ref MotionType::STATIC and @ref
   * MotionType::KINEMATIC objects. Calls @ref setActive().
   * See @ref btRigidBody::applyTorque.
   * @param torque The desired torque on the object in the local coordinate
   * system.
   */
  void applyTorque(const Magnum::Vector3& torque) override {
    if (objectMotionType_ == MotionType::DYNAMIC) {
      setActive();
      bObjectRigidBody_->applyTorque(btVector3(torque));
    }
  }

  /**
   * @brief Apply an internal impulse torque to an object.
   * Does nothing for @ref MotionType::STATIC and @ref
   * MotionType::KINEMATIC objects. Calls @ref setActive().
   * See @ref btRigidBody::applyTorqueImpulse.
   * @param impulse The desired impulse torque on the object in the local
   * coordinate system. Directly modifies the object's angular velocity without
   * requiring integration through simulation.
   */
  void applyImpulseTorque(const Magnum::Vector3& impulse) override {
    if (objectMotionType_ == MotionType::DYNAMIC) {
      setActive();
      bObjectRigidBody_->applyTorqueImpulse(btVector3(impulse));
    }
  }

  //============ Getter/setter function =============

  /**
   * @brief Virtual linear velocity getter for an object.
   *
   * @return Linear velocity of the object.
   */
  Magnum::Vector3 getLinearVelocity() const override {
    return Magnum::Vector3{bObjectRigidBody_->getLinearVelocity()};
  }
  /**
   * @brief Angular velocity getter for an object.
   *
   * @return Angular velocity vector corresponding to world unit axis angles.
   */
  Magnum::Vector3 getAngularVelocity() const override {
    return Magnum::Vector3{bObjectRigidBody_->getAngularVelocity()};
  }

  /** @brief Get the mass of the object. See @ref btRigidBody::getInvMass.
   * @return The mass of the object.
   */
  virtual double getMass() const override {
    return 1.0 / bObjectRigidBody_->getInvMass();
  }

  /** @brief Get the center of mass (COM) of the object. For Bullet, COM is
   * always the origin of the local coordinate system. See @ref
   * btRigidBody::getCenterOfMassPosition.
   * @return Object 3D center of mass in the global coordinate system.
   */
  Magnum::Vector3 getCOM() const override;

  /** @brief Get the diagonal of the inertia matrix for an object.
   * If an object is aligned with its principle axii of inertia, the 3x3 inertia
   * matrix can be reduced to a diagonal. This is expected for Bullet. See @ref
   * BulletRigidObject::setInertiaVector. See @ref
   * btRigidBody::getInvInertiaDiagLocal.
   * @return The diagonal of the object's inertia matrix.
   */
  Magnum::Vector3 getInertiaVector() const override {
    const Magnum::Vector3 inertia =
        1.0 / Magnum::Vector3(bObjectRigidBody_->getInvInertiaDiagLocal());
    return inertia;
  }

  /** @brief Get the 3x3 inertia matrix for an object.
   * For Bullet, this will be a diagonal matrix. See @ref getInertiaVector.
   * @return The object's 3x3 inertia matrix.
   */
  Magnum::Matrix3 getInertiaMatrix() const override {
    const Magnum::Vector3 vecInertia = getInertiaVector();
    const Magnum::Matrix3 inertia = Magnum::Matrix3::fromDiagonal(vecInertia);
    return inertia;
  }

  /** @brief Get the scalar friction coefficient of the object.
   * See @ref btCollisionObject::getFriction.
   * @return The scalar friction coefficient of the object.
   */
  double getFrictionCoefficient() const override {
    return bObjectRigidBody_->getFriction();
  }

  /** @brief Get the scalar coefficient of restitution  of the object.
   * See @ref btCollisionObject::getRestitution.
   * @return The scalar coefficient of restitution  of the object.
   */
  double getRestitutionCoefficient() const override {
    return bObjectRigidBody_->getRestitution();
  }

  /** @brief Get the scalar linear damping coefficient of the object.
   * See @ref btRigidBody::getLinearDamping.
   * @return The scalar linear damping coefficient of the object.
   */
  double getLinearDamping() const override {
    return bObjectRigidBody_->getLinearDamping();
  }

  /** @brief Get the scalar angular damping coefficient of the object.
   * See @ref btRigidBody::getAngularDamping.
   * @return The scalar angular damping coefficient of the object.
   */
  double getAngularDamping() const override {
    return bObjectRigidBody_->getAngularDamping();
  }

  /** @brief Get the scalar collision margin of an object. See @ref
   * btCompoundShape::getMargin.
   * @return The scalar collision margin of the object.
   */
  double getMargin() const override { return bObjectShape_->getMargin(); }

  /**
   * @brief Linear velocity setter for an object.
   *
   * Does nothing for @ref MotionType::KINEMATIC or @ref MotionType::STATIC
   * objects. Sets internal @ref btRigidObject state. Treated as initial
   * velocity during simulation simulation step.
   * @param linVel Linear velocity to set.
   */
  void setLinearVelocity(const Magnum::Vector3& linVel) override {
    if (objectMotionType_ == MotionType::DYNAMIC) {
      setActive();
      bObjectRigidBody_->setLinearVelocity(btVector3(linVel));
    }
  }

  /**
   * @brief Angular velocity setter for an object.
   *
   * Does nothing for @ref MotionType::KINEMATIC or @ref MotionType::STATIC
   * objects. Sets internal @ref btRigidObject state. Treated as initial
   * velocity during simulation simulation step.
   * @param angVel Angular velocity vector corresponding to world unit axis
   * angles.
   */
  void setAngularVelocity(const Magnum::Vector3& angVel) override {
    if (objectMotionType_ == MotionType::DYNAMIC) {
      setActive();
      bObjectRigidBody_->setAngularVelocity(btVector3(angVel));
    }
  }

  /** @brief Set the mass of the object.
   * See @ref btRigidBody::setMassProps. Note that changing mass should affect
   * inertia, but this is not done automatically.
   * @param mass The new mass of the object.
   */
  void setMass(const double mass) override {
    bObjectRigidBody_->setMassProps(mass, btVector3(getInertiaVector()));
  }

  /** @brief Set the center of mass (COM) of the object.
   * @param COM Object 3D center of mass in the local coordinate system.
   * !!! Currently not supported !!!
   * All Bullet @ref btRigidBody objects must have a COM located at their local
   * origins.
   */
  void setCOM(const Magnum::Vector3& COM) override;

  /** @brief Set the diagonal of the inertia matrix for the object.
   * If an object is aligned with its principle axii of inertia, the 3x3 inertia
   * matrix can be reduced to a diagonal. This is the requirement for Bullet
   * @ref btRigidBody objects. See @ref btRigidBody::setMassProps.
   * @param inertia The new diagonal for the object's inertia matrix.
   */
  void setInertiaVector(const Magnum::Vector3& inertia) override {
    bObjectRigidBody_->setMassProps(getMass(), btVector3(inertia));
  }

  /** @brief Set the scalar friction coefficient of the object.
   * See @ref btCollisionObject::setFriction.
   * @param frictionCoefficient The new scalar friction coefficient of the
   * object.
   */
  void setFrictionCoefficient(const double frictionCoefficient) override {
    bObjectRigidBody_->setFriction(frictionCoefficient);
  }

  /** @brief Set the scalar coefficient of restitution of the object.
   * See @ref btCollisionObject::setRestitution.
   * @param restitutionCoefficient The new scalar coefficient of restitution of
   * the object.
   */
  void setRestitutionCoefficient(const double restitutionCoefficient) override {
    bObjectRigidBody_->setRestitution(restitutionCoefficient);
  }

  /** @brief Set the scalar linear damping coefficient of the object.
   * See @ref btRigidBody::setDamping.
   * @param linearDamping The new scalar linear damping coefficient of the
   * object.
   */
  void setLinearDamping(const double linearDamping) override {
    bObjectRigidBody_->setDamping(linearDamping, getAngularDamping());
  }

  /** @brief Set the scalar angular damping coefficient for the object.
   * See @ref btRigidBody::setDamping.
   * @param angularDamping The new scalar angular damping coefficient for the
   * object.
   */
  void setAngularDamping(const double angularDamping) override {
    bObjectRigidBody_->setDamping(getLinearDamping(), angularDamping);
  }

  /** @brief Set the scalar collision margin of an object. See @ref
   * btCompoundShape::setMargin.
   * @param margin The new scalar collision margin of the object.
   */
  void setMargin(const double margin) override {
    for (std::size_t i = 0; i < bObjectConvexShapes_.size(); i++) {
      bObjectConvexShapes_[i]->setMargin(margin);
    }
    bObjectShape_->setMargin(margin);
  }

  /** @brief Sets the object's collision shape to its bounding box.
   * Since the bounding hierarchy is not constructed when the object is
   * initialized, this needs to be called after loading the SceneNode.
   */
  void setCollisionFromBB();

  /** @brief Public getter for @ref usingBBCollisionShape_ set from
   * configuration.
   * @return @ref usingBBCollisionShape_ is true if "useBoundingBoxForCollision"
   * was set in object's configuration.
   */
  bool isUsingBBCollisionShape() const { return usingBBCollisionShape_; };

  /**
   * @brief Return result of a discrete contact test between the object and
   * collision world.
   *
   * See @ref SimulationContactResultCallback
   * @return Whether or not the object is in contact with any other collision
   * enabled objects.
   */
  bool contactTest();

  /**
   * @brief Query the Aabb from bullet physics for the root compound shape of
   * the rigid body in its local space. See @ref btCompoundShape::getAabb.
   * @return The Aabb.
   */
  const Magnum::Range3D getCollisionShapeAabb() const override;

 private:
  /**
   * @brief Finalize initialization of this @ref BulletRigidObject as a @ref
   * MotionType::DYNAMIC object. See @ref btRigidBody. This holds
   * bullet-specific functionality for objects.
   * @param resMgr Reference to resource manager, to access relevant components
   * pertaining to the scene object
   * @return true if initialized successfully, false otherwise.
   */
  bool initialization_LibSpecific(
      const assets::ResourceManager& resMgr) override;

 protected:
  /**
   * @brief Used to synchronize Bullet's notion of the object state
   * after it was changed kinematically. Called automatically on kinematic
   * updates. See @ref btRigidBody::setWorldTransform. */
  void syncPose() override;

  /**
<<<<<<< HEAD
   * @brief construct a @ref btRigidBody for this object configured for either
   * kinematics or dynamics.
   */
  void constructRigidBody(bool kinematic = false);
=======
   * @brief Iterate through all collision objects and active all objects sharing
   * a collision island tag with this object's collision shape.
   */
  void activateCollisionIsland();
>>>>>>> e4447a37

 private:
  // === Physical object ===
  //! If true, the object's bounding box will be used for collision once
  //! computed
  bool usingBBCollisionShape_ = false;
  //! Object data: Composite convex collision shape
  std::vector<std::unique_ptr<btConvexHullShape>> bObjectConvexShapes_;

  //! list of @ref btCollisionShape for storing arbitrary collision shapes
  //! referenced within the @ref bObjectShape_.
  std::vector<std::unique_ptr<btCollisionShape>> bGenericShapes_;

  //! Object data: All components of the collision shape
  std::unique_ptr<btCompoundShape> bObjectShape_;

  /** @brief Object data: All components of a @ref RigidObjectType::OBJECT are
   * wrapped into one @ref btRigidBody.
   */
  std::unique_ptr<btRigidBody> bObjectRigidBody_;

  ESP_SMART_POINTERS(BulletRigidObject)
};

}  // namespace physics
}  // namespace esp

#endif  // ESP_PHYSICS_BULLET_BULLETRIGIDOBJECT_H_<|MERGE_RESOLUTION|>--- conflicted
+++ resolved
@@ -440,17 +440,16 @@
   void syncPose() override;
 
   /**
-<<<<<<< HEAD
    * @brief construct a @ref btRigidBody for this object configured for either
    * kinematics or dynamics.
    */
   void constructRigidBody(bool kinematic = false);
-=======
+
+  /**
    * @brief Iterate through all collision objects and active all objects sharing
    * a collision island tag with this object's collision shape.
    */
   void activateCollisionIsland();
->>>>>>> e4447a37
 
  private:
   // === Physical object ===
