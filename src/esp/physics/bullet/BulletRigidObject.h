--- conflicted
+++ resolved
@@ -424,9 +424,6 @@
    * @return Whether or not the object is in contact with any other collision
    * enabled objects.
    */
-<<<<<<< HEAD
-  bool contactTest(bool staticAsStage = true);
-=======
   bool contactTest() override;
 
   /**
@@ -434,7 +431,6 @@
    * @param group The desired CollisionGroup for the object.
    */
   void overrideCollisionGroup(CollisionGroup group) override;
->>>>>>> 1ede684e
 
   /**
    * @brief Query the Aabb from bullet physics for the root compound shape of
@@ -448,8 +444,6 @@
    * object.
    */
   bool isMe(const btCollisionObject* collisionObject);
-
-  void overrideCollisionGroup(CollisionGroup group);
 
   /** @brief Object data: All components of a @ref RigidObjectType::OBJECT are
    * wrapped into one @ref btRigidBody.
