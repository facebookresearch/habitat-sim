// Copyright (c) Facebook, Inc. and its affiliates.
// This source code is licensed under the MIT license found in the
// LICENSE file in the root directory of this source tree.

#ifndef ESP_PHYSICS_BULLET_BULLETPHYSICSMANAGER_H_
#define ESP_PHYSICS_BULLET_BULLETPHYSICSMANAGER_H_

/** @file
 * @brief Class @ref esp::physics::BulletPhysicsManager
 */

/* Bullet Physics Integration */
#include <Magnum/BulletIntegration/DebugDraw.h>
#include <Magnum/BulletIntegration/Integration.h>
#include <Magnum/BulletIntegration/MotionState.h>
#include <btBulletDynamicsCommon.h>

#include "BulletDynamics/ConstraintSolver/btFixedConstraint.h"
#include "BulletDynamics/ConstraintSolver/btPoint2PointConstraint.h"
#include "BulletDynamics/Featherstone/btMultiBodyConstraintSolver.h"
#include "BulletDynamics/Featherstone/btMultiBodyFixedConstraint.h"
#include "BulletDynamics/Featherstone/btMultiBodyJointMotor.h"
#include "BulletDynamics/Featherstone/btMultiBodyPoint2Point.h"

#include "BulletDynamics/Featherstone/btMultiBodyDynamicsWorld.h"
#include "BulletRigidObject.h"
#include "BulletRigidStage.h"
#include "esp/physics/PhysicsManager.h"
#include "esp/physics/bullet/BulletRigidObject.h"

namespace esp {
namespace physics {

/**
@brief Dynamic stage and object manager interfacing with Bullet physics
engine: https://github.com/bulletphysics/bullet3.

See @ref btMultiBodyDynamicsWorld.

Enables @ref RigidObject simulation with @ref MotionType::DYNAMIC.

This class handles initialization and stepping of the world as well as getting
and setting global simulation parameters. The @ref BulletRigidObject class
handles most of the specific implementations for object interactions with
Bullet.
*/
class BulletPhysicsManager : public PhysicsManager {
 public:
  /**
   * @brief Construct a @ref BulletPhysicsManager with access to specific
   * resources assets.
   *
   * @param _resourceManager The @ref esp::assets::ResourceManager which
   * tracks the assets this
   * @ref BulletPhysicsManager will have access to.
   */
  explicit BulletPhysicsManager(
      assets::ResourceManager& _resourceManager,
      const metadata::attributes::PhysicsManagerAttributes::cptr&
          _physicsManagerAttributes);

  /** @brief Destructor which destructs necessary Bullet physics structures.*/
  ~BulletPhysicsManager() override;

  //============ Simulator functions =============

  /**
   * @brief Load, parse, and import a URDF file instantiating an @ref
   * BulletArticulatedObject in the world.  This version does not require
   * drawables to be specified.
   * @param filepath The fully-qualified filename for the URDF file describing
   * the model the articulated object is to be built from.
   * @param fixedBase Whether the base of the @ref ArticulatedObject should be
   * fixed.
   * @param globalScale A scale multiplier to be applied uniformly in 3
   * dimensions to the entire @ref ArticulatedObject.
   * @param massScale A scale multiplier to be applied to the mass of the all
   * the components of the @ref ArticulatedObject.
   * @param forceReload If true, reload the source URDF from file, replacing the
   * cached model.
   * @param lightSetup The string name of the desired lighting setup to use.
   *
   * @return A unique id for the @ref ArticulatedObject, allocated from the same
   * id set as rigid objects.
   */
  int addArticulatedObjectFromURDF(
      const std::string& filepath,
      bool fixedBase = false,
      float globalScale = 1.0,
      float massScale = 1.0,
      bool forceReload = false,
      const std::string& lightSetup = DEFAULT_LIGHTING_KEY) override;

  /**
   * @brief Load, parse, and import a URDF file instantiating an @ref
   * BulletArticulatedObject in the world.
   * @param filepath The fully-qualified filename for the URDF file describing
   * the model the articulated object is to be built from.
   * @param drawables Reference to the scene graph drawables group to enable
   * rendering of the newly initialized @ref ArticulatedObject.
   * @param fixedBase Whether the base of the @ref ArticulatedObject should be
   * fixed.
   * @param globalScale A scale multiplier to be applied uniformly in 3
   * dimensions to the entire @ref ArticulatedObject.
   * @param massScale A scale multiplier to be applied to the mass of the all
   * the components of the @ref ArticulatedObject.
   * @param forceReload If true, reload the source URDF from file, replacing the
   * cached model.
   * @param lightSetup The string name of the desired lighting setup to use.
   *
   * @return A unique id for the @ref ArticulatedObject, allocated from the same
   * id set as rigid objects.
   */
  int addArticulatedObjectFromURDF(
      const std::string& filepath,
      DrawableGroup* drawables,
      bool fixedBase = false,
      float globalScale = 1.0,
      float massScale = 1.0,
      bool forceReload = false,
      const std::string& lightSetup = DEFAULT_LIGHTING_KEY) override;

  /**
   * @brief Use the metadata stored in io::URDF::Link to instance all visual
   * shapes for a link into the SceneGraph.
   *
   * @param linkObject The Habitat-side ArticulatedLink to which visual shapes
   * will be attached.
   * @param link The io::URDF::Model's link with visual shape and transform
   * metadata.
   * @param drawables The SceneGraph's DrawableGroup with which the visual
   * shapes will be rendered.
   * @param lightSetup The string name of the desired lighting setup to use.
   *
   * @return Whether or not the render shape instancing was successful.
   */
  bool attachLinkGeometry(ArticulatedLink* linkObject,
                          const std::shared_ptr<io::URDF::Link>& link,
                          gfx::DrawableGroup* drawables,
                          const std::string& lightSetup);

  /**
   * @brief Override of @ref PhysicsManager::removeObject to also remove any
   * active Bullet physics constraints for the object.
   */
<<<<<<< HEAD
  void removeObject(const int objectId,
=======
  void removeObject(int physObjectID,
>>>>>>> 54910150
                    bool deleteObjectNode = true,
                    bool deleteVisualNode = true) override;

  /**
   * @brief Override of @ref PhysicsManager::removeArticulatedObject to also
   * remove any active Bullet physics constraints for the object.
   */
  void removeArticulatedObject(int objectId) override;

  /** @brief Step the physical world forward in time. Time may only advance in
   * increments of @ref fixedTimeStep_. See @ref
   * btMultiBodyDynamicsWorld::stepSimulation.
   * @param dt The desired amount of time to advance the physical world.
   */
  void stepPhysics(double dt) override;

  /** @brief Set the gravity of the physical world.
   * @param gravity The desired gravity force of the physical world.
   */
  void setGravity(const Magnum::Vector3& gravity) override;

  /** @brief Get the current gravity in the physical world.
   * @return The current gravity vector in the physical world.
   */
  Magnum::Vector3 getGravity() const override;

  //============ Interacting with objects =============
  // NOTE: engine specifics for interaction are handled by the objects
  // themselves...

  //============ Bullet-specific Object Setter functions =============

  /** @brief Set the friction coefficient of the stage collision geometry. See
   * @ref staticStageObject_. See @ref
   * BulletRigidObject::setFrictionCoefficient.
   * @param frictionCoefficient The scalar friction coefficient of the stage
   * geometry.
   */
  void setStageFrictionCoefficient(double frictionCoefficient) override;

  /** @brief Set the coefficient of restitution for the stage collision
   * geometry. See @ref staticStageObject_. See @ref
   * BulletRigidObject::setRestitutionCoefficient.
   * @param restitutionCoefficient The scalar coefficient of restitution to set.
   */
  void setStageRestitutionCoefficient(double restitutionCoefficient) override;

  //============ Bullet-specific Object Getter functions =============
  /** @brief Get the current friction coefficient of the stage collision
   * geometry. See @ref staticStageObject_ and @ref
   * BulletRigidObject::getFrictionCoefficient.
   * @return The scalar friction coefficient of the stage geometry.
   */
  double getStageFrictionCoefficient() const override;

  /** @brief Get the current coefficient of restitution for the stage
   * collision geometry. This determines the ratio of initial to final relative
   * velocity between the stage and collidiing object. See @ref
   * staticStageObject_ and BulletRigidObject::getRestitutionCoefficient.
   * @return The scalar coefficient of restitution for the stage geometry.
   */
  double getStageRestitutionCoefficient() const override;

  /**
   * @brief Query the Aabb from bullet physics for the root compound shape of a
   * rigid body in its local space. See @ref btCompoundShape::getAabb.
   * @param physObjectID The object ID and key identifying the object in @ref
   * PhysicsManager::existingObjects_.
   * @return The Aabb.
   */
  Magnum::Range3D getCollisionShapeAabb(int physObjectID) const;

  /**
   * @brief Query the Aabb from bullet physics for the root compound shape of
   * the static stage in its local space. See @ref btCompoundShape::getAabb.
   * @return The stage collision Aabb.
   */
  Magnum::Range3D getStageCollisionShapeAabb() const;

  /** @brief Render the debugging visualizations provided by @ref
   * Magnum::BulletIntegration::DebugDraw. This draws wireframes for all
   * collision objects.
   * @param projTrans The composed projection and transformation matrix for the
   * render camera.
   */
  void debugDraw(const Magnum::Matrix4& projTrans) const override;

  /**
   * @brief Return ContactPointData objects describing the contacts from the
   * most recent physics substep.
   *
   * This implementation is roughly identical to PyBullet's getContactPoints.
   * @return a vector with each entry corresponding to a single contact point.
   */
  std::vector<ContactPointData> getContactPoints() const override;

  /**
   * @brief Cast a ray into the collision world and return a @ref RaycastResults
   * with hit information.
   *
   * @param ray The ray to cast. Need not be unit length, but returned hit
   * distances will be in units of ray length.
   * @param maxDistance The maximum distance along the ray direction to search.
   * In units of ray length.
   * @return The raycast results sorted by distance.
   */
  RaycastResults castRay(const esp::geo::Ray& ray,
                         double maxDistance = 100.0) override;

  /**
   * @brief Query the number of contact points that were active during the
   * collision detection check.
   *
   * An object resting on another object will involve several active contact
   * points. Once both objects are asleep, the contact points are inactive. This
   * count can be used as a metric for the complexity/cost of collision-handling
   * in the current scene.
   *
   * @return the number of active contact points.
   */
  int getNumActiveContactPoints() override;

  /**
   * @brief Perform discrete collision detection for the scene.
   */
  void performDiscreteCollisionDetection() override {
    bWorld_->getCollisionWorld()->performDiscreteCollisionDetection();
    recentNumSubStepsTaken_ = -1;  // TODO: handle this more gracefully
  }

  //============ Rigid Constraints =============

  /**
   * @brief Create a rigid constraint between two objects or an object and the
   * world.
   *
   * @param settings The datastructure defining the constraint parameters.
   *
   * @return The id of the newly created constraint or ID_UNDEFINED if failed.
   */
  int createRigidConstraint(const RigidConstraintSettings& settings) override;

  /**
   * @brief Update the settings of a rigid constraint.
   *
   * @param constraintId The id of the constraint to update.
   * @param settings The new settings of the constraint.
   */
  void updateRigidConstraint(int constraintId,
                             const RigidConstraintSettings& settings) override;

  /**
   * @brief Remove a rigid constraint by id.
   *
   * @param constraintId The id of the constraint to remove.
   */
  void removeRigidConstraint(int constraintId) override;

  /**
   * @brief utilize PhysicsManager's enable shared
   */
  BulletPhysicsManager::ptr shared_from_this() {
    return esp::shared_from(this);
  }

 protected:
  //! counter for constraint id generation
  int nextConstraintId_ = 0;
  //! caches for various types of Bullet rigid constraint objects.
  std::unordered_map<int, std::unique_ptr<btMultiBodyPoint2Point>>
      articulatedP2PConstraints_;
  std::unordered_map<int, std::unique_ptr<btMultiBodyFixedConstraint>>
      articulatedFixedConstraints_;
  std::unordered_map<int, std::unique_ptr<btPoint2PointConstraint>>
      rigidP2PConstraints_;
  std::unordered_map<int, std::unique_ptr<btFixedConstraint>>
      rigidFixedConstraints_;
  //! when constraining objects to the global frame, a dummy object with 0 mass
  //! is required.
  std::unique_ptr<btRigidBody> globalFrameObject = nullptr;

  //! Maps object ids to a list of active constraints referencing the object for
  //! use in constraint clean-up and object sleep state management.
  std::unordered_map<int, std::vector<int>> objectConstraints_;

  //============ Initialization =============
  /**
   * @brief Finalize physics initialization: Setup staticStageObject_ and
   * initialize any other physics-related values.
   */
  bool initPhysicsFinalize() override;

  /**
   * @brief Create an object wrapper appropriate for this physics manager.
   * Overridden if called by dynamics-library-enabled PhysicsManager
   */
  esp::physics::ManagedRigidObject::ptr getRigidObjectWrapper() override;

  /**
   * @brief Create an articulated object wrapper appropriate for this physics
   * manager. Overridden if called by dynamics-library-enabled PhysicsManager
   */
  esp::physics::ManagedArticulatedObject::ptr getArticulatedObjectWrapper()
      override;

  //============ Object/Stage Instantiation =============
  /**
   * @brief Finalize stage initialization. Checks that the collision
   * mesh can be used by Bullet. See @ref BulletRigidObject::initializeStage.
   * Bullet mesh conversion adapted from:
   * https://github.com/mosra/magnum-integration/issues/20
   * @param initAttributes The attributes structure defining physical
   * properties of the stage.
   * @return true if successful and false otherwise
   */
  bool addStageFinalize(const metadata::attributes::StageAttributes::ptr&
                            initAttributes) override;

  /** @brief Create and initialize an @ref RigidObject and add
   * it to existingObjects_ map keyed with newObjectID
   * @param newObjectID valid object ID for the new object
   * @param objectAttributes The object's template
   * @param objectNode Valid, existing scene node
   * @return whether the object has been successfully initialized and added to
   * existingObjects_ map
   */
  bool makeAndAddRigidObject(
      int newObjectID,
      const esp::metadata::attributes::ObjectAttributes::ptr& objectAttributes,
      scene::SceneNode* objectNode) override;

  btDbvtBroadphase bBroadphase_;
  btDefaultCollisionConfiguration bCollisionConfig_;

  btMultiBodyConstraintSolver bSolver_;
  btCollisionDispatcher bDispatcher_{&bCollisionConfig_};

  /** @brief A pointer to the Bullet world. See @ref btMultiBodyDynamicsWorld.*/
  std::shared_ptr<btMultiBodyDynamicsWorld> bWorld_;

  mutable Magnum::BulletIntegration::DebugDraw debugDrawer_;

  //! keep a map of collision objects to object ids for quick lookups from
  //! Bullet collision checking.
  std::shared_ptr<std::map<const btCollisionObject*, int>>
      collisionObjToObjIds_;

  //! necessary to acquire forces from impulses
  double recentTimeStep_ = fixedTimeStep_;
  //! for recent call to stepPhysics
  int recentNumSubStepsTaken_ = -1;

 private:
  /** @brief Check if a particular mesh can be used as a collision mesh for
   * Bullet.
   * @param meshData The mesh to validate. Only a triangle mesh is valid. Checks
   * that the only #ref Magnum::MeshPrimitive are @ref
   * Magnum::MeshPrimitive::Triangles.
   * @return true if valid, false otherwise.
   */
  bool isMeshPrimitiveValid(const assets::CollisionMeshData& meshData) override;

  /**
   * @brief Helper function for getting object and link unique ids from
   * btCollisionObject cache
   *
   * @param colObj The query collision object for which a corresponding id is
   * desired.
   * @param objectId write found RigidObject or ArticulatedObject id or -1 if
   * failed.
   * @param linkId write found linkId or -1 if failed or not an ArticulatedLink.
   */
  void lookUpObjectIdAndLinkId(const btCollisionObject* colObj,
                               int* objectId,
                               int* linkId) const;

  /**
   * @brief Helper function for removing all rigid constraints referencing an
   * object.
   *
   * @param objectId The unique id for the rigid or articulated object.
   */
  void removeObjectRigidConstraints(int objectId) {
    if (objectConstraints_.count(objectId) > 0) {
      for (auto c_id : objectConstraints_.at(objectId)) {
        removeRigidConstraint(c_id);
      }
      objectConstraints_.erase(objectId);
    }
  };

 public:
  ESP_SMART_POINTERS(BulletPhysicsManager)

};  // end class BulletPhysicsManager
}  // end namespace physics
}  // end namespace esp

#endif  // ESP_PHYSICS_BULLET_BULLETPHYSICSMANAGER_H_<|MERGE_RESOLUTION|>--- conflicted
+++ resolved
@@ -143,11 +143,7 @@
    * @brief Override of @ref PhysicsManager::removeObject to also remove any
    * active Bullet physics constraints for the object.
    */
-<<<<<<< HEAD
   void removeObject(const int objectId,
-=======
-  void removeObject(int physObjectID,
->>>>>>> 54910150
                     bool deleteObjectNode = true,
                     bool deleteVisualNode = true) override;
 
