--- conflicted
+++ resolved
@@ -200,7 +200,6 @@
   virtual RaycastResults castRay(const esp::geo::Ray& ray,
                                  double maxDistance = 100.0) override;
 
-<<<<<<< HEAD
   //============ Point To Point Constraints =============
 
   //! Create a ball&socket joint to constrain a DYNAMIC RigidObject provided a
@@ -241,14 +240,6 @@
   std::string getStepCollisionSummary() {
     return BulletDebugManager::get().getStepCollisionSummary(bWorld_.get());
   }
-=======
-  // The number of contact points that were active during the last step. An
-  // object resting on another object will involve several active contact
-  // points. Once both objects are asleep, the contact points are inactive. This
-  // count can be used as a metric for the complexity/cost of collision-handling
-  // in the current scene.
-  int getNumActiveContactPoints() override;
->>>>>>> daac9bdc
 
  protected:
   //============ Initialization =============
