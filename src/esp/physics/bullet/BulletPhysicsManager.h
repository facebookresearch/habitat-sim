// Copyright (c) Facebook, Inc. and its affiliates.
// This source code is licensed under the MIT license found in the
// LICENSE file in the root directory of this source tree.

#ifndef ESP_PHYSICS_BULLET_BULLETPHYSICSMANAGER_H_
#define ESP_PHYSICS_BULLET_BULLETPHYSICSMANAGER_H_

/** @file
 * @brief Class @ref esp::physics::BulletPhysicsManager
 */

/* Bullet Physics Integration */
#include <Magnum/BulletIntegration/DebugDraw.h>
#include <Magnum/BulletIntegration/Integration.h>
#include <Magnum/BulletIntegration/MotionState.h>
#include <btBulletDynamicsCommon.h>

#include "BulletDynamics/ConstraintSolver/btPoint2PointConstraint.h"
#include "BulletDynamics/Featherstone/btMultiBodyConstraintSolver.h"
#include "BulletDynamics/Featherstone/btMultiBodyFixedConstraint.h"
#include "BulletDynamics/Featherstone/btMultiBodyJointMotor.h"
#include "BulletDynamics/Featherstone/btMultiBodyPoint2Point.h"

#include "BulletDynamics/Featherstone/btMultiBodyDynamicsWorld.h"

#include "BulletDebugManager.h"
#include "BulletRigidObject.h"
#include "BulletRigidStage.h"
#include "esp/physics/PhysicsManager.h"
#include "esp/physics/bullet/BulletRigidObject.h"

namespace esp {
namespace physics {

/**
@brief Dynamic stage and object manager interfacing with Bullet physics
engine: https://github.com/bulletphysics/bullet3.

See @ref btMultiBodyDynamicsWorld.

Enables @ref RigidObject simulation with @ref MotionType::DYNAMIC.

This class handles initialization and stepping of the world as well as getting
and setting global simulation parameters. The @ref BulletRigidObject class
handles most of the specific implementations for object interactions with
Bullet.
*/
class BulletPhysicsManager : public PhysicsManager {
 public:
  /**
   * @brief Construct a @ref BulletPhysicsManager with access to specific
   * resourse assets.
   *
   * @param _resourceManager The @ref esp::assets::ResourceManager which
   * tracks the assets this
   * @ref BulletPhysicsManager will have access to.
   */
  explicit BulletPhysicsManager(
      assets::ResourceManager& _resourceManager,
      const metadata::attributes::PhysicsManagerAttributes::cptr&
          _physicsManagerAttributes);

  /** @brief Destructor which destructs necessary Bullet physics structures.*/
  ~BulletPhysicsManager() override;

  //============ Simulator functions =============

  /**
   * @brief Load, parse, and import a URDF file instantiating an @ref
   * BulletArticulatedObject in the world.
   *
   * @return A unique id for the @ref BulletArticulatedObject, allocated from
   * the same id set as rigid objects.
   */
  virtual int addArticulatedObjectFromURDF(const std::string& filepath,
                                           DrawableGroup* drawables,
                                           bool fixedBase = false,
                                           float globalScale = 1.0,
                                           float massScale = 1.0,
                                           bool forceReload = false) override;

  /**
   * @brief Override of @ref PhysicsManager::removeObject to also remove any
   * active Bullet physics constraints for the object.
   */
  virtual void removeObject(const int physObjectID,
                            bool deleteObjectNode = true,
                            bool deleteVisualNode = true) override;

  /**
   * @brief Override of @ref PhysicsManager::removeArticulatedObject to also
   * remove any active Bullet physics constraints for the object.
   */
  virtual void removeArticulatedObject(int id) override;

  /** @brief Step the physical world forward in time. Time may only advance in
   * increments of @ref fixedTimeStep_. See @ref
   * btMultiBodyDynamicsWorld::stepSimulation.
   * @param dt The desired amount of time to advance the physical world.
   */
  void stepPhysics(double dt) override;

  /** @brief Set the gravity of the physical world.
   * @param gravity The desired gravity force of the physical world.
   */
  void setGravity(const Magnum::Vector3& gravity) override;

  /** @brief Get the current gravity in the physical world.
   * @return The current gravity vector in the physical world.
   */
  Magnum::Vector3 getGravity() const override;

  //============ Interacting with objects =============
  // NOTE: engine specifics for interaction are handled by the objects
  // themselves...

  //============ Bullet-specific Object Setter functions =============

  /** @brief Set the scalar collision margin of an object.
   * See @ref BulletRigidObject::setMargin.
   * @param  physObjectID The object ID and key identifying the object in @ref
   * PhysicsManager::existingObjects_.
   * @param  margin The desired collision margin for the object.
   */
  void setMargin(const int physObjectID, const double margin) override;

  /** @brief Set the friction coefficient of the stage collision geometry. See
   * @ref staticStageObject_. See @ref
   * BulletRigidObject::setFrictionCoefficient.
   * @param frictionCoefficient The scalar friction coefficient of the stage
   * geometry.
   */
  void setStageFrictionCoefficient(const double frictionCoefficient) override;

  /** @brief Set the coefficient of restitution for the stage collision
   * geometry. See @ref staticStageObject_. See @ref
   * BulletRigidObject::setRestitutionCoefficient.
   * @param restitutionCoefficient The scalar coefficient of restitution to set.
   */
  void setStageRestitutionCoefficient(
      const double restitutionCoefficient) override;

  //============ Bullet-specific Object Getter functions =============

  /** @brief Get the scalar collision margin of an object.
   * See @ref BulletRigidObject::getMargin.
   * @param  physObjectID The object ID and key identifying the object in @ref
   * PhysicsManager::existingObjects_.
   * @return The scalar collision margin of the object or @ref
   * esp::PHYSICS_ATTR_UNDEFINED if failed..
   */
  double getMargin(const int physObjectID) const override;

  /** @brief Get the current friction coefficient of the stage collision
   * geometry. See @ref staticStageObject_ and @ref
   * BulletRigidObject::getFrictionCoefficient.
   * @return The scalar friction coefficient of the stage geometry.
   */
  double getStageFrictionCoefficient() const override;

  /** @brief Get the current coefficient of restitution for the stage
   * collision geometry. This determines the ratio of initial to final relative
   * velocity between the stage and collidiing object. See @ref
   * staticStageObject_ and BulletRigidObject::getRestitutionCoefficient.
   * @return The scalar coefficient of restitution for the stage geometry.
   */
  double getStageRestitutionCoefficient() const override;

  /**
   * @brief Query the Aabb from bullet physics for the root compound shape of a
   * rigid body in its local space. See @ref btCompoundShape::getAabb.
   * @param physObjectID The object ID and key identifying the object in @ref
   * PhysicsManager::existingObjects_.
   * @return The Aabb.
   */
  const Magnum::Range3D getCollisionShapeAabb(const int physObjectID) const;

  /**
   * @brief Query the Aabb from bullet physics for the root compound shape of
   * the static stage in its local space. See @ref btCompoundShape::getAabb.
   * @return The stage collision Aabb.
   */
  const Magnum::Range3D getStageCollisionShapeAabb() const;

  /** @brief Render the debugging visualizations provided by @ref
   * Magnum::BulletIntegration::DebugDraw. This draws wireframes for all
   * collision objects.
   * @param projTrans The composed projection and transformation matrix for the
   * render camera.
   */
  void debugDraw(const Magnum::Matrix4& projTrans) const override;

  /**
   * @brief Check whether an object is in contact with any other objects or the
   * stage.
   *
   * @param physObjectID The object ID and key identifying the object in @ref
   * PhysicsManager::existingObjects_.
   * @param staticAsStage When false, override configured collision groups|masks
   * for STATIC objects and articulated fixed base such that contact with other
   * STATICs such as the stage are considered.
   * @return Whether or not the object is in contact with any other collision
   * enabled objects.
   */
  bool contactTest(const int physObjectID, bool staticAsStage = true) override;

  // TODO: document
  void overrideCollisionGroup(const int physObjectID,
                              CollisionGroup group) const override;

  /**
   * @brief Return ContactPointData objects describing the contacts from the
   * most recent physics substep. This implementation is roughly identical to
   * PyBullet's getContactPoints.
   */
  std::vector<ContactPointData> getContactPoints() const override;

  /**
   * @brief Cast a ray into the collision world and return a @ref RaycastResults
   * with hit information.
   *
   * @param ray The ray to cast. Need not be unit length, but returned hit
   * distances will be in units of ray length.
   * @param maxDistance The maximum distance along the ray direction to search.
   * In units of ray length.
   * @return The raycast results sorted by distance.
   */
  RaycastResults castRay(const esp::geo::Ray& ray,
                         double maxDistance = 100.0) override;

  //============ Point To Point Constraints =============

  /**
   * @brief Create a ball&socket joint to constrain a DYNAMIC RigidObject
   * provided a position in local or global coordinates.
   * @param objectId The id of the RigidObject to constrain.
   * @param position The position of the ball and socket joint pivot.
   * @param positionLocal Indicates whether the position is provided in global
   * or object local coordinates.
   * @return The unique id of the new constraint.
   */
  int createRigidP2PConstraint(int objectId,
                               const Magnum::Vector3& position,
                               bool positionLocal = true) override;

  // point2point constraint between multibody and rigid body
  int createArticulatedP2PConstraint(
      int articulatedObjectId,
      int linkId,
      int objectId,
      float maxImpulse,
      const Corrade::Containers::Optional<Magnum::Vector3>& pivotA,
      const Corrade::Containers::Optional<Magnum::Vector3>& pivotB) override;

  int createArticulatedFixedConstraint(
      int articulatedObjectId,
      int linkId,
      int objectId,
      float maxImpulse,
      const Corrade::Containers::Optional<Magnum::Vector3>& pivotA,
      const Corrade::Containers::Optional<Magnum::Vector3>& pivotB) override;

  /**
   * @brief Create a ball&socket joint to constrain two links of two
   * ArticulatedObjects to one another with local offsets for each.
   * @param articulatedObjectIdA The id of the first ArticulatedObject to
   * constrain.
   * @param linkIdA The local id of the first ArticulatedLink to constrain.
   * @param linkOffsetA The position of the first ball and socket joint pivot in
   * link A local space.
   * @param articulatedObjectIdB The id of the second ArticulatedObject to
   * constrain.
   * @param linkIdB The local id of the second ArticulatedLink to constrain.
   * @param linkOffsetB The position of the ball and socket joint pivot in link
   * B local space.
   * @return The unique id of the new constraint.
   */
  virtual int createArticulatedP2PConstraint(int articulatedObjectIdA,
                                             int linkIdA,
                                             const Magnum::Vector3& linkOffsetA,
                                             int articulatedObjectIdB,
                                             int linkIdB,
                                             const Magnum::Vector3& linkOffsetB,
                                             float maxImpulse = 2.0) override;

  /**
   * @brief Create a ball&socket joint to constrain two links of two
   * ArticulatedObjects to one another at some global point.
   * @param articulatedObjectIdA The id of the first ArticulatedObject to
   * constrain.
   * @param linkIdA The local id of the first ArticulatedLink to constrain.
   * @param articulatedObjectIdB The id of the second ArticulatedObject to
   * constrain.
   * @param linkIdB The local id of the second ArticulatedLink to constrain.
   * @param globalConstraintPoint The position of the ball and socket joint
   * pivot in global space.
   * @return The unique id of the new constraint.
   */
  virtual int createArticulatedP2PConstraint(
      int articulatedObjectIdA,
      int linkIdA,
      int articulatedObjectIdB,
      int linkIdB,
      const Magnum::Vector3& globalConstraintPoint,
      float maxImpulse = 2.0) override;

  /**
   * @brief Create a ball&socket joint to constrain a single link of an
   * ArticulatedObject provided a position in global coordinates and a local
   * offset.
   * @param articulatedObjectId The id of the ArticulatedObject to constrain.
   * @param linkId The local id of the ArticulatedLink to constrain.
   * @param linkOffset The position of the ball and socket joint pivot in link
   * local coordinates.
   * @param pickPos The global position of the ball and socket joint pivot.
   * @return The unique id of the new constraint.
   */
  int createArticulatedP2PConstraint(int articulatedObjectId,
                                     int linkId,
                                     const Magnum::Vector3& linkOffset,
                                     const Magnum::Vector3& pickPos,
                                     float maxImpulse = 2.0) override;

  /**
   * @brief Create a ball&socket joint to constrain a single link of an
   * ArticulatedObject provided a position in global coordinates.
   * @param articulatedObjectId The id of the ArticulatedObject to constrain.
   * @param linkId The local id of the ArticulatedLink to constrain.
   * @param pickPos The global position of the ball and socket joint pivot.
   * @return The unique id of the new constraint.
   */
  int createArticulatedP2PConstraint(int articulatedObjectId,
                                     int linkId,
                                     const Magnum::Vector3& pickPos,
                                     float maxImpulse = 2.0) override;

  /**
   * @brief Update the position target (pivot) of a constraint. Note: intended
   * only for use with (object -> world) constraints, rather than (object <->
   * object) constraints.
   * @param p2pId The id of the constraint to update.
   * @param pivot The new position target of the constraint.
   */
  void updateP2PConstraintPivot(int p2pId,
                                const Magnum::Vector3& pivot) override;

  /**
   * @brief Remove a constraint by id.
   * @param constraintId The id of the constraint to remove.
   */
  void removeConstraint(int constraintId) override;

  int nextConstraintId_ = 0;
  std::map<int, btMultiBodyPoint2Point*> articulatedP2ps;
  std::map<int, btMultiBodyFixedConstraint*> articulatedFixedConstraints;
  std::map<int, btPoint2PointConstraint*> rigidP2ps;

  //! Maps object ids to a list of active constraints referencing the object for
  //! use in constraint clean-up and object sleep state management.
  std::map<int, std::vector<int>> objectConstraints_;

  /**
   * @brief Query the number of contact points that were active during the
   * collision detection check.
   *
   * An object resting on another object will involve several active contact
   * points. Once both objects are asleep, the contact points are inactive. This
   * count can be used as a metric for the complexity/cost of collision-handling
   * in the current scene.
   *
   * @return the number of active contact points.
   */
  int getNumActiveContactPoints() override {
    return BulletDebugManager::get().getNumActiveContactPoints(bWorld_.get());
  }
  int getNumActiveOverlappingPairs() override {
    return BulletDebugManager::get().getNumActiveOverlappingPairs(
        bWorld_.get());
  }
  std::string getStepCollisionSummary() override {
    return BulletDebugManager::get().getStepCollisionSummary(bWorld_.get());
  }

  /**
   * @brief Return ContactPointData objects describing the contacts from the
   * most recent physics substep.
   *
   * This implementation is roughly identical to PyBullet's getContactPoints.
   * @return a vector with each entry corresponding to a single contact point.
   */
  std::vector<ContactPointData> getContactPoints() const override;

  /**
   * @brief Perform discrete collision detection for the scene.
   */
  virtual void performDiscreteCollisionDetection() override {
    bWorld_->getCollisionWorld()->performDiscreteCollisionDetection();
<<<<<<< HEAD
    m_recentNumSubStepsTaken = -1;  // TODO: handle this more gracefully
=======
    recentNumSubStepsTaken_ = -1;  // TODO: handle this more gracefully
>>>>>>> 1f5eae89
  }

 protected:
  //============ Initialization =============
  /**
   * @brief Finalize physics initialization: Setup staticStageObject_ and
   * initialize any other physics-related values.
   */
  bool initPhysicsFinalize() override;

  //============ Object/Stage Instantiation =============
  /**
   * @brief Finalize stage initialization. Checks that the collision
   * mesh can be used by Bullet. See @ref BulletRigidObject::initializeStage.
   * Bullet mesh conversion adapted from:
   * https://github.com/mosra/magnum-integration/issues/20
   * @param handle The handle of the attributes structure defining physical
   * properties of the stage.
   * @return true if successful and false otherwise
   */
  bool addStageFinalize(const metadata::attributes::StageAttributes::ptr&
                            initAttributes) override;

  /** @brief Create and initialize an @ref RigidObject and add
   * it to existingObjects_ map keyed with newObjectID
   * @param newObjectID valid object ID for the new object
   * @param meshGroup The object's mesh.
   * @param handle The handle to the physical object's template defining its
   * physical parameters.
   * @param objectNode Valid, existing scene node
   * @return whether the object has been successfully initialized and added to
   * existingObjects_ map
   */
  bool makeAndAddRigidObject(
      int newObjectID,
      const esp::metadata::attributes::ObjectAttributes::ptr& objectAttributes,
      scene::SceneNode* objectNode) override;

  btDbvtBroadphase bBroadphase_;
  btDefaultCollisionConfiguration bCollisionConfig_;

  btMultiBodyConstraintSolver bSolver_;
  btCollisionDispatcher bDispatcher_{&bCollisionConfig_};

  /** @brief A pointer to the Bullet world. See @ref btMultiBodyDynamicsWorld.*/
  std::shared_ptr<btMultiBodyDynamicsWorld> bWorld_;

  mutable Magnum::BulletIntegration::DebugDraw debugDrawer_;

  //! keep a map of collision objects to object ids for quick lookups from
  //! Bullet collision checking.
  std::shared_ptr<std::map<const btCollisionObject*, int>>
      collisionObjToObjIds_;

<<<<<<< HEAD
  int m_recentNumSubStepsTaken = -1;  // for recent call to stepPhysics
=======
  //! necessary to acquire forces from impulses
  double recentTimeStep_ = fixedTimeStep_;
  //! for recent call to stepPhysics
  int recentNumSubStepsTaken_ = -1;
>>>>>>> 1f5eae89

 private:
  /** @brief Check if a particular mesh can be used as a collision mesh for
   * Bullet.
   * @param meshData The mesh to validate. Only a triangle mesh is valid. Checks
   * that the only #ref Magnum::MeshPrimitive are @ref
   * Magnum::MeshPrimitive::Triangles.
   * @return true if valid, false otherwise.
   */
  bool isMeshPrimitiveValid(const assets::CollisionMeshData& meshData) override;

<<<<<<< HEAD
=======
  /**
   * @brief Helper function for getting object and link unique ids from
   * btCollisionObject cache
   *
   * @param colObj The query collision object for which a corresponding id is
   * desired.
   * @param objectId write found RigidObject or ArticulatedObject id or -1 if
   * failed.
   * @param linkId write found linkId or -1 if failed or not an ArticulatedLink.
   */
>>>>>>> 1f5eae89
  void lookUpObjectIdAndLinkId(const btCollisionObject* colObj,
                               int* objectId,
                               int* linkId) const;

 public:
  ESP_SMART_POINTERS(BulletPhysicsManager)

};  // end class BulletPhysicsManager
}  // end namespace physics
}  // end namespace esp

#endif  // ESP_PHYSICS_BULLET_BULLETPHYSICSMANAGER_H_<|MERGE_RESOLUTION|>--- conflicted
+++ resolved
@@ -210,8 +210,10 @@
 
   /**
    * @brief Return ContactPointData objects describing the contacts from the
-   * most recent physics substep. This implementation is roughly identical to
-   * PyBullet's getContactPoints.
+   * most recent physics substep.
+   *
+   * This implementation is roughly identical to PyBullet's getContactPoints.
+   * @return a vector with each entry corresponding to a single contact point.
    */
   std::vector<ContactPointData> getContactPoints() const override;
 
@@ -370,9 +372,8 @@
    *
    * @return the number of active contact points.
    */
-  int getNumActiveContactPoints() override {
-    return BulletDebugManager::get().getNumActiveContactPoints(bWorld_.get());
-  }
+  int getNumActiveContactPoints() override;
+
   int getNumActiveOverlappingPairs() override {
     return BulletDebugManager::get().getNumActiveOverlappingPairs(
         bWorld_.get());
@@ -382,24 +383,11 @@
   }
 
   /**
-   * @brief Return ContactPointData objects describing the contacts from the
-   * most recent physics substep.
-   *
-   * This implementation is roughly identical to PyBullet's getContactPoints.
-   * @return a vector with each entry corresponding to a single contact point.
-   */
-  std::vector<ContactPointData> getContactPoints() const override;
-
-  /**
    * @brief Perform discrete collision detection for the scene.
    */
   virtual void performDiscreteCollisionDetection() override {
     bWorld_->getCollisionWorld()->performDiscreteCollisionDetection();
-<<<<<<< HEAD
-    m_recentNumSubStepsTaken = -1;  // TODO: handle this more gracefully
-=======
     recentNumSubStepsTaken_ = -1;  // TODO: handle this more gracefully
->>>>>>> 1f5eae89
   }
 
  protected:
@@ -454,14 +442,10 @@
   std::shared_ptr<std::map<const btCollisionObject*, int>>
       collisionObjToObjIds_;
 
-<<<<<<< HEAD
-  int m_recentNumSubStepsTaken = -1;  // for recent call to stepPhysics
-=======
   //! necessary to acquire forces from impulses
   double recentTimeStep_ = fixedTimeStep_;
   //! for recent call to stepPhysics
   int recentNumSubStepsTaken_ = -1;
->>>>>>> 1f5eae89
 
  private:
   /** @brief Check if a particular mesh can be used as a collision mesh for
@@ -473,8 +457,6 @@
    */
   bool isMeshPrimitiveValid(const assets::CollisionMeshData& meshData) override;
 
-<<<<<<< HEAD
-=======
   /**
    * @brief Helper function for getting object and link unique ids from
    * btCollisionObject cache
@@ -485,7 +467,6 @@
    * failed.
    * @param linkId write found linkId or -1 if failed or not an ArticulatedLink.
    */
->>>>>>> 1f5eae89
   void lookUpObjectIdAndLinkId(const btCollisionObject* colObj,
                                int* objectId,
                                int* linkId) const;
