// Copyright (c) Facebook, Inc. and its affiliates.
// This source code is licensed under the MIT license found in the
// LICENSE file in the root directory of this source tree.

#ifndef ESP_PHYSICS_BULLET_BULLETBASE_H_
#define ESP_PHYSICS_BULLET_BULLETBASE_H_

#include <Magnum/BulletIntegration/MotionState.h>
#include <btBulletDynamicsCommon.h>

#include "BulletDynamics/Featherstone/btMultiBodyDynamicsWorld.h"
#include "esp/assets/Asset.h"
#include "esp/assets/BaseMesh.h"
#include "esp/assets/MeshMetaData.h"
#include "esp/core/esp.h"
#include "esp/scene/SceneNode.h"

namespace esp {
namespace physics {

/**
@brief Implements Bullet physics @ref btCollisionWorld::ContactResultCallback
interface.

Stores the results of a collision check within the world.
*/
struct SimulationContactResultCallback
    : public btCollisionWorld::ContactResultCallback {
  /**
   * @brief Set when a contact is detected.
   */
  bool bCollision;

  /**
   * @brief Constructor.
   */
  SimulationContactResultCallback() { bCollision = false; }

  /**
   * @brief Called when a contact is detected.
   *
   * Sets a collision flag on every detected collision. Can be updated to do
   * more.
   * @param cp Contains detailed information about the contact point being
   * added.
   */
  btScalar addSingleResult(
      CORRADE_UNUSED btManifoldPoint& cp,
      CORRADE_UNUSED const btCollisionObjectWrapper* colObj0Wrap,
      CORRADE_UNUSED int partId0,
      CORRADE_UNUSED int index0,
      CORRADE_UNUSED const btCollisionObjectWrapper* colObj1Wrap,
      CORRADE_UNUSED int partId1,
      CORRADE_UNUSED int index1) override {
    bCollision = true;
    return 0;  // not used
  }
};

/**
 * @brief This class is intended to implement bullet-specific
 */

class BulletBase {
 public:
  BulletBase(std::shared_ptr<btMultiBodyDynamicsWorld> bWorld,
             std::shared_ptr<std::map<const btCollisionObject*, int>>
                 collisionObjToObjIds)
      : bWorld_(bWorld), collisionObjToObjIds_(collisionObjToObjIds) {}

  /**
   * @brief Destructor cleans up simulation structures for the object.
   */
  virtual ~BulletBase() { bWorld_.reset(); }

  /** @brief Get the scalar collision margin of an object. Retun 0.0 for a @ref
   * RigidObjectType::SCENE. See @ref btCompoundShape::getMargin.
   * @return The scalar collision margin of the object.
   */
  virtual double getMargin() const { return 0.0; };

  /** @brief Set the scalar collision margin of an object. Does not affect @ref
   * RigidObjectType::SCENE. See @ref btCompoundShape::setMargin.
   * @param margin The new scalar collision margin of the object.
   */
  virtual void setMargin(CORRADE_UNUSED const double margin) {}

  /**
   * @brief Query the Aabb from bullet physics for the root compound shape of
   * the rigid body in its local space. See @ref btCompoundShape::getAabb.
   * @return The Aabb.
   */
  virtual const Magnum::Range3D getCollisionShapeAabb() const = 0;

  /**
   * @brief Recursively construct a @ref btConvexHullShape for collision by
   * joining loaded mesh assets.
   * @param transformFromParentToWorld The cumulative parent-to-world
   * transformation matrix constructed by composition down the @ref
   * MeshTransformNode tree to the current node.
   * @param meshGroup Access structure for collision mesh data.
   * @param node The current @ref MeshTransformNode in the recursion.
   * @param bConvexShape The convex we are building. Should be a new, empty
   * shape when passed into entry point.
   */
  static void constructJoinedConvexShapeFromMeshes(
      const Magnum::Matrix4& transformFromParentToWorld,
      const std::vector<assets::CollisionMeshData>& meshGroup,
      const assets::MeshTransformNode& node,
      btConvexHullShape* bConvexShape);

 protected:
  /**
   * @brief Recursively construct a @ref btCompoundShape for collision from
   * loaded mesh assets. A @ref btConvexHullShape is constructed for each
   * sub-component, transformed to object-local space and added to the compound
   * in a flat manner for efficiency.
   * @param transformFromParentToWorld The cumulative parent-to-world
   * transformation matrix constructed by composition down the @ref
   * MeshTransformNode tree to the current node.
   * @param meshGroup Access structure for collision mesh data.
   * @param node The current @ref MeshTransformNode in the recursion.
   * @param join Whether or not to join sub-meshes into a single con convex
   * shape, rather than creating individual convexes under the compound.
   */
  void constructConvexShapesFromMeshes(
      const Magnum::Matrix4& transformFromParentToWorld,
      const std::vector<assets::CollisionMeshData>& meshGroup,
      const assets::MeshTransformNode& node,
      bool join,
      btCompoundShape* bObjectShape = nullptr);

  /** @brief A pointer to the Bullet world to which this object belongs. See
   * @ref btMultiBodyDynamicsWorld.*/
  std::shared_ptr<btMultiBodyDynamicsWorld> bWorld_;

  /** @brief Static data: All components of a @ref RigidObjectType::SCENE are
   * stored here. See @ref btCollisionObject.  Also, all objects set to STATIC
   * are stored here.
   */
  std::vector<std::unique_ptr<btCollisionObject>> bStaticCollisionObjects_;

<<<<<<< HEAD
  //! Object data: Composite convex collision shape
  std::vector<std::unique_ptr<btConvexHullShape>> bObjectConvexShapes_;

  //! list of @ref btCollisionShape for storing arbitrary collision shapes
  //! referenced within the @ref bObjectShape_.
  std::vector<std::unique_ptr<btCollisionShape>> bGenericShapes_;
=======
  //! keep a map of collision objects to object ids for quick lookups from
  //! Bullet collision checking.
  std::shared_ptr<std::map<const btCollisionObject*, int>>
      collisionObjToObjIds_;
>>>>>>> 70a961c7

 public:
  ESP_SMART_POINTERS(BulletBase)
};  // class BulletBase

}  // namespace physics
}  // namespace esp

#endif  // ESP_PHYSICS_BULLET_BULLETBASE_H_<|MERGE_RESOLUTION|>--- conflicted
+++ resolved
@@ -140,19 +140,16 @@
    */
   std::vector<std::unique_ptr<btCollisionObject>> bStaticCollisionObjects_;
 
-<<<<<<< HEAD
   //! Object data: Composite convex collision shape
   std::vector<std::unique_ptr<btConvexHullShape>> bObjectConvexShapes_;
 
   //! list of @ref btCollisionShape for storing arbitrary collision shapes
   //! referenced within the @ref bObjectShape_.
   std::vector<std::unique_ptr<btCollisionShape>> bGenericShapes_;
-=======
   //! keep a map of collision objects to object ids for quick lookups from
   //! Bullet collision checking.
   std::shared_ptr<std::map<const btCollisionObject*, int>>
       collisionObjToObjIds_;
->>>>>>> 70a961c7
 
  public:
   ESP_SMART_POINTERS(BulletBase)
