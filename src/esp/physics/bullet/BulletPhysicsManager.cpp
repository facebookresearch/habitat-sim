--- conflicted
+++ resolved
@@ -174,20 +174,10 @@
       ->setRestitutionCoefficient(restitutionCoefficient);
 }
 
-<<<<<<< HEAD
-double BulletPhysicsManager::getMargin(const int physObjectID) {
+double BulletPhysicsManager::getMargin(const int physObjectID) const {
   CHECK(existingObjects_.count(physObjectID) > 0);
   return static_cast<BulletRigidObject*>(existingObjects_.at(physObjectID))
       ->getMargin();
-=======
-double BulletPhysicsManager::getMargin(const int physObjectID) const {
-  if (existingObjects_.count(physObjectID) > 0) {
-    return static_cast<BulletRigidObject*>(existingObjects_.at(physObjectID))
-        ->getMargin();
-  } else {
-    return PHYSICS_ATTR_UNDEFINED;
-  }
->>>>>>> efe7cbb1
 }
 
 double BulletPhysicsManager::getSceneFrictionCoefficient() const {
