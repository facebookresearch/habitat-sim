--- conflicted
+++ resolved
@@ -7,6 +7,7 @@
 
 #include "BulletPhysicsManager.h"
 #include "BulletArticulatedObject.h"
+#include "BulletDynamics/Featherstone/btMultiBodyLinkCollider.h"
 #include "BulletRigidObject.h"
 #include "BulletURDFImporter.h"
 #include "esp/assets/ResourceManager.h"
@@ -18,12 +19,8 @@
   LOG(INFO) << "Deconstructing BulletPhysicsManager";
 
   existingObjects_.clear();
-<<<<<<< HEAD
   existingArticulatedObjects_.clear();
-  staticSceneObject_.reset(nullptr);
-=======
   staticStageObject_.reset(nullptr);
->>>>>>> 70a961c7
 }
 
 bool BulletPhysicsManager::initPhysicsFinalize() {
@@ -85,9 +82,10 @@
   }
 
   // parse succeeded, attempt to create the articulated object
-  scene::SceneNode* objectNode = &staticSceneObject_->node().createChild();
+  scene::SceneNode* objectNode = &staticStageObject_->node().createChild();
   BulletArticulatedObject::uptr articulatedObject =
-      BulletArticulatedObject::create_unique(objectNode, bWorld_);
+      BulletArticulatedObject::create_unique(objectNode, bWorld_,
+                                             collisionObjToObjIds_);
 
   bool objectSuccess = articulatedObject->initializeFromURDF(
       urdfImporter_, {}, resourceManager_, drawables, physicsNode_, fixedBase);
@@ -100,11 +98,24 @@
   Cr::Utility::Debug() << "Articulated Link Indices: "
                        << articulatedObject->getLinkIds();
 
-  int nextObjectID_ = allocateObjectID();
-  existingArticulatedObjects_.emplace(nextObjectID_,
+  int articulatedObjectID_ = allocateObjectID();
+
+  // allocate ids for links
+  for (int linkIx = 0; linkIx < articulatedObject->btMultiBody_->getNumLinks();
+       ++linkIx) {
+    int linkObjectId = allocateObjectID();
+    articulatedObject->objectIdToLinkId_[linkObjectId] = linkIx;
+    collisionObjToObjIds_->emplace(
+        articulatedObject->btMultiBody_->getLinkCollider(linkIx), linkObjectId);
+  }
+  // base collider refers to the articulated object's id
+  collisionObjToObjIds_->emplace(
+      articulatedObject->btMultiBody_->getBaseCollider(), articulatedObjectID_);
+
+  existingArticulatedObjects_.emplace(articulatedObjectID_,
                                       std::move(articulatedObject));
 
-  return nextObjectID_;
+  return articulatedObjectID_;
 }
 
 //! Check if mesh primitive is compatible with physics
@@ -268,51 +279,6 @@
       ->contactTest();
 }
 
-<<<<<<< HEAD
-btCollisionWorld::AllHitsRayResultCallback BulletPhysicsManager::castRay(
-    Magnum::Vector3 origin,
-    Magnum::Vector3 direction) {
-  btVector3 from(origin);
-  btVector3 to(origin + direction * 100.0);
-  // m_dynamicsWorld->getDebugDrawer()->drawLine(from, to, btVector4(0, 0, 0,
-  // 1));
-  btCollisionWorld::AllHitsRayResultCallback allResults(from, to);
-  bWorld_->rayTest(from, to, allResults);
-  return allResults;
-}
-
-int BulletPhysicsManager::getObjectIDFromCollisionObject(
-    const btCollisionObject* collisionObject) {
-  for (auto& obj : existingObjects_) {
-    BulletRigidObject* bro = static_cast<BulletRigidObject*>(obj.second.get());
-    if (bro->isMe(collisionObject)) {
-      return obj.first;
-    }
-  }
-  return ID_UNDEFINED;
-}
-
-// TODO: this logic belongs in BulletArticulatedLink
-int BulletPhysicsManager::getLinkIDFromCollisionObject(
-    int objectId,
-    const btCollisionObject* collisionObject) {
-  CHECK(existingArticulatedObjects_.count(objectId));
-
-  BulletArticulatedObject* bao = static_cast<BulletArticulatedObject*>(
-      existingArticulatedObjects_.at(objectId).get());
-
-  std::map<int, btCollisionShape*>::iterator it =
-      bao->linkCollisionShapes_.begin();
-
-  while (it != bao->linkCollisionShapes_.end()) {
-    if (it->second == collisionObject->getCollisionShape()) {
-      return it->first;
-    }
-    it++;
-  }
-  return ID_UNDEFINED;
-}
-
 int BulletPhysicsManager::createRigidP2PConstraint(
     int objectId,
     Magnum::Vector3 localOffset) {
@@ -416,7 +382,6 @@
   }
 };
 
-=======
 RaycastResults BulletPhysicsManager::castRay(const esp::geo::Ray& ray,
                                              double maxDistance) {
   RaycastResults results;
@@ -453,6 +418,5 @@
   return results;
 }
 
->>>>>>> 70a961c7
 }  // namespace physics
 }  // namespace esp