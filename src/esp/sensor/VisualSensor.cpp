--- conflicted
+++ resolved
@@ -10,11 +10,8 @@
 #include <utility>
 
 #include "esp/gfx/RenderTarget.h"
-<<<<<<< HEAD
 #include "esp/gfx/TextureVisualizerShader.h"
-=======
 #include "esp/sim/Simulator.h"
->>>>>>> fc7baba4
 
 namespace esp {
 namespace sensor {
@@ -141,7 +138,6 @@
   return true;
 }
 
-<<<<<<< HEAD
 Cr::Containers::Optional<Mn::Vector2> VisualSensor::depthUnprojection() const {
   float f = visualSensorSpec_->far;
   float n = visualSensorSpec_->near;
@@ -150,7 +146,8 @@
   // -(f+n)/(f-n), -2fn/(f-n), where f is the far plane, and n is the near
   // plane. depth parameters = 0.5 * vector(proj[2][2] - 1.0f, proj[3][2])
   return {0.5 * Mn::Vector2{-(f + n) / d - 1.0f, -2.0f * f * n / d}};
-=======
+}
+
 VisualSensor::MoveSemanticSensorNodeHelper::MoveSemanticSensorNodeHelper(
     VisualSensor& visualSensor,
     sim::Simulator& sim)
@@ -208,7 +205,6 @@
 
   semanticSensorParentNodeBackup_ = nullptr;
   relativeTransformBackup_ = Cr::Containers::NullOpt;
->>>>>>> fc7baba4
 }
 
 }  // namespace sensor
