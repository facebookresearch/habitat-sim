// Copyright (c) Facebook, Inc. and its affiliates.
// This source code is licensed under the MIT license found in the
// LICENSE file in the root directory of this source tree.

#include "VisualSensor.h"

#include <utility>

#include "esp/gfx/DepthVisualizerShader.h"
#include "esp/gfx/RenderTarget.h"
#include "esp/gfx/SensorInfoVisualizer.h"

namespace esp {
namespace sensor {
VisualSensor::VisualSensor(scene::SceneNode& node, SensorSpec::ptr spec)
    : Sensor{node, std::move(spec)}, tgt_{nullptr} {}

VisualSensor::~VisualSensor() = default;

void VisualSensor::bindRenderTarget(gfx::RenderTarget::uptr&& tgt) {
  if (tgt->framebufferSize() != framebufferSize())
    throw std::runtime_error("RenderTarget is not the correct size");

  tgt_ = std::move(tgt);
}

<<<<<<< HEAD
void VisualSensor::visualizeObservation(gfx::SensorInfoVisualizer& visualizer,
                                        float depthScaling) {
  auto sensorType = this->spec_->sensorType;
  CORRADE_ASSERT(
      sensorType == SensorType::Depth,
      "CameraSensor::visualizeObservation: sensor type is not supported.", );

  // prepare: setup and clear framebuffer
  visualizer.prepareToDraw(framebufferSize());
  switch (sensorType) {
    case SensorType::Depth: {
      // setup the shader
      Mn::Resource<Mn::GL::AbstractShaderProgram, gfx::DepthVisualizerShader>
          shader = visualizer.getShader<gfx::DepthVisualizerShader>(
              gfx::SensorInfoType::Depth);
      shader->bindDepthTexture(renderTarget().getDepthTexture())
          .setDepthUnprojection(*depthUnprojection())
          .setDepthScaling(depthScaling);
      // draw to the framebuffer
      visualizer.draw(shader.key());
    } break;

    default:
      // Have to had this default, otherwise the clang-tidy will be pissed off,
      // and will not let me pass
      break;
  }
=======
bool VisualSensor::displayObservation(sim::Simulator& sim) {
  if (!hasRenderTarget()) {
    return false;
  }

  drawObservation(sim);
  renderTarget().blitRgbaToDefault();

  return true;
>>>>>>> bd082cb6
}

}  // namespace sensor
}  // namespace esp<|MERGE_RESOLUTION|>--- conflicted
+++ resolved
@@ -24,7 +24,6 @@
   tgt_ = std::move(tgt);
 }
 
-<<<<<<< HEAD
 void VisualSensor::visualizeObservation(gfx::SensorInfoVisualizer& visualizer,
                                         float depthScaling) {
   auto sensorType = this->spec_->sensorType;
@@ -52,7 +51,8 @@
       // and will not let me pass
       break;
   }
-=======
+}
+
 bool VisualSensor::displayObservation(sim::Simulator& sim) {
   if (!hasRenderTarget()) {
     return false;
@@ -62,7 +62,6 @@
   renderTarget().blitRgbaToDefault();
 
   return true;
->>>>>>> bd082cb6
 }
 
 }  // namespace sensor
