--- conflicted
+++ resolved
@@ -130,7 +130,6 @@
   virtual void readObservation(Observation& obs);
 
   /**
-<<<<<<< HEAD
    * @brief visualize originally undisplayable info (such as depth, semantic
    * info) to the frame buffer using simulator's renderer
    * @param[in] sim Instance of Simulator class for which the observation needs
@@ -144,12 +143,10 @@
 
   /*
    * @brief Display next observation from Simulator on default frame buffer
-=======
    * @brief Draws an observation to the frame buffer using simulator's renderer,
    * then reads the observation to the sensor's memory buffer
    * @return true if success, otherwise false (e.g., failed to draw or read
    * observation)
->>>>>>> 2d3dc0d2
    * @param[in] sim Instance of Simulator class for which the observation needs
    *                to be drawn, obs Instance of Observation class in which the
    * observation will be stored
