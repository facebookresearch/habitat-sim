--- conflicted
+++ resolved
@@ -28,13 +28,9 @@
   // construction;
   // user can use them immediately
   explicit CameraSensor(scene::SceneNode& cameraNode,
-<<<<<<< HEAD
                         const CameraSensorSpec::ptr& spec);
   virtual ~CameraSensor() {}
-=======
-                        const SensorSpec::ptr& spec);
-  virtual ~CameraSensor() = default;
->>>>>>> 87364fd0
+
 
   /** @brief Updates this sensor's CameraSensorSpec cameraSensorSpec_ to reflect
    * the passed new values
