// Copyright (c) Facebook, Inc. and its affiliates.
// This source code is licensed under the MIT license found in the
// LICENSE file in the root directory of this source tree.

#pragma once

#include <Corrade/Containers/Optional.h>

#include "esp/core/esp.h"

#include "esp/core/Buffer.h"
#include "esp/gfx/RenderCamera.h"
#include "esp/gfx/RenderTarget.h"
#include "esp/scene/SceneNode.h"

namespace esp {
namespace gfx {
class Simulator;
}

namespace sensor {

// Enumeration of types of sensors
enum class SensorType {
  NONE = 0,
  COLOR = 1,
  DEPTH = 2,
  NORMAL = 3,
  SEMANTIC = 4,
  PATH = 5,
  GOAL = 6,
  FORCE = 7,
  TENSOR = 8,
  TEXT = 9,
};

enum class ObservationSpaceType {
  NONE = 0,
  TENSOR = 1,
  TEXT = 2,
};

// Specifies the configuration parameters of a sensor
struct SensorSpec {
  std::string uuid = "rgba_camera";
  SensorType sensorType = SensorType::COLOR;
  std::string sensorSubtype = "pinhole";
  std::map<std::string, std::string> parameters = {{"near", "0.01"},
                                                   {"far", "1000"},
                                                   {"hfov", "90"}};
  vec3f position = {0, 1.5, 0};
  vec3f orientation = {0, 0, 0};
  vec2i resolution = {84, 84};
  int channels = 4;
  std::string encoding = "rgba_uint8";
  // description of Sensor observation space as gym.spaces.Dict()
  std::string observationSpace = "";
<<<<<<< HEAD
  std::string noiseModel = "None";
=======
  bool gpu2gpuTransfer = false;
>>>>>>> b18fe76b
  ESP_SMART_POINTERS(SensorSpec)
};

bool operator==(const SensorSpec& a, const SensorSpec& b);
bool operator!=(const SensorSpec& a, const SensorSpec& b);

// Represents a particular sensor Observation
struct Observation {
  // TODO: populate this struct with raw data
  core::Buffer::ptr buffer;
  ESP_SMART_POINTERS(Observation)
};

struct ObservationSpace {
  ObservationSpaceType spaceType = ObservationSpaceType::TENSOR;
  core::DataType dataType = core::DataType::DT_UINT8;
  std::vector<size_t> shape;
  ESP_SMART_POINTERS(ObservationSpace)
};

// Represents a sensor that provides data from the environment to an agent
class Sensor : public Magnum::SceneGraph::AbstractFeature3D {
 public:
  explicit Sensor(scene::SceneNode& node, SensorSpec::ptr spec);
  virtual ~Sensor() { LOG(INFO) << "Deconstructing Sensor"; }

  // Get the scene node being attached to.
  scene::SceneNode& node() { return object(); }
  const scene::SceneNode& node() const { return object(); }

  // Overloads to avoid confusion
  scene::SceneNode& object() {
    return static_cast<scene::SceneNode&>(
        Magnum::SceneGraph::AbstractFeature3D::object());
  }
  const scene::SceneNode& object() const {
    return static_cast<const scene::SceneNode&>(
        Magnum::SceneGraph::AbstractFeature3D::object());
  }

  SensorSpec::ptr specification() const { return spec_; }

  /**
   * @brief Return the size of the framebuffer corresponding to the sensor's
   * resolution as a [W, H] Vector2i
   */
  Magnum::Vector2i framebufferSize() const {
    // NB: The sensor's resolution is in H x W format as that more cleanly
    // corresponds to the practice of treating images as arrays that is used in
    // modern CV and DL. However, graphics frameworks expect W x H format for
    // frame buffer sizes
    return {spec_->resolution[1], spec_->resolution[0]};
  }

  // can be called ONLY when it is attached to a scene node
  virtual void setTransformationFromSpec();

  virtual bool isVisualSensor() { return false; }

  // visual sensor should implement and override this function
  virtual void setProjectionMatrix(gfx::RenderCamera& targetCamera){};

  virtual bool getObservation(gfx::Simulator& sim, Observation& obs);
  virtual bool getObservationSpace(ObservationSpace& space);

  /**
   * @brief Returns the parameters needed to unproject depth for the sensor.
   *
   * Will always be @ref Corrade::Containers::NullOpt for the base sensor class
   * as it has no projection parameters
   */
  virtual Corrade::Containers::Optional<Magnum::Vector2> depthUnprojection()
      const {
    return Corrade::Containers::NullOpt;
  };

  /**
   * @brief Checks to see if this sensor has a RenderTarget bound or not
   */
  bool hasRenderTarget() const { return tgt_ != nullptr; }

  /**
   * @brief Binds the given given RenderTarget to the sensor.  The sensor takes
   * ownership of the RenderTarget
   */
  void bindRenderTarget(gfx::RenderTarget::uptr&& tgt) {
    if (tgt->framebufferSize() != framebufferSize())
      throw std::runtime_error("RenderTarget is not the correct size");
    tgt_ = std::move(tgt);
  }

  /**
   * @brief Returns a reference to the sensors render target
   */
  gfx::RenderTarget& renderTarget() {
    if (!hasRenderTarget())
      throw std::runtime_error("Sensor has no rendering target");
    return *tgt_;
  }

 protected:
  SensorSpec::ptr spec_ = nullptr;
  core::Buffer::ptr buffer_ = nullptr;

  gfx::RenderTarget::uptr tgt_ = nullptr;

  ESP_SMART_POINTERS(Sensor)
};

// Represents a set of sensors, with each sensor being identified through a
// unique id

class SensorSuite {
 public:
  void add(Sensor::ptr sensor);
  void clear();
  ~SensorSuite() { LOG(INFO) << "Deconstructing SensorSuite"; }

  Sensor::ptr get(const std::string& uuid) const;
  std::map<std::string, Sensor::ptr>& getSensors() { return sensors_; }

 protected:
  std::map<std::string, Sensor::ptr> sensors_;

  ESP_SMART_POINTERS(SensorSuite)
};

}  // namespace sensor
}  // namespace esp<|MERGE_RESOLUTION|>--- conflicted
+++ resolved
@@ -55,11 +55,8 @@
   std::string encoding = "rgba_uint8";
   // description of Sensor observation space as gym.spaces.Dict()
   std::string observationSpace = "";
-<<<<<<< HEAD
   std::string noiseModel = "None";
-=======
   bool gpu2gpuTransfer = false;
->>>>>>> b18fe76b
   ESP_SMART_POINTERS(SensorSpec)
 };
 
