--- conflicted
+++ resolved
@@ -79,13 +79,15 @@
   if (jsonConfig.HasMember(tag)) {
     namespace Dir = Cr::Utility::Directory;
     if (!jsonConfig[tag].IsObject()) {
-      dispCellConfigError(tag);
+      LOG(WARNING)
+          << "::setValsFromJSONDoc : \"" << tag
+          << "\" cell in JSON config not appropriately configured. Skipping.";
     } else {
       const auto& jCell = jsonConfig[tag];
       if (jCell.HasMember("paths")) {
         if (!jCell["paths"].IsObject()) {
           LOG(WARNING)
-              << "SceneDatasetAttributesManager::setValsFromJSONDoc("
+              << "::setValsFromJSONDoc("
                  "Articulated Object) : \""
               << tag
               << ".paths\" cell in JSON config unable to be parsed as "
@@ -105,11 +107,10 @@
               // for each entry in ao paths array object
               for (rapidjson::SizeType i = 0; i < aoPathsObj.Size(); ++i) {
                 if (!aoPathsObj[i].IsString()) {
-                  LOG(ERROR)
-                      << "SceneDatasetAttributesManager::setValsFromJSONDoc("
-                         "Articulated Object) : Invalid path "
-                         "value in file path array element @ idx "
-                      << i << ". Skipping.";
+                  LOG(ERROR) << "::setValsFromJSONDoc("
+                                "Articulated Object) : Invalid path "
+                                "value in file path array element @ idx "
+                             << i << ". Skipping.";
                   continue;
                 }
                 // aoPathsObj entry is a string, assumed to be relative to the
@@ -127,7 +128,7 @@
                     // load all object templates available as configs in
                     // absolutePath
                     LOG(WARNING)
-                        << "SceneDatasetAttributesManager::setValsFromJSONDoc("
+                        << "::setValsFromJSONDoc("
                            "Articulated Object) : Glob path result for "
                         << absolutePath << " : " << globPath;
                     // each globPath entry represents real unique entry on disk
@@ -137,11 +138,10 @@
                     // Check if directory
                     const bool dirExists = Dir::isDirectory(globPath);
                     if (dirExists) {
-                      LOG(INFO)
-                          << "SceneDatasetAttributesManager::"
-                             "setValsFromJSONDoc(Articulated Object) : Parsing "
-                             "articulated object library directory: " +
-                                 globPath;
+                      LOG(INFO) << "::setValsFromJSONDoc(Articulated Object) : "
+                                   "Parsing "
+                                   "articulated object library directory: " +
+                                       globPath;
                       for (auto& file :
                            Dir::list(globPath, Dir::Flag::SortAscending)) {
                         std::string absoluteSubfilePath =
@@ -155,8 +155,7 @@
                                                              urdfPathExt)) {
                       aoFilePaths.push_back(globPath);
                     } else {  // neither a directory or a file
-                      LOG(WARNING) << "SceneDatasetAttributesManager::"
-                                      "setValsFromJSONDoc(Articulated "
+                      LOG(WARNING) << "::setValsFromJSONDoc(Articulated "
                                       "Object) : Parsing articulated objects "
                                       " : Cannot find "
                                    << globPath
@@ -172,15 +171,13 @@
                   if (aoFilePaths.size() > 0) {
                     std::string ao_dir = Dir::path(aoFilePaths[0]);
                     LOG(INFO)
-                        << "SceneDatasetAttributesManager::"
-                           "setValsFromJSONDoc(Articulated Object) : Loading "
+                        << "::setValsFromJSONDoc(Articulated Object) : Loading "
                         << aoFilePaths.size() << " " << this->objectType_
                         << " templates found in " << ao_dir;
                     for (int i = 0; i < aoFilePaths.size(); ++i) {
                       auto aoModelName = aoFilePaths[i];
                       auto aoFullFileName = Dir::filename(aoModelName);
-                      LOG(INFO) << "SceneDatasetAttributesManager::"
-                                   "setValsFromJSONDoc(Articulated Object) : "
+                      LOG(INFO) << "::setValsFromJSONDoc(Articulated Object) : "
                                    "Found Articulated Object Model file : "
                                 << aoFullFileName;
 
@@ -197,8 +194,7 @@
                           key, aoFullFileName);
                     }
                   }
-                  LOG(INFO) << "AttributesManager::loadAllFileBasedTemplates "
-                               ": Specified "
+                  LOG(INFO) << "::loadAllFileBasedTemplates : Specified "
                             << std::to_string(aoFilePaths.size())
                             << " articulated object model filenames specified "
                                "in path GLOB object : "
@@ -209,14 +205,14 @@
 
                 } else {
                   LOG(WARNING)
-                      << "SceneDatasetAttributesManager::setValsFromJSONDoc("
+                      << "::setValsFromJSONDoc("
                          "Articulated Object) : No Glob path result for "
                       << absolutePath;
                   continue;
                 }
               }  // for every path object in list in json
 
-              LOG(INFO) << "SceneDatasetAttributesManager::setValsFromJSONDoc("
+              LOG(INFO) << "::setValsFromJSONDoc("
                            "Articulated Object) : "
                         << std::to_string(aoPathsObj.Size())
                         << " paths specified in JSON doc for articulated "
@@ -227,8 +223,8 @@
 
           if (pathsWarn) {
             LOG(WARNING)
-                << "SceneDatasetAttributesManager::readDatasetJSONCell : \""
-                << tag << ".paths[" << pathsWarnType
+                << "::readDatasetJSONCell : \"" << tag << ".paths["
+                << pathsWarnType
                 << "] cell in JSON config unable to be parsed as an array to "
                    "determine search paths for json configs so skipping.";
           }
@@ -320,15 +316,8 @@
             // set attributes as defaultObject_ in attrMgr.
             attrMgr->setDefaultObject(attr);
             LOG(INFO)
-<<<<<<< HEAD
-                << "SceneDatasetAttributesManager::readDatasetJSONCell : \""
-                << tag
-                << ".default attributes\" set in Attributes Manager from "
-                   "JSON.";
-=======
                 << "::readDatasetJSONCell : \"" << tag
                 << ".default_attributes\" set in Attributes Manager from JSON.";
->>>>>>> cbc75b47
           }
         }  // if is an object
       }    // if has default_attributes cell
@@ -477,15 +466,8 @@
       attr = attrMgr->createObject(origObjHandle, true);
       if (nullptr == attr) {
         LOG(WARNING)
-<<<<<<< HEAD
-            << "SceneDatasetAttributesManager::readDatasetConfigsJSONCell : "
-               "\""
-            << tag << ".configs\" cell element's original file ("
-            << originalFile
-=======
             << "::readDatasetConfigsJSONCell : \"" << tag
             << ".configs\" cell element's original file (" << originalFile
->>>>>>> cbc75b47
             << ") failed to successfully create a base attributes to modify, "
                "so skipping.";
         return;
