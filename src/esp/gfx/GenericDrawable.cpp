// Copyright (c) Meta Platforms, Inc. and its affiliates.
// This source code is licensed under the MIT license found in the
// LICENSE file in the root directory of this source tree.

#include "GenericDrawable.h"

#include <Corrade/Containers/ArrayViewStl.h>
#include <Magnum/GL/Renderer.h>
#include <Magnum/Math/Color.h>
#include <Magnum/Math/Matrix3.h>
#include <Magnum/Trade/MaterialData.h>
#include <Magnum/Trade/PhongMaterialData.h>

#include "Magnum/Types.h"
#include "esp/core/Check.h"
#include "esp/gfx/SkinData.h"
#include "esp/scene/SceneNode.h"

namespace Mn = Magnum;

namespace esp {
namespace gfx {

GenericDrawable::GenericDrawable(scene::SceneNode& node,
                                 Mn::GL::Mesh* mesh,
                                 Drawable::Flags& meshAttributeFlags,
                                 ShaderManager& shaderManager,
                                 DrawableConfiguration& cfg)
    : Drawable{node, mesh, DrawableType::Generic, cfg,
               shaderManager.get<LightSetup>(cfg.lightSetupKey_)},
      shaderManager_{shaderManager},
      meshAttributeFlags_{meshAttributeFlags} {
  resetMaterialValues(
      shaderManager.get<Mn::Trade::MaterialData, Mn::Trade::MaterialData>(
          cfg.materialDataKey_));

  // update the shader early here to to avoid doing it during the render loop
  if (glMeshExists()) {
    updateShader();
  }
}

void GenericDrawable::setMaterialValuesInternal(
    const Mn::Resource<Mn::Trade::MaterialData, Mn::Trade::MaterialData>&
        material,
    bool reset) {
  // copy the resource to nonconst so that it can be appropriately accessed
  auto materialData = material;
  // reset == true is intended for changing what actual shader features are
  // supported and will probably require a shader (re)build.

  // reset == false is specifically for changing existing values only, and
  // therefore should never require a shader rebuild. This is specifically
  // intended to support domain randomization in an efficient manner.

  // Use oldFlags to reset the flags_ after the material is repopulated (i.e. if
  // reset == false)
  Mn::Shaders::PhongGL::Flags oldFlags{flags_};

  if (reset) {
    matCache = {};
  }
  flags_ = Mn::Shaders::PhongGL::Flag::ObjectId;

  const auto& tmpMaterial = materialData->as<Mn::Trade::PhongMaterialData>();
  matCache.ambientColor = tmpMaterial.ambientColor();
  matCache.diffuseColor = tmpMaterial.diffuseColor();
  matCache.specularColor = tmpMaterial.specularColor();
  matCache.shininess = tmpMaterial.shininess();

  /* If texture transformation is specified, enable it only if the material is
     actually textured -- it's an error otherwise */
  if (tmpMaterial.commonTextureMatrix() != Mn::Matrix3{} &&
      (materialData->hasAttribute("ambientTexturePointer") ||
       materialData->hasAttribute("baseColorTexturePointer") ||
       materialData->hasAttribute("diffuseTexturePointer") ||
       materialData->hasAttribute("specularTexturePointer") ||
       materialData->hasAttribute("objectIdTexturePointer"))) {
    flags_ |= Mn::Shaders::PhongGL::Flag::TextureTransformation;
    matCache.textureMatrix = tmpMaterial.commonTextureMatrix();
  }
  if (materialData->hasAttribute("ambientTexturePointer")) {
    flags_ |= Mn::Shaders::PhongGL::Flag::AmbientTexture;
    matCache.ambientTexture =
        materialData->attribute<Mn::GL::Texture2D*>("ambientTexturePointer");
  }
  if (materialData->hasAttribute("diffuseTexturePointer")) {
    flags_ |= Mn::Shaders::PhongGL::Flag::DiffuseTexture;
    matCache.diffuseTexture =
        materialData->attribute<Mn::GL::Texture2D*>("diffuseTexturePointer");
  }
  if (materialData->hasAttribute("specularTexturePointer")) {
    flags_ |= Mn::Shaders::PhongGL::Flag::SpecularTexture;
    matCache.specularTexture =
        materialData->attribute<Mn::GL::Texture2D*>("specularTexturePointer");
  }

  if (materialData->hasAttribute("normalTexturePointer")) {
    matCache.normalTexture =
        materialData->attribute<Mn::GL::Texture2D*>("normalTexturePointer");
    if (meshAttributeFlags_ & Drawable::Flag::HasTangent) {
      flags_ |= Mn::Shaders::PhongGL::Flag::NormalTexture;

      if (meshAttributeFlags_ & Drawable::Flag::HasSeparateBitangent) {
        flags_ |= Mn::Shaders::PhongGL::Flag::Bitangent;
      }
    } else {
      ESP_DEBUG() << "Mesh does not have tangents and Magnum cannot generate "
                     "them yet, ignoring a normal map";
    }
  }
  if (materialData->attribute<bool>("hasPerVertexObjectId")) {
    flags_ |= Mn::Shaders::PhongGL::Flag::InstancedObjectId;
  }
  if (materialData->hasAttribute("objectIdTexturePointer")) {
    flags_ |= Mn::Shaders::PhongGL::Flag::ObjectIdTexture;
    matCache.objectIdTexture =
        materialData->attribute<Mn::GL::Texture2D*>("objectIdTexturePointer");
  }
  if (meshAttributeFlags_ & Drawable::Flag::HasVertexColor) {
    flags_ |= Mn::Shaders::PhongGL::Flag::VertexColor;
  }
  // If not reset then make sure the same shader is used
  if (!reset) {
    flags_ = oldFlags;
  }

}  // GenericDrawable::setMaterialValuesInternal

void GenericDrawable::setLightSetup(const Mn::ResourceKey& resourceKey) {
  lightSetup_ = shaderManager_.get<LightSetup>(resourceKey);

  // update the shader early here to to avoid doing it during the render loop
  updateShader();
}

void GenericDrawable::updateShaderLightingParametersInternal() {
  // color settings
  const Mn::Color4 ambientLightColor = getAmbientLightColor(*lightSetup_);
<<<<<<< HEAD

  for (Mn::UnsignedInt i = 0; i < lightSetup_->size(); ++i) {
    const auto& lightInfo = (*lightSetup_)[i];
    Mn::Vector4 pos = getLightPositionRelativeToCamera(
        lightInfo, transformationMatrix, cameraMatrix);
    // flip directional lights to facilitate faster, non-forking calc in
    // shader.  Leave non-directional lights unchanged
    pos *= (pos[3] * 2) - 1;
    lightPositions.emplace_back(pos);

    const auto& lightColor = (*lightSetup_)[i].color;
    lightColors.emplace_back(lightColor);

    // In general, a light's specular color should match its base color.
    // However, negative lights have zero (black) specular.
    constexpr Mn::Color3 blackColor(0.0, 0.0, 0.0);
    bool isNegativeLight = lightColor.x() < 0;
    lightSpecularColors.emplace_back(isNegativeLight ? blackColor : lightColor);
  }

=======
>>>>>>> bf8c6a38
  // See documentation in src/deps/magnum/src/Magnum/Shaders/Phong.h
  (*shader_)
      .setAmbientColor(matCache.ambientColor * ambientLightColor)
      .setDiffuseColor(matCache.diffuseColor)
      .setSpecularColor(matCache.specularColor)
      .setShininess(matCache.shininess);
}

void GenericDrawable::draw(const Mn::Matrix4& transformationMatrix,
                           Mn::SceneGraph::Camera3D& camera) {
  CORRADE_ASSERT(glMeshExists(),
                 "GenericDrawable::draw() : GL mesh doesn't exist", );

  updateShader();
  // In Drawable.h
  // Phong uses light position relative to camera
  updateShaderLightingParameters(transformationMatrix, camera, shader_,
                                 [](const LightInfo& lightInfo,
                                    const Magnum::Matrix4& transformationMatrix,
                                    const Magnum::Matrix4& cameraMatrix) {
                                   return getLightPositionRelativeToCamera(
                                       lightInfo, transformationMatrix,
                                       cameraMatrix);
                                 });

  Mn::Matrix3x3 rotScale = transformationMatrix.rotationScaling();
  // Find determinant to calculate backface culling winding dir
  const float normalDet = rotScale.determinant();
  // Normal matrix is calculated as `m.inverted().transposed()`, and
  // `m.inverted()` is the same as `m.comatrix().transposed()/m.determinant()`.
  // We need the determinant to figure out the winding direction as well, thus
  // we calculate it separately and then do
  // `(m.comatrix().transposed()/determinant).transposed()`, which is the same
  // as `m.comatrix()/determinant`.
  Mn::Matrix3x3 normalMatrix = rotScale.comatrix() / normalDet;

  // Flip winding direction to correct handle backface culling
  if (normalDet < 0) {
    Mn::GL::Renderer::setFrontFace(Mn::GL::Renderer::FrontFace::ClockWise);
  }

  (*shader_)
      // e.g., semantic mesh has its own per vertex annotation, which has been
      // uploaded to GPU so simply pass 0 to the uniform "objectId" in the
      // fragment shader
      .setObjectId(
          static_cast<RenderCamera&>(camera).useDrawableIds() ? drawableId_
          : (((flags_ >= Mn::Shaders::PhongGL::Flag::InstancedObjectId) ||
              (flags_ >= Mn::Shaders::PhongGL::Flag::ObjectIdTexture)))
              ? 0
              : node_.getSemanticId())
      .setTransformationMatrix(transformationMatrix)
      .setProjectionMatrix(camera.projectionMatrix())
      .setNormalMatrix(normalMatrix);

  if (flags_ & Mn::Shaders::PhongGL::Flag::TextureTransformation) {
    shader_->setTextureMatrix(matCache.textureMatrix);
  }

  if (flags_ & Mn::Shaders::PhongGL::Flag::AmbientTexture) {
    shader_->bindAmbientTexture(*(matCache.ambientTexture));
  }
  if (flags_ & Mn::Shaders::PhongGL::Flag::DiffuseTexture) {
    shader_->bindDiffuseTexture(*(matCache.diffuseTexture));
  }
  if (flags_ & Mn::Shaders::PhongGL::Flag::SpecularTexture) {
    shader_->bindSpecularTexture(*(matCache.specularTexture));
  }
  if (flags_ & Mn::Shaders::PhongGL::Flag::NormalTexture) {
    shader_->bindNormalTexture(*(matCache.normalTexture));
  }
  if (flags_ >= Mn::Shaders::PhongGL::Flag::ObjectIdTexture) {
    shader_->bindObjectIdTexture(*(matCache.objectIdTexture));
  }

  if (skinData_) {
    buildSkinJointTransforms();
    shader_->setJointMatrices(jointTransformations_);
  }

  shader_->draw(getMesh());

  // Reset winding direction
  if (normalDet < 0) {
    Mn::GL::Renderer::setFrontFace(
        Mn::GL::Renderer::FrontFace::CounterClockWise);
  }
}

void GenericDrawable::updateShader() {
  const Mn::UnsignedInt lightCount = lightSetup_->size();
  const Mn::UnsignedInt jointCount =
      skinData_ ? skinData_->skinData->skin->joints().size() : 0;
  const Mn::UnsignedInt perVertexJointCount =
      skinData_ ? skinData_->skinData->perVertexJointCount : 0;

  if (skinData_) {
    resizeJointTransformArray(jointCount);
  }

  if (!shader_ || shader_->lightCount() != lightCount ||
      shader_->flags() != flags_) {
    // if the number of lights or flags have changed, we need to fetch a
    // compatible shader
    shader_ =
        shaderManager_.get<Mn::GL::AbstractShaderProgram, Mn::Shaders::PhongGL>(
            getShaderKey(
                "Phong", lightCount,
                static_cast<Mn::Shaders::PhongGL::Flags::UnderlyingType>(
                    flags_),
                jointCount));

    // if no shader with desired number of lights and flags exists, create one
    if (!shader_) {
      shaderManager_.set<Mn::GL::AbstractShaderProgram>(
          shader_.key(),
          new Mn::Shaders::PhongGL{
              Mn::Shaders::PhongGL::Configuration{}
                  .setFlags(flags_)
                  .setLightCount(lightCount)
                  .setJointCount(jointCount, perVertexJointCount)},
          Mn::ResourceDataState::Final, Mn::ResourcePolicy::ReferenceCounted);
    }

    CORRADE_INTERNAL_ASSERT(shader_ && shader_->lightCount() == lightCount &&
                            shader_->flags() == flags_);
  }
}

}  // namespace gfx
}  // namespace esp<|MERGE_RESOLUTION|>--- conflicted
+++ resolved
@@ -137,29 +137,7 @@
 void GenericDrawable::updateShaderLightingParametersInternal() {
   // color settings
   const Mn::Color4 ambientLightColor = getAmbientLightColor(*lightSetup_);
-<<<<<<< HEAD
-
-  for (Mn::UnsignedInt i = 0; i < lightSetup_->size(); ++i) {
-    const auto& lightInfo = (*lightSetup_)[i];
-    Mn::Vector4 pos = getLightPositionRelativeToCamera(
-        lightInfo, transformationMatrix, cameraMatrix);
-    // flip directional lights to facilitate faster, non-forking calc in
-    // shader.  Leave non-directional lights unchanged
-    pos *= (pos[3] * 2) - 1;
-    lightPositions.emplace_back(pos);
-
-    const auto& lightColor = (*lightSetup_)[i].color;
-    lightColors.emplace_back(lightColor);
-
-    // In general, a light's specular color should match its base color.
-    // However, negative lights have zero (black) specular.
-    constexpr Mn::Color3 blackColor(0.0, 0.0, 0.0);
-    bool isNegativeLight = lightColor.x() < 0;
-    lightSpecularColors.emplace_back(isNegativeLight ? blackColor : lightColor);
-  }
-
-=======
->>>>>>> bf8c6a38
+
   // See documentation in src/deps/magnum/src/Magnum/Shaders/Phong.h
   (*shader_)
       .setAmbientColor(matCache.ambientColor * ambientLightColor)
