// Copyright (c) Facebook, Inc. and its affiliates.
// This source code is licensed under the MIT license found in the
// LICENSE file in the root directory of this source tree.

#include "Viewer.h"

#include <Corrade/Utility/Arguments.h>
#include <Magnum/GL/DefaultFramebuffer.h>
#include <Magnum/GL/Renderer.h>
#include <sophus/so3.hpp>

#include "Drawable.h"
#include "esp/io/io.h"

using namespace Magnum;
using namespace Math::Literals;
using namespace Corrade;

constexpr float moveSensitivity = 0.1f;
constexpr float lookSensitivity = 11.25f;
constexpr float cameraHeight = 1.5f;

namespace esp {
namespace gfx {

Viewer::Viewer(const Arguments& arguments)
    : Platform::Application{arguments,
                            Configuration{}.setTitle("Viewer").setWindowFlags(
                                Configuration::WindowFlag::Resizable),
                            GLConfiguration{}.setColorBufferSize(
                                Vector4i(8, 8, 8, 8))},
      pathfinder_(nav::PathFinder::create()),
      controls_(),
      previousPosition_() {
  Utility::Arguments args;
  args.addArgument("file")
      .setHelp("file", "file to load")
<<<<<<< HEAD
      .addSkippedPrefix("magnum")
      .setHelp("engine-specific options")
      .setHelp("Displays a 3D scene file provided on command line")
=======
      .addBooleanOption("action-path")
      .setHelp("action-path",
               "Provides actions along the action space shortest path to a "
               "random goal")
      .addSkippedPrefix("magnum", "engine-specific options")
      .setGlobalHelp("Displays a 3D scene file provided on command line")
>>>>>>> e7d115f0
      .parse(arguments.argc, arguments.argv);

  const auto viewportSize = GL::defaultFramebuffer.viewport().size();

  // Setup renderer and shader defaults
  GL::Renderer::enable(GL::Renderer::Feature::DepthTest);
  GL::Renderer::enable(GL::Renderer::Feature::FaceCulling);

  int sceneID = sceneManager_.initSceneGraph();
  sceneID_.push_back(sceneID);
  auto& sceneGraph = sceneManager_.getSceneGraph(sceneID);
  auto& rootNode = sceneGraph.getRootNode();
  auto& drawables = sceneGraph.getDrawables();
  const std::string& file = args.value("file");
  const assets::AssetInfo info = assets::AssetInfo::fromPath(file);
  if (!resourceManager_.loadScene(info, &rootNode, &drawables)) {
    LOG(ERROR) << "cannot load " << file;
    std::exit(0);
  }

  // camera
  renderCamera_ = &sceneGraph.getDefaultRenderCamera();
  agentBodyNode_ = &rootNode.createChild();
  cameraNode_ = &agentBodyNode_->createChild();

  cameraNode_->translate(vec3f(0.0, cameraHeight, 0.0));

  agentBodyNode_->translate(vec3f(0, 0, 5));

  float hfov = 90.0f;
  int width = viewportSize[0];
  int height = viewportSize[1];
  const float aspectRatio = static_cast<float>(width) / height;
  float znear = 0.01f;
  float zfar = 1000.0f;
  renderCamera_->setProjectionMatrix(width, height, znear, zfar, hfov);

  // load navmesh if available
  const std::string navmeshFilename = io::changeExtension(file, ".navmesh");
  if (io::exists(navmeshFilename)) {
    LOG(INFO) << "Loading navmesh from " << navmeshFilename;
    pathfinder_->loadNavMesh(navmeshFilename);
    LOG(INFO) << "Loaded.";
  }

  // connect controls to navmesh if loaded
  if (pathfinder_->isLoaded()) {
    controls_.setMoveFilterFunction([&](const vec3f& start, const vec3f& end) {
      vec3f currentPosition = pathfinder_->tryStep(start, end);
      LOG(INFO) << "position=" << currentPosition.transpose() << " rotation="
                << agentBodyNode_->getRotation().coeffs().transpose();
      LOG(INFO) << "Distance to closest obstacle: "
                << pathfinder_->distanceToClosestObstacle(currentPosition);

      return currentPosition;
    });

    const vec3f position = pathfinder_->getRandomNavigablePoint();
    agentBodyNode_->setTranslation(position);

    LOG(INFO) << "Viewer initialization is done. ";
    renderCamera_->setTransformation(cameraNode_->getAbsoluteTransformation());
  }  // namespace gfx
}

Vector3 positionOnSphere(Magnum::SceneGraph::Camera3D& camera,
                         const Vector2i& position) {
  const Vector2 positionNormalized =
      Vector2{position} / Vector2{camera.viewport()} - Vector2{0.5f};
  const Float length = positionNormalized.length();
  const Vector3 result(length > 1.0f
                           ? Vector3(positionNormalized, 0.0f)
                           : Vector3(positionNormalized, 1.0f - length));
  return (result * Vector3::yScale(-1.0f)).normalized();
}

void Viewer::drawEvent() {
  GL::defaultFramebuffer.clear(GL::FramebufferClear::Color |
                               GL::FramebufferClear::Depth);
  if (sceneID_.size() <= 0)
    return;

  int DEFAULT_SCENE = 0;
  int sceneID = sceneID_[DEFAULT_SCENE];
  auto& sceneGraph = sceneManager_.getSceneGraph(sceneID);
  renderCamera_->getMagnumCamera().draw(sceneGraph.getDrawables());
  swapBuffers();
}

void Viewer::viewportEvent(ViewportEvent& event) {
  GL::defaultFramebuffer.setViewport({{}, framebufferSize()});
  renderCamera_->getMagnumCamera().setViewport(event.windowSize());
}

void Viewer::mousePressEvent(MouseEvent& event) {
  if (event.button() == MouseEvent::Button::Left)
    previousPosition_ =
        positionOnSphere(renderCamera_->getMagnumCamera(), event.position());
}

void Viewer::mouseReleaseEvent(MouseEvent& event) {
  if (event.button() == MouseEvent::Button::Left)
    previousPosition_ = Vector3();
}

void Viewer::mouseScrollEvent(MouseScrollEvent& event) {
  if (!event.offset().y()) {
    return;
  }

  /* Distance to origin */
  const float distance = renderCamera_->getTransformation().col(3).z();

  /* Move 15% of the distance back or forward */
  renderCamera_->translateLocal(vec3f(
      0, 0, distance * (1.0f - (event.offset().y() > 0 ? 1 / 0.85f : 0.85f))));

  redraw();
}

void Viewer::mouseMoveEvent(MouseMoveEvent& event) {
  if (!(event.buttons() & MouseMoveEvent::Button::Left)) {
    return;
  }

  const Vector3 currentPosition =
      positionOnSphere(renderCamera_->getMagnumCamera(), event.position());
  const Vector3 axis = Math::cross(previousPosition_, currentPosition);

  if (previousPosition_.length() < 0.001f || axis.length() < 0.001f) {
    return;
  }
  const auto angle = Math::angle(previousPosition_, currentPosition);
  renderCamera_->getSceneNode()->MagnumObject::rotate(-angle,
                                                      axis.normalized());
  previousPosition_ = currentPosition;

  redraw();
}

void Viewer::keyPressEvent(KeyEvent& event) {
  const auto key = event.key();
  switch (key) {
    case KeyEvent::Key::Esc:
      std::exit(0);
      break;
    case KeyEvent::Key::Left:
      controls_(*agentBodyNode_, "lookLeft", lookSensitivity);
      break;
    case KeyEvent::Key::Right:
      controls_(*agentBodyNode_, "lookRight", lookSensitivity);
      break;
    case KeyEvent::Key::Up:
      controls_(*cameraNode_, "lookUp", lookSensitivity, false);
      break;
    case KeyEvent::Key::Down:
      controls_(*cameraNode_, "lookDown", lookSensitivity, false);
      break;
    case KeyEvent::Key::Nine: {
      const vec3f position = pathfinder_->getRandomNavigablePoint();
      agentBodyNode_->setTranslation(position);
    } break;
    case KeyEvent::Key::A:
      controls_(*agentBodyNode_, "moveLeft", moveSensitivity);
      break;
    case KeyEvent::Key::D:
      controls_(*agentBodyNode_, "moveRight", moveSensitivity);
      break;
    case KeyEvent::Key::S:
      controls_(*agentBodyNode_, "moveBackward", moveSensitivity);
      break;
    case KeyEvent::Key::W:
      controls_(*agentBodyNode_, "moveForward", moveSensitivity);
      break;
    case KeyEvent::Key::X:
      controls_(*cameraNode_, "moveDown", moveSensitivity, false);
      break;
    case KeyEvent::Key::Z:
      controls_(*cameraNode_, "moveUp", moveSensitivity, false);
      break;
    default:
      break;
  }
  renderCamera_->setTransformation(cameraNode_->getAbsoluteTransformation());
  redraw();
}

}  // namespace gfx
}  // namespace esp<|MERGE_RESOLUTION|>--- conflicted
+++ resolved
@@ -35,18 +35,8 @@
   Utility::Arguments args;
   args.addArgument("file")
       .setHelp("file", "file to load")
-<<<<<<< HEAD
       .addSkippedPrefix("magnum")
-      .setHelp("engine-specific options")
-      .setHelp("Displays a 3D scene file provided on command line")
-=======
-      .addBooleanOption("action-path")
-      .setHelp("action-path",
-               "Provides actions along the action space shortest path to a "
-               "random goal")
-      .addSkippedPrefix("magnum", "engine-specific options")
       .setGlobalHelp("Displays a 3D scene file provided on command line")
->>>>>>> e7d115f0
       .parse(arguments.argc, arguments.argv);
 
   const auto viewportSize = GL::defaultFramebuffer.viewport().size();
