--- conflicted
+++ resolved
@@ -19,13 +19,8 @@
     Magnum::SceneGraph::DrawableGroup3D* group /* = nullptr */)
     : Drawable{node, shader, ptexMeshData.getRenderingBuffer(submeshID)->mesh,
                group},
-<<<<<<< HEAD
-      tex_(ptexMeshData.getRenderingBuffer(submeshID)->tex),
-      adjFaces_(
-=======
       atlasTexture_(ptexMeshData.getRenderingBuffer(submeshID)->atlasTexture),
       adjFacesBufferTexture_(
->>>>>>> 617e0838
           ptexMeshData.getRenderingBuffer(submeshID)->adjFacesBufferTexture),
       tileSize_(ptexMeshData.tileSize()),
       exposure_(ptexMeshData.exposure()),
@@ -40,18 +35,12 @@
 void PTexMeshDrawable::draw(const Magnum::Matrix4& transformationMatrix,
                             Magnum::SceneGraph::Camera3D& camera) {
   PTexMeshShader& ptexMeshShader = static_cast<PTexMeshShader&>(shader_);
-<<<<<<< HEAD
   ptexMeshShader.setExposure(exposure_)
       .setGamma(gamma_)
       .setSaturation(saturation_)
-      .setAtlasTextureSize(tex_, tileSize_)
-      .bindAtlasTexture(tex_)
-      .bindAdjFacesBufferTexture(adjFaces_)
-=======
-  ptexMeshShader.setPTexUniforms(atlasTexture_, tileSize_, exposure_)
+      .setAtlasTextureSize(atlasTexture_, tileSize_)
       .bindAtlasTexture(atlasTexture_)
       .bindAdjFacesBufferTexture(adjFacesBufferTexture_)
->>>>>>> 617e0838
       .setMVPMatrix(camera.projectionMatrix() * transformationMatrix);
   mesh_.draw(ptexMeshShader);
 }
