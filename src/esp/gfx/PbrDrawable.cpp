--- conflicted
+++ resolved
@@ -159,10 +159,7 @@
     shader_->setTextureMatrix(materialData_->textureMatrix);
   }
 
-<<<<<<< HEAD
   shader_->draw(getMesh());
-=======
-  shader_->draw(mesh_);
 
   // WE stopped supporting doubleSided material due to lighting artifacts on
   // hard edges. See comments at the beginning of this function.
@@ -171,7 +168,6 @@
     Mn::GL::Renderer::enable(Mn::GL::Renderer::Feature::FaceCulling);
   }
   */
->>>>>>> 741fb445
 }
 
 Mn::ResourceKey PbrDrawable::getShaderKey(Mn::UnsignedInt lightCount,
