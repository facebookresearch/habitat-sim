// Copyright (c) Facebook, Inc. and its affiliates.
// This source code is licensed under the MIT license found in the
// LICENSE file in the root directory of this source tree.

#include "Simulator.h"

#include <Corrade/Containers/Pointer.h>
#include <Corrade/Utility/String.h>

#include <Magnum/ImageView.h>
#include <Magnum/PixelFormat.h>
#include <Magnum/Trade/AbstractImageConverter.h>

#include "Drawable.h"

#include "esp/core/esp.h"
#include "esp/gfx/RenderCamera.h"
#include "esp/gfx/Renderer.h"
#include "esp/io/io.h"
#include "esp/nav/PathFinder.h"
#include "esp/scene/ObjectControls.h"
#include "esp/scene/SemanticScene.h"
#include "esp/sensor/PinholeCamera.h"

using namespace Magnum;
using namespace Math::Literals;
using namespace Corrade;

namespace esp {
namespace gfx {

Simulator::Simulator(const SimulatorConfiguration& cfg)
    : context_(cfg.gpuDeviceId) {
  // initalize members according to cfg
  reconfigure(cfg);
}

Simulator::~Simulator() {
  LOG(INFO) << "Deconstructing Simulator";
}

void Simulator::reconfigure(const SimulatorConfiguration& cfg) {
  // if configuration is unchanged, just reset and return
  if (cfg == config_) {
    reset();
    return;
  }
  // otherwise set current configuration and initialize
  // TODO can optimize to do partial re-initialization instead of from-scratch
  config_ = cfg;

  const int height = cfg.height;
  const int width = cfg.width;

  // reinitalize members
  if (renderer_) {
    renderer_.reset();
  }
  renderer_ = Renderer::create(width, height);

  // initalize scene graph
  // CAREFUL!
  // previous scene graph is not deleted!
  // TODO:
  // We need to make a design decision here:
  // when doing reconfigure, shall we delete all of the previous scene graphs
  activeSceneID_ = sceneManager_.initSceneGraph();
  // LOG(INFO) << "Active scene graph ID = " << activeSceneID_;
  sceneID_.push_back(activeSceneID_);
  auto& sceneGraph = sceneManager_.getSceneGraph(activeSceneID_);

  // load scene
  std::string sceneFilename = cfg.scene.id;
  if (cfg.scene.filepaths.count("mesh")) {
    sceneFilename = cfg.scene.filepaths.at("mesh");
  }
  auto& rootNode = sceneGraph.getRootNode();
  auto& drawables = sceneGraph.getDrawables();
  const assets::AssetInfo sceneInfo =
      assets::AssetInfo::fromPath(sceneFilename);
  resourceManager_.compressTextures(cfg.compressTextures);
  if (!resourceManager_.loadScene(sceneInfo, &rootNode, &drawables)) {
    LOG(ERROR) << "cannot load " << sceneFilename;
    // Pass the error to the python through pybind11 allowing graceful exit
    throw std::invalid_argument("Cannot load: " + sceneFilename);
  }

  // create pathfinder and load navmesh if available
  if (pathfinder_) {
    pathfinder_.reset();
  }
  pathfinder_ = nav::PathFinder::create();
  std::string navmeshFilename = io::changeExtension(sceneFilename, ".navmesh");
  if (cfg.scene.filepaths.count("navmesh")) {
    navmeshFilename = cfg.scene.filepaths.at("navmesh");
  }
  if (io::exists(navmeshFilename)) {
    LOG(INFO) << "Loading navmesh from " << navmeshFilename;
    pathfinder_->loadNavMesh(navmeshFilename);
    LOG(INFO) << "Loaded.";
  } else {
    LOG(WARNING) << "Navmesh file not found, checked at " << navmeshFilename;
  }

  // load semantic annotations if available
  if (semanticScene_) {
    semanticScene_.reset();
  }
  semanticScene_ = scene::SemanticScene::create();
  std::string houseFilename = io::changeExtension(sceneFilename, ".house");
  if (cfg.scene.filepaths.count("house")) {
    houseFilename = cfg.scene.filepaths.at("house");
  }
  if (io::exists(houseFilename)) {
    LOG(INFO) << "Loading house from " << houseFilename;
    scene::SemanticScene::loadMp3dHouse(houseFilename, *semanticScene_);
    // if semantic mesh exists, load it as well
    // TODO: remove hardcoded filename change and use SceneConfiguration
    const std::string semanticMeshFilename =
        io::removeExtension(houseFilename) + "_semantic.ply";
    if (io::exists(semanticMeshFilename)) {
      LOG(INFO) << "Loading semantic mesh " << semanticMeshFilename;
      activeSemanticSceneID_ = sceneManager_.initSceneGraph();
      sceneID_.push_back(activeSemanticSceneID_);
      auto& semanticSceneGraph =
          sceneManager_.getSceneGraph(activeSemanticSceneID_);
      auto& semanticRootNode = semanticSceneGraph.getRootNode();
      auto& semanticDrawables = semanticSceneGraph.getDrawables();
      const assets::AssetInfo semanticSceneInfo =
          assets::AssetInfo::fromPath(semanticMeshFilename);
      resourceManager_.loadScene(semanticSceneInfo, &semanticRootNode,
                                 &semanticDrawables);
    }
    LOG(INFO) << "Loaded.";
  }
  // frl instance meshes and suncg houses contain their semantic annotations
  if (sceneInfo.type == assets::AssetType::FRL_INSTANCE_MESH ||
      sceneInfo.type == assets::AssetType::SUNCG_SCENE) {
    activeSemanticSceneID_ = activeSceneID_;
  }
  // also load SemanticScene for SUNCG house file
  if (sceneInfo.type == assets::AssetType::SUNCG_SCENE) {
    scene::SemanticScene::loadSuncgHouse(sceneFilename, *semanticScene_);
  }

  // now reset to sample agent state
  reset();
}

void Simulator::reset() {}

void Simulator::seed(uint32_t newSeed) {
  random_.seed(newSeed);
  pathfinder_->seed(newSeed);
}

std::shared_ptr<Renderer> Simulator::getRenderer() {
  return renderer_;
}

std::shared_ptr<scene::SemanticScene> Simulator::getSemanticScene() {
  return semanticScene_;
}

std::shared_ptr<nav::PathFinder> Simulator::getPathFinder() {
  return pathfinder_;
}

scene::SceneGraph& Simulator::getActiveSceneGraph() {
  ASSERT(0 <= activeSceneID_ && activeSceneID_ < sceneID_.size());
  return sceneManager_.getSceneGraph(activeSceneID_);
}

//! return the semantic scene's SceneGraph for rendering
scene::SceneGraph& Simulator::getActiveSemanticSceneGraph() {
  ASSERT(0 <= activeSemanticSceneID_ &&
         activeSemanticSceneID_ < sceneID_.size());
  return sceneManager_.getSceneGraph(activeSemanticSceneID_);
}

<<<<<<< HEAD
void Simulator::saveFrame(const std::string& filename) {
  LOG(INFO) << "Saving frame to " << filename;
  const auto& agent = agents_[config_.defaultAgentId];

  ASSERT(0 <= activeSceneID_ && activeSceneID_ < sceneID_.size());
  auto& sceneGraph = sceneManager_.getSceneGraph(sceneID_[activeSceneID_]);

  // a smart pointer
  auto pinholeCamera = agent->getSensorSuite().get(config_.defaultCameraUuid);

  // render all the drawables in the scene graph by the sensor
  renderer_->draw(*pinholeCamera.get(), sceneGraph);

  const vec3i dims = renderer_->getSize();
  std::vector<uint8_t> frameBytes(dims[0] * dims[1] * dims[2]);
  renderer_->readFrameRgba(frameBytes.data());

  Containers::ArrayView<uint8_t> view{frameBytes.data(), frameBytes.size()};
  Magnum::ImageView2D img{PixelFormat::RGBA8Unorm, {dims[0], dims[1]}, view};

  PluginManager::Manager<Trade::AbstractImageConverter> converterManager;
  Corrade::Containers::Pointer<Magnum::Trade::AbstractImageConverter>
      converter_ = converterManager.loadAndInstantiate("StbPngImageConverter");
  converter_->exportToFile(img, filename);

  LOG(INFO) << "Saved frame.";
}

=======
>>>>>>> 1b5ad6b9
bool operator==(const SimulatorConfiguration& a,
                const SimulatorConfiguration& b) {
  return a.scene == b.scene && a.defaultAgentId == b.defaultAgentId &&
         a.defaultCameraUuid == b.defaultCameraUuid &&
         a.compressTextures == b.compressTextures;
}

bool operator!=(const SimulatorConfiguration& a,
                const SimulatorConfiguration& b) {
  return !(a == b);
}

}  // namespace gfx
}  // namespace esp<|MERGE_RESOLUTION|>--- conflicted
+++ resolved
@@ -178,37 +178,6 @@
   return sceneManager_.getSceneGraph(activeSemanticSceneID_);
 }
 
-<<<<<<< HEAD
-void Simulator::saveFrame(const std::string& filename) {
-  LOG(INFO) << "Saving frame to " << filename;
-  const auto& agent = agents_[config_.defaultAgentId];
-
-  ASSERT(0 <= activeSceneID_ && activeSceneID_ < sceneID_.size());
-  auto& sceneGraph = sceneManager_.getSceneGraph(sceneID_[activeSceneID_]);
-
-  // a smart pointer
-  auto pinholeCamera = agent->getSensorSuite().get(config_.defaultCameraUuid);
-
-  // render all the drawables in the scene graph by the sensor
-  renderer_->draw(*pinholeCamera.get(), sceneGraph);
-
-  const vec3i dims = renderer_->getSize();
-  std::vector<uint8_t> frameBytes(dims[0] * dims[1] * dims[2]);
-  renderer_->readFrameRgba(frameBytes.data());
-
-  Containers::ArrayView<uint8_t> view{frameBytes.data(), frameBytes.size()};
-  Magnum::ImageView2D img{PixelFormat::RGBA8Unorm, {dims[0], dims[1]}, view};
-
-  PluginManager::Manager<Trade::AbstractImageConverter> converterManager;
-  Corrade::Containers::Pointer<Magnum::Trade::AbstractImageConverter>
-      converter_ = converterManager.loadAndInstantiate("StbPngImageConverter");
-  converter_->exportToFile(img, filename);
-
-  LOG(INFO) << "Saved frame.";
-}
-
-=======
->>>>>>> 1b5ad6b9
 bool operator==(const SimulatorConfiguration& a,
                 const SimulatorConfiguration& b) {
   return a.scene == b.scene && a.defaultAgentId == b.defaultAgentId &&
