--- conflicted
+++ resolved
@@ -101,9 +101,6 @@
    */
   int getPhysicsObjectLibrarySize();
 
-<<<<<<< HEAD
-  // remove object objectID instance in sceneID
-=======
   /**
    * @brief Remove an instanced object by ID. See @ref
    * esp::physics::PhysicsManager::removeObject().
@@ -114,7 +111,6 @@
    * @return The deallocated object ID previously idnetifying the removed object
    * or @ref esp::ID_UNDEFINED if failed.
    */
->>>>>>> 7b0455f1
   int removeObject(const int objectID, const int sceneID = 0);
 
   /**
