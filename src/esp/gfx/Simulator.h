// Copyright (c) Facebook, Inc. and its affiliates.
// This source code is licensed under the MIT license found in the
// LICENSE file in the root directory of this source tree.

#pragma once

#include "esp/core/esp.h"
#include "esp/core/random.h"
#include "esp/scene/SceneConfiguration.h"
#include "esp/scene/SceneManager.h"
#include "esp/scene/SceneNode.h"

#include "esp/assets/ResourceManager.h"

#include "RenderTarget.h"

namespace esp {
namespace nav {
class PathFinder;
class ActionSpacePathFinder;
}  // namespace nav
namespace scene {
class SemanticScene;
}  // namespace scene
namespace gfx {

// forward declarations
class Renderer;

struct SimulatorConfiguration {
  scene::SceneConfiguration scene;
  int defaultAgentId = 0;
  int gpuDeviceId = 0;
  std::string defaultCameraUuid = "rgba_camera";
  bool compressTextures = false;
  bool createRenderer = true;

  bool enablePhysics = false;
  std::string physicsConfigFile =
      "./data/default.phys_scene_config.json";  // should we instead link a
                                                // PhysicsManagerConfiguration
                                                // object here?

  ESP_SMART_POINTERS(SimulatorConfiguration)
};
bool operator==(const SimulatorConfiguration& a,
                const SimulatorConfiguration& b);
bool operator!=(const SimulatorConfiguration& a,
                const SimulatorConfiguration& b);

class Simulator {
 public:
  explicit Simulator(const SimulatorConfiguration& cfg);
  virtual ~Simulator();

  virtual void reconfigure(const SimulatorConfiguration& cfg);

  virtual void reset();

  virtual void seed(uint32_t newSeed);

  std::shared_ptr<Renderer> getRenderer();
  std::shared_ptr<physics::PhysicsManager> getPhysicsManager();
  std::shared_ptr<scene::SemanticScene> getSemanticScene();

  scene::SceneGraph& getActiveSceneGraph();
  scene::SceneGraph& getActiveSemanticSceneGraph();

  void saveFrame(const std::string& filename);

<<<<<<< HEAD
  RenderTarget::ptr createRenderTarget(const Magnum::Vector2i& size);
=======
  // === Physics Simulator Functions ===
  // TODO: support multi-scene physics (default sceneID=0 currently).
  // create an object instance from ResourceManager
  // physicsObjectLibrary_[objectLibIndex] in scene sceneID. return the objectID
  // for the new object instance.
  const int addObject(const int objectLibIndex, const int sceneID = 0);

  // return the current size of the physics object library (objects [0,size) can
  // be instanced)
  const int getPhysicsObjectLibrarySize();

  // remove object objectID instance in sceneID
  void removeObject(const int objectID, const int sceneID = 0);

  // return a list of existing objected IDs in a physical scene
  const std::vector<int> getExistingObjectIDs(const int sceneID = 0);

  // apply forces and torques to objects
  void applyTorque(const Magnum::Vector3& tau,
                   const int objectID,
                   const int sceneID = 0);

  void applyForce(const Magnum::Vector3& force,
                  const Magnum::Vector3& relPos,
                  const int objectID,
                  const int sceneID = 0);

  // set object transform (kinemmatic control)
  void setTransform(const Magnum::Matrix4& transform,
                    const int objectID,
                    const int sceneID = 0);

  const Magnum::Matrix4 getTransformation(const int objectID,
                                          const int sceneID = 0);

  void setTransformation(const Magnum::Matrix4& transform,
                         const int objectID,
                         const int sceneID = 0);
  // set object translation directly
  void setTranslation(const Magnum::Vector3& translation,
                      const int objectID,
                      const int sceneID = 0);

  const Magnum::Vector3 getTranslation(const int objectID,
                                       const int sceneID = 0);

  // set object rotation directly
  void setRotation(const Magnum::Quaternion& rotation,
                   const int objectID,
                   const int sceneID = 0);
  const Magnum::Quaternion getRotation(const int objectID,
                                       const int sceneID = 0);

  // the physical world has a notion of time which passes during
  // animation/simulation/action/etc... return the new world time after stepping
  const double stepWorld(const double dt = 1.0 / 60.0);

  // get the simulated world time (0 if no physics enabled)
  const double getWorldTime();
>>>>>>> 9575dcd4

 protected:
  Simulator(){};

  std::shared_ptr<WindowlessContext> context_ = nullptr;
  std::shared_ptr<Renderer> renderer_ = nullptr;
  // CANNOT make the specification of resourceManager_ above the context_!
  // Because when deconstructing the resourceManager_, it needs
  // the GL::Context
  // If you switch the order, you will have the error:
  // GL::Context::current(): no current context from Magnum
  // during the deconstruction
  assets::ResourceManager resourceManager_;

  scene::SceneManager sceneManager_;
  int activeSceneID_ = ID_UNDEFINED;
  int activeSemanticSceneID_ = ID_UNDEFINED;
  std::vector<int> sceneID_;

  std::shared_ptr<scene::SemanticScene> semanticScene_ = nullptr;

  std::shared_ptr<physics::PhysicsManager> physicsManager_ = nullptr;

  core::Random random_;
  SimulatorConfiguration config_;

  ESP_SMART_POINTERS(Simulator)
};

}  // namespace gfx
}  // namespace esp<|MERGE_RESOLUTION|>--- conflicted
+++ resolved
@@ -68,9 +68,7 @@
 
   void saveFrame(const std::string& filename);
 
-<<<<<<< HEAD
-  RenderTarget::ptr createRenderTarget(const Magnum::Vector2i& size);
-=======
+  RenderTarget::ptr createRenderTarget(const sensor::Sensor::ptr& sensor);
   // === Physics Simulator Functions ===
   // TODO: support multi-scene physics (default sceneID=0 currently).
   // create an object instance from ResourceManager
@@ -130,7 +128,6 @@
 
   // get the simulated world time (0 if no physics enabled)
   const double getWorldTime();
->>>>>>> 9575dcd4
 
  protected:
   Simulator(){};
