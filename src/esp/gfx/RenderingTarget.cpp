// Copyright (c) Facebook, Inc. and its affiliates.
// This source code is licensed under the MIT license found in the
// LICENSE file in the root directory of this source tree.

#include <Magnum/GL/Buffer.h>
#include <Magnum/GL/BufferImage.h>
#include <Magnum/GL/DefaultFramebuffer.h>
#include <Magnum/GL/Framebuffer.h>
#include <Magnum/GL/PixelFormat.h>
#include <Magnum/GL/Renderbuffer.h>
#include <Magnum/GL/RenderbufferFormat.h>
#include <Magnum/GL/Renderer.h>
#include <Magnum/GL/Texture.h>
#include <Magnum/GL/TextureFormat.h>
#include <Magnum/Image.h>
#include <Magnum/ImageView.h>
#include <Magnum/PixelFormat.h>

#include "RenderingTarget.h"
#include "magnum.h"

#ifdef ESP_WITH_GPU_GPU
#include <cuda_gl_interop.h>
#include <cuda_runtime.h>
#include "helper_cuda.h"
#endif

using namespace Magnum;

namespace esp {
namespace gfx {
struct RenderingTarget::Impl {
  Impl(WindowlessContext::ptr context, const Magnum::Vector2i& size)
      : context_{context},
        framebufferSize_(size),
        colorBuffer_(),
        depthBuffer_(),
        objectIdBuffer_(),
        depthRenderbuffer_(),
        framebuffer_(Magnum::NoCreate) {
    colorBuffer_.setStorage(GL::RenderbufferFormat::SRGB8Alpha8,
                            framebufferSize_);
    depthBuffer_.setStorage(GL::RenderbufferFormat::R32F, framebufferSize_);
    objectIdBuffer_.setStorage(GL::RenderbufferFormat::R32UI, framebufferSize_);
    depthRenderbuffer_.setStorage(GL::RenderbufferFormat::Depth24Stencil8,
                                  framebufferSize_);

    framebuffer_ = GL::Framebuffer{{{}, framebufferSize_}};
    framebuffer_
        .attachRenderbuffer(GL::Framebuffer::ColorAttachment{0}, colorBuffer_)
        .attachRenderbuffer(GL::Framebuffer::ColorAttachment{1}, depthBuffer_)
        .attachRenderbuffer(GL::Framebuffer::ColorAttachment{2},
                            objectIdBuffer_)
        .attachRenderbuffer(GL::Framebuffer::BufferAttachment::Depth,
                            depthRenderbuffer_)
        .mapForDraw({{0, GL::Framebuffer::ColorAttachment{0}},
                     {1, GL::Framebuffer::ColorAttachment{1}},
                     {2, GL::Framebuffer::ColorAttachment{2}}});
    CORRADE_INTERNAL_ASSERT(
        framebuffer_.checkStatus(GL::FramebufferTarget::Draw) ==
        GL::Framebuffer::Status::Complete);

    GL::Renderer::setClearColor(Magnum::Color4{0, 0, 0, 1});
    GL::Renderer::setClearDepth(1.0);
  }

  void renderEnter() {
    framebuffer_.bind();

    framebuffer_.clear(GL::FramebufferClear::Color |
                       GL::FramebufferClear::Depth);
  }

  void renderExit() {}

<<<<<<< HEAD
  void readFrameRgba(uint8_t* ptr) {
    framebuffer_.mapForRead(GL::Framebuffer::ColorAttachment{0});

    Image2D rgbaImage =
        framebuffer_.read(Range2Di::fromSize({0, 0}, framebufferSize_),
                          {PixelFormat::RGBA8Unorm});
    uint8_t* src_ptr = rgbaImage.data<uint8_t>();

    std::memcpy(
        ptr, src_ptr,
        framebufferSize_[0] * framebufferSize_[1] * 4 * sizeof(uint8_t));
=======
  gltensor::GLTensorParam::ptr glTensorParam() const {
    auto param = std::make_shared<gltensor::GLTensorParam>();

    param->height_ = framebufferSize_.y();
    param->width_ = framebufferSize_.x();

    param->target_ = GL_RENDERBUFFER;
    param->device_id_ = context_->gpuDevice();

    return param;
  }

  gltensor::GLTensorParam::ptr glTensorParamRgba() const {
    auto param = this->glTensorParam();

    param->format_ = GL_RGBA;
    param->image_ = colorBuffer_.id();
    param->channels_ = 4;

    return param;
  }

  gltensor::GLTensorParam::ptr glTensorParamDepth() const {
    auto param = this->glTensorParam();

    param->format_ = GL_R32F;
    param->image_ = depthBuffer_.id();
    param->channels_ = 1;

    return param;
  }

  gltensor::GLTensorParam::ptr glTensorParamId() const {
    auto param = this->glTensorParam();

    param->format_ = GL_R32UI;
    param->image_ = objectIdBuffer_.id();
    param->channels_ = 1;

    return param;
  }

  void readFrameRgba(const MutableImageView2D& view) {
    framebuffer_.mapForRead(GL::Framebuffer::ColorAttachment{0})
        .read({{}, framebufferSize_}, view);
>>>>>>> 0edde366
  }

  void readFrameDepth(const MutableImageView2D& view) {
    framebuffer_.mapForRead(GL::Framebuffer::ColorAttachment{1})
        .read({{}, framebufferSize_}, view);
  }

  void readFrameObjectId(const MutableImageView2D& view) {
    framebuffer_.mapForRead(GL::Framebuffer::ColorAttachment{2})
        .read({{}, framebufferSize_}, view);
  }

  Magnum::Vector2i framebufferSize() const { return framebufferSize_; }

  int gpuDeviceId() const { return this->context_->gpuDevice(); }

#ifdef ESP_WITH_GPU_GPU
  void readFrameRgbaGPU(uint8_t* devPtr) {
    if (colorBufferCugl_ == nullptr)
      checkCudaErrors(cudaGraphicsGLRegisterImage(
          &colorBufferCugl_, colorBuffer_.id(), GL_RENDERBUFFER,
          cudaGraphicsRegisterFlagsReadOnly));

    checkCudaErrors(cudaGraphicsMapResources(1, &colorBufferCugl_, 0));

    cudaArray* array = nullptr;
    checkCudaErrors(
        cudaGraphicsSubResourceGetMappedArray(&array, colorBufferCugl_, 0, 0));
    checkCudaErrors(cudaMemcpyFromArray(
        devPtr, array, 0, 0,
        framebufferSize_.x() * framebufferSize_.y() * 4 * sizeof(uint8_t),
        cudaMemcpyDeviceToDevice));

    checkCudaErrors(cudaGraphicsUnmapResources(1, &colorBufferCugl_, 0));
  }

  void readFrameDepthGPU(float* devPtr) {
    if (depthBufferCugl_ == nullptr)
      checkCudaErrors(cudaGraphicsGLRegisterImage(
          &depthBufferCugl_, depthBuffer_.id(), GL_RENDERBUFFER,
          cudaGraphicsRegisterFlagsReadOnly));

    checkCudaErrors(cudaGraphicsMapResources(1, &depthBufferCugl_, 0));

    cudaArray* array = nullptr;
    checkCudaErrors(
        cudaGraphicsSubResourceGetMappedArray(&array, depthBufferCugl_, 0, 0));
    checkCudaErrors(cudaMemcpyFromArray(
        devPtr, array, 0, 0,
        framebufferSize_.x() * framebufferSize_.y() * 1 * sizeof(float),
        cudaMemcpyDeviceToDevice));

    checkCudaErrors(cudaGraphicsUnmapResources(1, &depthBufferCugl_, 0));
  }

  void readFrameObjectIdGPU(int32_t* devPtr) {
    if (objecIdBufferCugl_ == nullptr)
      checkCudaErrors(cudaGraphicsGLRegisterImage(
          &objecIdBufferCugl_, objectIdBuffer_.id(), GL_RENDERBUFFER,
          cudaGraphicsRegisterFlagsReadOnly));

    checkCudaErrors(cudaGraphicsMapResources(1, &objecIdBufferCugl_, 0));

    cudaArray* array = nullptr;
    checkCudaErrors(cudaGraphicsSubResourceGetMappedArray(
        &array, objecIdBufferCugl_, 0, 0));
    checkCudaErrors(cudaMemcpyFromArray(
        devPtr, array, 0, 0,
        framebufferSize_.x() * framebufferSize_.y() * 1 * sizeof(int32_t),
        cudaMemcpyDeviceToDevice));

    checkCudaErrors(cudaGraphicsUnmapResources(1, &objecIdBufferCugl_, 0));
  }
#endif

  ~Impl() {
#ifdef ESP_WITH_GPU_GPU
    if (colorBufferCugl_ != nullptr)
      checkCudaErrors(cudaGraphicsUnregisterResource(colorBufferCugl_));
    if (depthBufferCugl_ != nullptr)
      checkCudaErrors(cudaGraphicsUnregisterResource(depthBufferCugl_));
    if (objecIdBufferCugl_ != nullptr)
      checkCudaErrors(cudaGraphicsUnregisterResource(objecIdBufferCugl_));
#endif
  }

 private:
  WindowlessContext::ptr context_ = nullptr;

  Magnum::Vector2i framebufferSize_;
  Magnum::GL::Renderbuffer colorBuffer_;
  Magnum::GL::Renderbuffer depthBuffer_;
  Magnum::GL::Renderbuffer objectIdBuffer_;
  Magnum::GL::Renderbuffer depthRenderbuffer_;
  Magnum::GL::Framebuffer framebuffer_;

#ifdef ESP_WITH_GPU_GPU
  cudaGraphicsResource_t colorBufferCugl_ = nullptr;
  cudaGraphicsResource_t depthBufferCugl_ = nullptr;
  cudaGraphicsResource_t objecIdBufferCugl_ = nullptr;
#endif
};  // namespace gfx

RenderingTarget::RenderingTarget(WindowlessContext::ptr context,
                                 const Magnum::Vector2i& size)
    : pimpl_(spimpl::make_unique_impl<Impl>(context, size)) {}

void RenderingTarget::renderEnter() {
  pimpl_->renderEnter();
}

void RenderingTarget::renderExit() {
  pimpl_->renderExit();
}

#ifdef ESP_WITH_GPU_GPU
void RenderingTarget::readFrameRgbaGPU(uint8_t* devPtr) {
  pimpl_->readFrameRgbaGPU(devPtr);
}

void RenderingTarget::readFrameDepthGPU(float* devPtr) {
  pimpl_->readFrameDepthGPU(devPtr);
}

void RenderingTarget::readFrameObjectIdGPU(int32_t* devPtr) {
  pimpl_->readFrameObjectIdGPU(devPtr);
}
#endif

void RenderingTarget::readFrameRgba(const Magnum::MutableImageView2D& view) {
  pimpl_->readFrameRgba(view);
}

void RenderingTarget::readFrameDepth(const Magnum::MutableImageView2D& view) {
  pimpl_->readFrameDepth(view);
}

void RenderingTarget::readFrameObjectId(
    const Magnum::MutableImageView2D& view) {
  pimpl_->readFrameObjectId(view);
}

int RenderingTarget::gpuDeviceId() const {
  return pimpl_->gpuDeviceId();
}

Magnum::Vector2i RenderingTarget::framebufferSize() const {
  return pimpl_->framebufferSize();
}

}  // namespace gfx
}  // namespace esp<|MERGE_RESOLUTION|>--- conflicted
+++ resolved
@@ -73,65 +73,9 @@
 
   void renderExit() {}
 
-<<<<<<< HEAD
-  void readFrameRgba(uint8_t* ptr) {
-    framebuffer_.mapForRead(GL::Framebuffer::ColorAttachment{0});
-
-    Image2D rgbaImage =
-        framebuffer_.read(Range2Di::fromSize({0, 0}, framebufferSize_),
-                          {PixelFormat::RGBA8Unorm});
-    uint8_t* src_ptr = rgbaImage.data<uint8_t>();
-
-    std::memcpy(
-        ptr, src_ptr,
-        framebufferSize_[0] * framebufferSize_[1] * 4 * sizeof(uint8_t));
-=======
-  gltensor::GLTensorParam::ptr glTensorParam() const {
-    auto param = std::make_shared<gltensor::GLTensorParam>();
-
-    param->height_ = framebufferSize_.y();
-    param->width_ = framebufferSize_.x();
-
-    param->target_ = GL_RENDERBUFFER;
-    param->device_id_ = context_->gpuDevice();
-
-    return param;
-  }
-
-  gltensor::GLTensorParam::ptr glTensorParamRgba() const {
-    auto param = this->glTensorParam();
-
-    param->format_ = GL_RGBA;
-    param->image_ = colorBuffer_.id();
-    param->channels_ = 4;
-
-    return param;
-  }
-
-  gltensor::GLTensorParam::ptr glTensorParamDepth() const {
-    auto param = this->glTensorParam();
-
-    param->format_ = GL_R32F;
-    param->image_ = depthBuffer_.id();
-    param->channels_ = 1;
-
-    return param;
-  }
-
-  gltensor::GLTensorParam::ptr glTensorParamId() const {
-    auto param = this->glTensorParam();
-
-    param->format_ = GL_R32UI;
-    param->image_ = objectIdBuffer_.id();
-    param->channels_ = 1;
-
-    return param;
-  }
-
   void readFrameRgba(const MutableImageView2D& view) {
     framebuffer_.mapForRead(GL::Framebuffer::ColorAttachment{0})
         .read({{}, framebufferSize_}, view);
->>>>>>> 0edde366
   }
 
   void readFrameDepth(const MutableImageView2D& view) {
