// Copyright (c) Facebook, Inc. and its affiliates.
// This source code is licensed under the MIT license found in the
// LICENSE file in the root directory of this source tree.

#include <functional>

#include <Corrade/Containers/ArrayViewStl.h>
#include <Corrade/PluginManager/Manager.h>
#include <Corrade/Utility/Directory.h>
#include <Corrade/Utility/String.h>
#include <Magnum/EigenIntegration/GeometryIntegration.h>
#include <Magnum/EigenIntegration/Integration.h>
#include <Magnum/ImageView.h>
#include <Magnum/Math/FunctionsBatch.h>
#include <Magnum/Math/Range.h>
#include <Magnum/Math/Tags.h>
#include <Magnum/MeshTools/Compile.h>
#include <Magnum/PixelFormat.h>
#include <Magnum/Primitives/Cube.h>
#include <Magnum/Shaders/Flat.h>
#include <Magnum/Trade/AbstractImporter.h>
#include <Magnum/Trade/ImageData.h>
#include <Magnum/Trade/MeshObjectData3D.h>
#include <Magnum/Trade/PhongMaterialData.h>
#include <Magnum/Trade/SceneData.h>
#include <Magnum/Trade/TextureData.h>

#include "esp/geo/geo.h"
#include "esp/gfx/GenericDrawable.h"
#include "esp/gfx/PrimitiveIDDrawable.h"
#include "esp/gfx/PrimitiveIDShader.h"
#include "esp/io/io.h"
#include "esp/io/json.h"
#include "esp/scene/SceneConfiguration.h"
#include "esp/scene/SceneGraph.h"

#include "CollisionMeshData.h"
#include "GenericInstanceMeshData.h"
#include "GltfMeshData.h"
#include "MeshData.h"
#include "Mp3dInstanceMeshData.h"
#include "ResourceManager.h"
#include "esp/physics/PhysicsManager.h"

#ifdef ESP_BUILD_WITH_BULLET
#include "esp/physics/bullet/BulletPhysicsManager.h"
#endif

#ifdef ESP_BUILD_PTEX_SUPPORT
#include "PTexMeshData.h"
#include "esp/gfx/PTexMeshDrawable.h"
#include "esp/gfx/PTexMeshShader.h"
#endif

namespace Cr = Corrade;

namespace esp {
namespace assets {

bool ResourceManager::loadScene(const AssetInfo& info,
                                scene::SceneNode* parent, /* = nullptr */
                                DrawableGroup* drawables /* = nullptr */) {
  // scene mesh loading
  bool meshSuccess = true;
  if (info.filepath.compare(EMPTY_SCENE) != 0) {
    if (!io::exists(info.filepath)) {
      LOG(ERROR) << "Cannot load from file " << info.filepath;
      meshSuccess = false;
    } else {
      if (info.type == AssetType::INSTANCE_MESH) {
        meshSuccess = loadInstanceMeshData(info, parent, drawables);
      } else if (info.type == AssetType::FRL_PTEX_MESH) {
        meshSuccess = loadPTexMeshData(info, parent, drawables);
      } else if (info.type == AssetType::SUNCG_SCENE) {
        meshSuccess = loadSUNCGHouseFile(info, parent, drawables);
      } else if (info.type == AssetType::MP3D_MESH) {
        meshSuccess = loadGeneralMeshData(info, parent, drawables);
      } else {
        // Unknown type, just load general mesh data
        meshSuccess = loadGeneralMeshData(info, parent, drawables);
      }
      // add a scene attributes for this filename or modify the existing one
      if (meshSuccess) {
        physicsSceneLibrary_[info.filepath].setString("renderMeshHandle",
                                                      info.filepath);
      }
    }
  } else {
    LOG(INFO) << "Loading empty scene";
    // EMPTY_SCENE (ie. "NONE") string indicates desire for an empty scene (no
    // scene mesh): welcome
    // to the void
  }

  // once a scene is loaded, we should have a GL::Context so load the primitives
  Magnum::Trade::MeshData3D cube = Magnum::Primitives::cubeWireframe();
  primitive_meshes_.push_back(Magnum::MeshTools::compile(cube));

  return meshSuccess;
}

//! (1) Read config and set physics timestep
//! (2) loadScene() with PhysicsSceneMetaData
// TODO (JH): this function seems to entangle certain physicsManager functions
bool ResourceManager::loadScene(
    const AssetInfo& info,
    std::shared_ptr<physics::PhysicsManager>& _physicsManager,
    scene::SceneNode* parent, /* = nullptr */
    DrawableGroup* drawables, /* = nullptr */
    std::string physicsFilename /* data/default.phys_scene_config.json */) {
  // In-memory representation of scene meta data
  PhysicsManagerAttributes physicsManagerAttributes =
      loadPhysicsConfig(physicsFilename);
  physicsManagerLibrary_[physicsFilename] = physicsManagerAttributes;

  return loadScene(info, _physicsManager, physicsManagerAttributes, parent,
                   drawables);
}

// TODO: kill existing scene mesh drawables, nodes, etc... (all but meshes in
// memory?)
//! (1) load scene mesh
//! (2) add drawable (if parent and drawables != nullptr)
//! (3) consume PhysicsSceneMetaData to initialize physics simulator
//! (4) create scene collision mesh if possible
bool ResourceManager::loadScene(
    const AssetInfo& info,
    std::shared_ptr<physics::PhysicsManager>& _physicsManager,
    PhysicsManagerAttributes physicsManagerAttributes,
    scene::SceneNode* parent, /* = nullptr */
    DrawableGroup* drawables /* = nullptr */) {
  // default scene mesh loading
  bool meshSuccess = loadScene(info, parent, drawables);

  //! PHYSICS INIT: Use the above config to initialize physics engine
  bool defaultToNoneSimulator = true;
  if (physicsManagerAttributes.getString("simulator").compare("bullet") == 0) {
#ifdef ESP_BUILD_WITH_BULLET
    _physicsManager.reset(new physics::BulletPhysicsManager(this));
    defaultToNoneSimulator = false;
#else
    LOG(WARNING)
        << ":\n---\nPhysics was enabled and Bullet physics engine was "
           "specified, but the project is built without Bullet support. "
           "Objects added to the scene will be restricted to kinematic updates "
           "only. Reinstall with --bullet to enable Bullet dynamics.\n---";
#endif
  }

  // reseat to base PhysicsManager to override previous as default behavior
  // if the desired simulator is not supported reset to "none" in metaData
  if (defaultToNoneSimulator) {
    _physicsManager.reset(new physics::PhysicsManager(this));
    physicsManagerAttributes.setString("simulator", "none");
  }

  // load objects from sceneMetaData list...
  for (auto objPhysPropertiesFilename :
       physicsManagerAttributes.getVecStrings("objectLibraryPaths")) {
    LOG(INFO) << "loading object: " << objPhysPropertiesFilename;
    loadObject(objPhysPropertiesFilename);
  }
  LOG(INFO) << "loaded objects: "
            << std::to_string(physicsObjectLibrary_.size());

  // initialize the physics simulator
  _physicsManager->initPhysics(parent, physicsManagerAttributes);

  if (!meshSuccess) {
    LOG(ERROR) << "Physics manager loaded. Scene mesh load failed, aborting "
                  "scene initialization.";
    return meshSuccess;
  }

  // TODO: enable loading of multiple scenes from file and storing individual
  // parameters instead of scene properties in manager global config
  physicsSceneLibrary_[info.filepath].setDouble(
      "frictionCoefficient",
      physicsManagerAttributes.getDouble("frictionCoefficient"));
  physicsSceneLibrary_[info.filepath].setDouble(
      "restitutionCoefficient",
      physicsManagerAttributes.getDouble("restitutionCoefficient"));

  //! CONSTRUCT SCENE
  const std::string& filename = info.filepath;
  // if we have a scene mesh, add it as a collision object
  if (filename.compare(EMPTY_SCENE) != 0) {
    MeshMetaData& metaData = resourceDict_.at(filename);
    auto indexPair = metaData.meshIndex;
    int start = indexPair.first;
    int end = indexPair.second;

    //! Collect collision mesh group
    std::vector<CollisionMeshData> meshGroup;
    for (int mesh_i = start; mesh_i <= end; mesh_i++) {
      // PLY Instance mesh
      if (info.type == AssetType::INSTANCE_MESH) {
        GenericInstanceMeshData* insMeshData =
            dynamic_cast<GenericInstanceMeshData*>(meshes_[mesh_i].get());
        CollisionMeshData& meshData = insMeshData->getCollisionMeshData();
        meshGroup.push_back(meshData);
      }

      // GLB Mesh
      else if (info.type == AssetType::MP3D_MESH) {
        quatf quatFront =
            quatf::FromTwoVectors(info.frame.front(), geo::ESP_FRONT);
        Magnum::Quaternion quat = Magnum::Quaternion(quatFront);
        GltfMeshData* gltfMeshData =
            dynamic_cast<GltfMeshData*>(meshes_[mesh_i].get());
        CollisionMeshData& meshData = gltfMeshData->getCollisionMeshData();
        Magnum::Matrix4 transform =
            Magnum::Matrix4::rotation(quat.angle(), quat.axis().normalized());
        Magnum::MeshTools::transformPointsInPlace(transform,
                                                  meshData.positions);
        meshGroup.push_back(meshData);
      }
    }

    //! Initialize collision mesh
    bool sceneSuccess = _physicsManager->addScene(
        physicsSceneLibrary_.at(info.filepath), meshGroup);
    if (!sceneSuccess) {
      return false;
    }
  }

  return meshSuccess;
}

PhysicsManagerAttributes ResourceManager::loadPhysicsConfig(
    std::string physicsFilename) {
  // Load the global scene config JSON here
  io::JsonDocument scenePhysicsConfig = io::parseJsonFile(physicsFilename);
  // In-memory representation of scene meta data
  PhysicsManagerAttributes physicsManagerAttributes;

  // load the simulator preference
  // default is "none" simulator
  if (scenePhysicsConfig.HasMember("physics simulator")) {
    if (scenePhysicsConfig["physics simulator"].IsString()) {
      physicsManagerAttributes.setString(
          "simulator", scenePhysicsConfig["physics simulator"].GetString());
    }
  }

  // load the physics timestep
  if (scenePhysicsConfig.HasMember("timestep")) {
    if (scenePhysicsConfig["timestep"].IsNumber()) {
      physicsManagerAttributes.setDouble(
          "timestep", scenePhysicsConfig["timestep"].GetDouble());
    }
  }

  if (scenePhysicsConfig.HasMember("friction coefficient") &&
      scenePhysicsConfig["friction coefficient"].IsNumber()) {
    physicsManagerAttributes.setDouble(
        "frictionCoefficient",
        scenePhysicsConfig["friction coefficient"].GetDouble());
  } else {
    LOG(ERROR) << " Invalid value in scene config - friction coefficient";
  }

  if (scenePhysicsConfig.HasMember("restitution coefficient") &&
      scenePhysicsConfig["restitution coefficient"].IsNumber()) {
    physicsManagerAttributes.setDouble(
        "restitutionCoefficient",
        scenePhysicsConfig["restitution coefficient"].GetDouble());
  } else {
    LOG(ERROR) << " Invalid value in scene config - restitution coefficient";
  }

  // load gravity
  if (scenePhysicsConfig.HasMember("gravity")) {
    if (scenePhysicsConfig["gravity"].IsArray()) {
      Magnum::Vector3 grav;
      for (rapidjson::SizeType i = 0; i < scenePhysicsConfig["gravity"].Size();
           i++) {
        if (!scenePhysicsConfig["gravity"][i].IsNumber()) {
          // invalid config
          LOG(ERROR) << "Invalid value in physics gravity array";
          break;
        } else {
          grav[i] = scenePhysicsConfig["gravity"][i].GetDouble();
        }
      }
      physicsManagerAttributes.setMagnumVec3("gravity", grav);
    }
  }

  //! Load object paths
  std::string configDirectory =
      physicsFilename.substr(0, physicsFilename.find_last_of("/"));
  // load the rigid object library metadata (no physics init yet...)
  if (scenePhysicsConfig.HasMember("rigid object paths")) {
    if (scenePhysicsConfig["rigid object paths"].IsArray()) {
      physicsManagerAttributes.setVecStrings("objectLibraryPaths",
                                             std::vector<std::string>());
      for (rapidjson::SizeType i = 0;
           i < scenePhysicsConfig["rigid object paths"].Size(); i++) {
        if (scenePhysicsConfig["rigid object paths"][i].IsString()) {
          std::string filename =
              scenePhysicsConfig["rigid object paths"][i].GetString();
<<<<<<< HEAD
          std::string directory = configDirectory + "/";
          // if it ends with "/", treat as directory and try to load the whole
          // thing
          if (filename.back() == '/') {
            std::string absoluteDirPath =
                Cr::Utility::Directory::join(directory, filename);
            LOG(INFO) << "Parsing object library directory: " + absoluteDirPath;
            if (Cr::Utility::Directory::exists(absoluteDirPath)) {
              for (auto& file : Cr::Utility::Directory::list(absoluteDirPath)) {
                std::string absoluteSubfilePath =
                    Cr::Utility::Directory::join(absoluteDirPath, file);
                if (absoluteSubfilePath.find(".phys_properties.json") !=
                    std::string::npos) {
                  // LOG(INFO) << "Adding " << absoluteSubfilePath << " to
                  // object library.";
=======
          std::string absolutePath =
              Cr::Utility::Directory::join(configDirectory, filename);
          if (Cr::Utility::Directory::isDirectory(absolutePath)) {
            LOG(INFO) << "Parsing object library directory: " + absolutePath;
            if (Cr::Utility::Directory::exists(absolutePath)) {
              for (auto& file : Cr::Utility::Directory::list(absolutePath)) {
                std::string absoluteSubfilePath =
                    Cr::Utility::Directory::join(absolutePath, file);
                if (Cr::Utility::String::endsWith(absoluteSubfilePath,
                                                  ".phys_properties.json")) {
>>>>>>> a436659c
                  physicsManagerAttributes.appendVecStrings(
                      "objectLibraryPaths", absoluteSubfilePath);
                }
              }
            } else {
              LOG(WARNING)
                  << "The specified directory does not exist. Aborting parse.";
            }
          } else {
            // 1: parse the filename (relative or global path)
<<<<<<< HEAD
            filename += ".phys_properties.json";
            std::string objPhysPropertiesFilename =
                Cr::Utility::Directory::join(directory, filename);
=======
            std::string objPhysPropertiesFilename =
                absolutePath + ".phys_properties.json";
>>>>>>> a436659c
            physicsManagerAttributes.appendVecStrings(
                "objectLibraryPaths", objPhysPropertiesFilename);
          }
        } else {
          LOG(ERROR) << "Invalid value in physics scene config -rigid object "
                        "library- array "
                     << i;
        }
      }
    }
  }

  return physicsManagerAttributes;
}

//! Only load and does not instantiate object
//! For load-only: set parent = nullptr, drawables = nullptr
int ResourceManager::loadObject(const std::string& objPhysConfigFilename,
                                scene::SceneNode* parent,
                                DrawableGroup* drawables) {
  // Load Object from config
  const bool objectIsLoaded =
      physicsObjectLibrary_.count(objPhysConfigFilename) > 0;

  // Find objectID in resourceManager
  int objectID = -1;
  if (!objectIsLoaded) {
    // Main loading function
    objectID = loadObject(objPhysConfigFilename);

  } else {
    std::vector<std::string>::iterator itr =
        std::find(physicsObjectConfigList_.begin(),
                  physicsObjectConfigList_.end(), objPhysConfigFilename);
    objectID = std::distance(physicsObjectConfigList_.begin(), itr);
  }

  if (parent != nullptr and drawables != nullptr) {
    //! Add mesh to rendering stack

    // Meta data and collision mesh
    PhysicsObjectAttributes physicsObjectAttributes =
        physicsObjectLibrary_[objPhysConfigFilename];
    std::vector<CollisionMeshData> meshGroup =
        collisionMeshGroups_[objPhysConfigFilename];

    const std::string& filename =
        physicsObjectAttributes.getString("renderMeshHandle");

    MeshMetaData meshMetaData = resourceDict_[filename];
    scene::SceneNode& newNode = parent->createChild();
    AssetInfo renderMeshinfo = AssetInfo::fromPath(filename);
    Magnum::PluginManager::Manager<Importer> manager;
    std::unique_ptr<Importer> importer =
        manager.loadAndInstantiate("AnySceneImporter");
    manager.setPreferredPlugins("GltfImporter", {"TinyGltfImporter"});
    manager.setPreferredPlugins("ObjImporter", {"AssimpImporter"});
    importer->openFile(renderMeshinfo.filepath);
    for (auto componentID : magnumMeshDict_[filename]) {
      addComponent(*importer, meshMetaData, newNode, drawables, componentID);
    }
    // compute the full BB hierarchy for the new tree.
    parent->computeCumulativeBB();
    Cr::Utility::Debug() << "New object BB: " << parent->cumulativeBB_
                         << ", size: " << parent->cumulativeBB_.size()
                         << ", center: " << parent->cumulativeBB_.center();
  }

  return objectID;
}

PhysicsObjectAttributes& ResourceManager::getPhysicsObjectAttributes(
    const std::string& objectName) {
  return physicsObjectLibrary_[objectName];
}

// load object from config filename
int ResourceManager::loadObject(const std::string& objPhysConfigFilename) {
  // check for duplicate load
  const bool objExists = physicsObjectLibrary_.count(objPhysConfigFilename) > 0;
  if (objExists) {
    // TODO: this will skip the duplicate. Is there a good reason to allow
    // duplicates?
    std::vector<std::string>::iterator itr =
        std::find(physicsObjectConfigList_.begin(),
                  physicsObjectConfigList_.end(), objPhysConfigFilename);
    int objectID = std::distance(physicsObjectConfigList_.begin(), itr);
    return objectID;
  }

  // 1. parse the config file
  io::JsonDocument objPhysicsConfig;
  if (io::exists(objPhysConfigFilename)) {
    try {
      objPhysicsConfig = io::parseJsonFile(objPhysConfigFilename);
    } catch (...) {
      LOG(ERROR) << "Failed to parse JSON: " << objPhysConfigFilename
                 << ". Aborting loadObject.";
      return ID_UNDEFINED;
    }
  } else {
    LOG(ERROR) << "File " << objPhysConfigFilename
               << " does not exist. Aborting loadObject.";
    return ID_UNDEFINED;
  }

  // 2. construct a physicsObjectMetaData
  PhysicsObjectAttributes physicsObjectAttributes;

  // NOTE: these paths should be relative to the properties file
  std::string propertiesFileDirectory =
      objPhysConfigFilename.substr(0, objPhysConfigFilename.find_last_of("/"));

  // 3. load physical properties to override defaults (set in
  // PhysicsObjectMetaData.h) load the mass
  if (objPhysicsConfig.HasMember("mass")) {
    if (objPhysicsConfig["mass"].IsNumber()) {
      physicsObjectAttributes.setDouble("mass",
                                        objPhysicsConfig["mass"].GetDouble());
    }
  }

  // load the center of mass (in the local frame of the object)
  bool shouldComputeMeshBBCenter = true;
  // if COM is provided, use it for mesh shift
  if (objPhysicsConfig.HasMember("COM")) {
    if (objPhysicsConfig["COM"].IsArray()) {
      Magnum::Vector3 COM;
      for (rapidjson::SizeType i = 0; i < objPhysicsConfig["COM"].Size(); i++) {
        if (!objPhysicsConfig["COM"][i].IsNumber()) {
          // invalid config
          LOG(ERROR) << " Invalid value in object physics config - COM array";
          break;
        } else {
          COM[i] = objPhysicsConfig["COM"][i].GetDouble();
          shouldComputeMeshBBCenter = false;
        }
      }
      physicsObjectAttributes.setMagnumVec3("COM", COM);
    }
  }

  // load the inertia diagonal
  if (objPhysicsConfig.HasMember("inertia")) {
    if (objPhysicsConfig["inertia"].IsArray()) {
      Magnum::Vector3 inertia;
      for (rapidjson::SizeType i = 0; i < objPhysicsConfig["inertia"].Size();
           i++) {
        if (!objPhysicsConfig["inertia"][i].IsNumber()) {
          // invalid config
          LOG(ERROR)
              << " Invalid value in object physics config - inertia array";
          break;
        } else {
          inertia[i] = objPhysicsConfig["inertia"][i].GetDouble();
        }
      }
      physicsObjectAttributes.setMagnumVec3("inertia", inertia);
    }
  }

  // load the friction coefficient
  if (objPhysicsConfig.HasMember("friction coefficient")) {
    if (objPhysicsConfig["friction coefficient"].IsNumber()) {
      physicsObjectAttributes.setDouble(
          "frictionCoefficient",
          objPhysicsConfig["friction coefficient"].GetDouble());
    } else {
      LOG(ERROR)
          << " Invalid value in object physics config - friction coefficient";
    }
  }

  // load the restitution coefficient
  if (objPhysicsConfig.HasMember("restitution coefficient")) {
    if (objPhysicsConfig["restitution coefficient"].IsNumber()) {
      physicsObjectAttributes.setDouble(
          "restitutionCoefficient",
          objPhysicsConfig["restitution coefficient"].GetDouble());
    } else {
      LOG(ERROR) << " Invalid value in object physics config - restitution "
                    "coefficient";
    }
  }

  // 3. load/check_for render and collision mesh metadata
  //! Get render mesh names
  std::string renderMeshFilename = "";
  std::string collisionMeshFilename = "";

  if (objPhysicsConfig.HasMember("render mesh")) {
    if (objPhysicsConfig["render mesh"].IsString()) {
      renderMeshFilename = Cr::Utility::Directory::join(
          propertiesFileDirectory, objPhysicsConfig["render mesh"].GetString());
    } else {
      LOG(ERROR) << " Invalid value in object physics config - render mesh";
    }
  }
  if (objPhysicsConfig.HasMember("collision mesh")) {
    if (objPhysicsConfig["collision mesh"].IsString()) {
      collisionMeshFilename = Cr::Utility::Directory::join(
          propertiesFileDirectory,
          objPhysicsConfig["collision mesh"].GetString());
    } else {
      LOG(ERROR) << " Invalid value in object physics config - collision mesh";
    }
  }

  bool renderMeshSuccess = false;
  bool collisionMeshSuccess = false;
  AssetInfo renderMeshinfo;
  AssetInfo collisionMeshinfo;

  Magnum::Vector3 COM = physicsObjectAttributes.getMagnumVec3("COM");
  bool shiftMeshOrigin = !(COM[0] == 0 && COM[1] == 0 && COM[2] == 0);

  //! Load rendering mesh
  // TODO: unify the COM move: don't want
  // simplified meshes to result in different rendering and collision
  // COMs/origins
  if (!renderMeshFilename.empty()) {
    renderMeshinfo = assets::AssetInfo::fromPath(renderMeshFilename);

    if (shouldComputeMeshBBCenter) {  // compute the COM from BB center
      renderMeshSuccess =
          loadGeneralMeshData(renderMeshinfo, nullptr, nullptr, true);
    } else if (shiftMeshOrigin) {  // use the provided COM
      renderMeshSuccess =
          loadGeneralMeshData(renderMeshinfo, nullptr, nullptr, true,
                              -physicsObjectAttributes.getMagnumVec3("COM"));
    } else {  // mesh origin already at COM
      renderMeshSuccess = loadGeneralMeshData(renderMeshinfo);
    }
    if (!renderMeshSuccess) {
      LOG(ERROR) << "Failed to load a physical object's render mesh: "
                 << objPhysConfigFilename << ", " << renderMeshFilename;
    }
  }
  //! Load collision mesh
  if (!collisionMeshFilename.empty()) {
    collisionMeshinfo = assets::AssetInfo::fromPath(collisionMeshFilename);
    if (shouldComputeMeshBBCenter) {  // compute the COM from BB center
      collisionMeshSuccess =
          loadGeneralMeshData(collisionMeshinfo, nullptr, nullptr, true);
    } else if (shiftMeshOrigin) {  // use the provided COM
      collisionMeshSuccess =
          loadGeneralMeshData(collisionMeshinfo, nullptr, nullptr, true,
                              -physicsObjectAttributes.getMagnumVec3("COM"));
    } else {  // mesh origin already at COM
      collisionMeshSuccess = loadGeneralMeshData(collisionMeshinfo);
    }
    if (!collisionMeshSuccess) {
      LOG(ERROR) << "Failed to load a physical object's collision mesh: "
                 << objPhysConfigFilename << ", " << collisionMeshFilename;
    }
  }

  // NOTE: if we want to save these after edit we need to save the moved
  // mesh or save the original COM as a member of RigidBody...
  physicsObjectAttributes.setMagnumVec3("COM", Magnum::Vector3(0));
  // once we move the meshes, the COM is aligned with the origin...

  if (!renderMeshSuccess && !collisionMeshSuccess) {
    // we only allow objects with SOME mesh file. Failing
    // both loads or having no mesh will cancel the load.
    LOG(ERROR) << "Failed to load a physical object: no meshes...: "
               << objPhysConfigFilename;
    return ID_UNDEFINED;
  }

  physicsObjectAttributes.setString("renderMeshHandle", renderMeshFilename);
  physicsObjectAttributes.setString("collisionMeshHandle",
                                    collisionMeshFilename);

  // handle one missing mesh
  if (!renderMeshSuccess)
    physicsObjectAttributes.setString("renderMeshHandle",
                                      collisionMeshFilename);
  if (!collisionMeshSuccess)
    physicsObjectAttributes.setString("collisionMeshHandle",
                                      renderMeshFilename);

  // 5. cache metaData, collision mesh Group
  physicsObjectLibrary_.emplace(objPhysConfigFilename, physicsObjectAttributes);
  MeshMetaData& meshMetaData = resourceDict_.at(
      physicsObjectAttributes.getString("collisionMeshHandle"));

  int start = meshMetaData.meshIndex.first;
  int end = meshMetaData.meshIndex.second;
  //! Gather mesh components for meshGroup data
  std::vector<CollisionMeshData> meshGroup;
  for (int mesh_i = start; mesh_i <= end; mesh_i++) {
    GltfMeshData* gltfMeshData =
        dynamic_cast<GltfMeshData*>(meshes_[mesh_i].get());
    CollisionMeshData& meshData = gltfMeshData->getCollisionMeshData();
    meshGroup.push_back(meshData);
  }
  //! Properly align axis direction
  // NOTE: this breaks the collision properties of some files
  collisionMeshGroups_.emplace(objPhysConfigFilename, meshGroup);
  physicsObjectConfigList_.push_back(objPhysConfigFilename);

  int objectID = physicsObjectConfigList_.size() - 1;
  return objectID;
}

const std::vector<assets::CollisionMeshData>& ResourceManager::getCollisionMesh(
    const int objectID) {
  std::string configFile = getObjectConfig(objectID);
  return collisionMeshGroups_[configFile];
}

const std::vector<assets::CollisionMeshData>& ResourceManager::getCollisionMesh(
    const std::string configFile) {
  return collisionMeshGroups_[configFile];
}

int ResourceManager::getObjectID(const std::string& configFile) {
  std::vector<std::string>::iterator itr =
      std::find(physicsObjectConfigList_.begin(),
                physicsObjectConfigList_.end(), configFile);
  if (itr == physicsObjectConfigList_.cend()) {
    return -1;
  } else {
    int objectID = std::distance(physicsObjectConfigList_.begin(), itr);
    return objectID;
  }
}

std::string ResourceManager::getObjectConfig(const int objectID) {
  return physicsObjectConfigList_[objectID];
}

Magnum::Range3D ResourceManager::computeMeshBB(BaseMesh* meshDataGL) {
  CollisionMeshData& meshData = meshDataGL->getCollisionMeshData();
  return Magnum::Range3D{
      Magnum::Math::minmax<Magnum::Vector3>(meshData.positions)};
}

void ResourceManager::translateMesh(BaseMesh* meshDataGL,
                                    Magnum::Vector3 translation) {
  CollisionMeshData& meshData = meshDataGL->getCollisionMeshData();

  Magnum::Matrix4 transform = Magnum::Matrix4::translation(translation);
  Magnum::MeshTools::transformPointsInPlace(transform, meshData.positions);
  // save the mesh transformation for future query
  meshDataGL->meshTransform_ = transform * meshDataGL->meshTransform_;
}

Magnum::GL::AbstractShaderProgram* ResourceManager::getShaderProgram(
    ShaderType type) {
  if (shaderPrograms_.count(type) == 0) {
    switch (type) {
      case INSTANCE_MESH_SHADER: {
        shaderPrograms_[INSTANCE_MESH_SHADER] =
            std::make_shared<gfx::PrimitiveIDShader>();
      } break;

#ifdef ESP_BUILD_PTEX_SUPPORT
      case PTEX_MESH_SHADER: {
        shaderPrograms_[PTEX_MESH_SHADER] =
            std::make_shared<gfx::PTexMeshShader>();
      } break;
#endif

      case COLORED_SHADER: {
        shaderPrograms_[COLORED_SHADER] =
            std::make_shared<Magnum::Shaders::Flat3D>(
                Magnum::Shaders::Flat3D::Flag::ObjectId);
      } break;

      case VERTEX_COLORED_SHADER: {
        shaderPrograms_[VERTEX_COLORED_SHADER] =
            std::make_shared<Magnum::Shaders::Flat3D>(
                Magnum::Shaders::Flat3D::Flag::ObjectId |
                Magnum::Shaders::Flat3D::Flag::VertexColor);
      } break;

      case TEXTURED_SHADER: {
        shaderPrograms_[TEXTURED_SHADER] =
            std::make_shared<Magnum::Shaders::Flat3D>(
                Magnum::Shaders::Flat3D::Flag::ObjectId |
                Magnum::Shaders::Flat3D::Flag::Textured);
      } break;

      default:
        return nullptr;
        break;
    }
  }
  return shaderPrograms_[type].get();
}

bool ResourceManager::loadPTexMeshData(const AssetInfo& info,
                                       scene::SceneNode* parent,
                                       DrawableGroup* drawables) {
#ifdef ESP_BUILD_PTEX_SUPPORT
  // if this is a new file, load it and add it to the dictionary
  const std::string& filename = info.filepath;
  if (resourceDict_.count(filename) == 0) {
    const auto atlasDir = Corrade::Utility::Directory::join(
        Corrade::Utility::Directory::path(filename), "textures");

    meshes_.emplace_back(std::make_unique<PTexMeshData>());
    int index = meshes_.size() - 1;
    auto* pTexMeshData = dynamic_cast<PTexMeshData*>(meshes_[index].get());
    pTexMeshData->load(filename, atlasDir);

    // update the dictionary
    resourceDict_.emplace(filename, MeshMetaData(index, index));
  }

  // create the scene graph by request
  if (parent) {
    auto* ptexShader =
        dynamic_cast<gfx::PTexMeshShader*>(getShaderProgram(PTEX_MESH_SHADER));

    auto indexPair = resourceDict_.at(filename).meshIndex;
    int start = indexPair.first;
    int end = indexPair.second;

    for (int iMesh = start; iMesh <= end; ++iMesh) {
      auto* pTexMeshData = dynamic_cast<PTexMeshData*>(meshes_[iMesh].get());

      pTexMeshData->uploadBuffersToGPU(false);

      for (int jSubmesh = 0; jSubmesh < pTexMeshData->getSize(); ++jSubmesh) {
        scene::SceneNode& node = parent->createChild();
        const quatf transform = info.frame.rotationFrameToWorld();
        node.setRotation(Magnum::Quaternion(transform));
        new gfx::PTexMeshDrawable{node, *ptexShader, *pTexMeshData, jSubmesh,
                                  drawables};
      }
    }
  }

  return true;
#else
  LOG(ERROR) << "PTex support not enabled. Enable the BUILD_PTEX_SUPPORT CMake "
                "option when building.";
  return false;
#endif
}

// semantic instance mesh import
bool ResourceManager::loadInstanceMeshData(const AssetInfo& info,
                                           scene::SceneNode* parent,
                                           DrawableGroup* drawables) {
  // if this is a new file, load it and add it to the dictionary, create shaders
  // and add it to the shaderPrograms_
  const std::string& filename = info.filepath;
  if (resourceDict_.count(filename) == 0) {
    if (info.type == AssetType::INSTANCE_MESH) {
      meshes_.emplace_back(std::make_unique<GenericInstanceMeshData>());
    }
    int index = meshes_.size() - 1;
    auto* instanceMeshData =
        dynamic_cast<GenericInstanceMeshData*>(meshes_[index].get());

    instanceMeshData->loadPLY(filename);
    instanceMeshData->uploadBuffersToGPU(false);

    instance_mesh_ = &(instanceMeshData->getRenderingBuffer()->mesh);
    // update the dictionary
    resourceDict_.emplace(filename, MeshMetaData(index, index));
  }

  // create the scene graph by request
  if (parent) {
    auto indexPair = resourceDict_.at(filename).meshIndex;
    int start = indexPair.first;
    int end = indexPair.second;

    for (int iMesh = start; iMesh <= end; ++iMesh) {
      auto* instanceMeshData =
          dynamic_cast<GenericInstanceMeshData*>(meshes_[iMesh].get());
      scene::SceneNode& node = parent->createChild();
      createDrawable(INSTANCE_MESH_SHADER, *instanceMeshData->getMagnumGLMesh(),
                     node, drawables);
    }
  }

  return true;
}

bool ResourceManager::loadGeneralMeshData(
    const AssetInfo& info,
    scene::SceneNode* parent /* = nullptr */,
    DrawableGroup* drawables /* = nullptr */,
    bool shiftOrigin /* = false */,
    Magnum::Vector3 translation /* [0,0,0] */) {
  const std::string& filename = info.filepath;
  const bool fileIsLoaded = resourceDict_.count(filename) > 0;
  const bool drawData = parent != nullptr && drawables != nullptr;

  // Mesh & metaData container
  MeshMetaData metaData;
  std::vector<Magnum::UnsignedInt> magnumData;

  Magnum::PluginManager::Manager<Importer> manager;
  std::unique_ptr<Importer> importer =
      manager.loadAndInstantiate("AnySceneImporter");
  manager.setPreferredPlugins("GltfImporter", {"TinyGltfImporter"});
#ifdef ESP_BUILD_ASSIMP_SUPPORT
  manager.setPreferredPlugins("ObjImporter", {"AssimpImporter"});
#endif

  // Optional File loading
  if (!fileIsLoaded) {
    if (!importer->openFile(filename)) {
      LOG(ERROR) << "Cannot open file " << filename;
      return false;
    }
    // if this is a new file, load it and add it to the dictionary
    loadTextures(*importer, &metaData);
    loadMaterials(*importer, &metaData);
    loadMeshes(*importer, &metaData, shiftOrigin, translation);

    resourceDict_.emplace(filename, metaData);

    // Register magnum mesh
    if (importer->defaultScene() != -1) {
      Corrade::Containers::Optional<Magnum::Trade::SceneData> sceneData =
          importer->scene(importer->defaultScene());
      if (!sceneData) {
        LOG(ERROR) << "Cannot load scene, exiting";
        return false;
      }
      for (unsigned int sceneDataID : sceneData->children3D()) {
        magnumData.emplace_back(sceneDataID);
      }
    } else if (importer->mesh3DCount() && meshes_[metaData.meshIndex.first]) {
      // no default scene --- standalone OBJ/PLY files, for example
      // take a wild guess and load the first mesh with the first material
      // addMeshToDrawables(metaData, *parent, drawables, ID_UNDEFINED, 0, 0);
      magnumData.emplace_back(0);
    } else {
      LOG(ERROR) << "No default scene available and no meshes found, exiting";
      return false;
    }
    magnumMeshDict_.emplace(filename, magnumData);
  } else {
    metaData = resourceDict_[filename];
  }

  // Optional Instantiation
  if (!drawData) {
    //! Do not instantiate object
    return true;
  } else {
    // intercept nullptr scene graph nodes (default) to add mesh to
    // metadata list without adding it to scene graph
    scene::SceneNode& newNode = parent->createChild();

    //! Do instantiate object
    MeshMetaData& metaData = resourceDict_[filename];
    const bool forceReload = false;
    // re-bind position, normals, uv, colors etc. to the corresponding buffers
    // under *current* gl context
    if (forceReload) {
      int start = metaData.meshIndex.first;
      int end = metaData.meshIndex.second;
      if (0 <= start && start <= end) {
        for (int iMesh = start; iMesh <= end; ++iMesh) {
          meshes_[iMesh]->uploadBuffersToGPU(forceReload);
        }
      }
    }  // forceReload

    if (fileIsLoaded) {
      // if the file was loaded, the importer didn't open the file, so open it
      // before adding components
      if (!importer->openFile(filename)) {
        LOG(ERROR) << "Cannot open file " << filename;
        return false;
      }
    }

    const quatf transform = info.frame.rotationFrameToWorld();
    newNode.setRotation(Magnum::Quaternion(transform));
    // Recursively add all children
    for (auto sceneDataID : magnumMeshDict_[filename]) {
      addComponent(*importer, metaData, newNode, drawables, sceneDataID);
    }
    return true;
  }
}

void ResourceManager::loadMaterials(Importer& importer,
                                    MeshMetaData* metaData) {
  int materialStart = materials_.size();
  int materialEnd = materialStart + importer.materialCount() - 1;
  metaData->setMaterialIndices(materialStart, materialEnd);

  for (int iMaterial = 0; iMaterial < importer.materialCount(); ++iMaterial) {
    // default null material
    materials_.emplace_back(nullptr);
    auto& currentMaterial = materials_.back();

    // TODO:
    // it seems we have a way to just load the material once in this case,
    // as long as the materialName includes the full path to the material
    std::unique_ptr<Magnum::Trade::AbstractMaterialData> materialData =
        importer.material(iMaterial);
    if (!materialData ||
        materialData->type() != Magnum::Trade::MaterialType::Phong) {
      LOG(ERROR) << "Cannot load material, skipping";
      continue;
    }

    // using make_unique will not work here
    std::unique_ptr<Magnum::Trade::PhongMaterialData> phongMaterialData(
        static_cast<Magnum::Trade::PhongMaterialData*>(materialData.release()));

    currentMaterial = std::move(phongMaterialData);
  }
}

void ResourceManager::loadMeshes(Importer& importer,
                                 MeshMetaData* metaData,
                                 bool shiftOrigin /*=false*/,
                                 Magnum::Vector3 offset /* [0,0,0] */
) {
  int meshStart = meshes_.size();
  int meshEnd = meshStart + importer.mesh3DCount() - 1;
  metaData->setMeshIndices(meshStart, meshEnd);

  for (int iMesh = 0; iMesh < importer.mesh3DCount(); ++iMesh) {
    meshes_.emplace_back(std::make_unique<GltfMeshData>());
    auto& currentMesh = meshes_.back();
    auto* gltfMeshData = static_cast<GltfMeshData*>(currentMesh.get());
    gltfMeshData->setMeshData(importer, iMesh);

    // compute the mesh bounding box regardless of shifting
    gltfMeshData->BB = computeMeshBB(gltfMeshData);

    // see if the mesh needs to be shifted
    if (shiftOrigin) {
      // compute BB center if necessary ([0,0,0])
      if (offset[0] == 0 && offset[1] == 0 && offset[2] == 0) {
        offset = -gltfMeshData->BB.center();
      }
      // shift the mesh if necessary
      if (!(offset[0] == 0 && offset[1] == 0 && offset[2] == 0)) {
        translateMesh(gltfMeshData, offset);
        gltfMeshData->BB = gltfMeshData->BB.translated(offset);
      }
    }

    gltfMeshData->uploadBuffersToGPU(false);
  }
}

void ResourceManager::loadTextures(Importer& importer, MeshMetaData* metaData) {
  int textureStart = textures_.size();
  int textureEnd = textureStart + importer.textureCount() - 1;
  metaData->setTextureIndices(textureStart, textureEnd);

  for (int iTexture = 0; iTexture < importer.textureCount(); ++iTexture) {
    textures_.emplace_back(std::make_shared<Magnum::GL::Texture2D>());
    auto& currentTexture = textures_.back();

    auto textureData = importer.texture(iTexture);
    if (!textureData ||
        textureData->type() != Magnum::Trade::TextureData::Type::Texture2D) {
      LOG(ERROR) << "Cannot load texture " << iTexture << " skipping";
      currentTexture = nullptr;
      continue;
    }

    // TODO:
    // it seems we have a way to just load the image once in this case,
    // as long as the image2DName include the full path to the image
    Corrade::Containers::Optional<Magnum::Trade::ImageData2D> imageData =
        importer.image2D(textureData->image());
    Magnum::GL::TextureFormat format;
    if (imageData && imageData->format() == Magnum::PixelFormat::RGB8Unorm)
      format = compressTextures_
                   ? Magnum::GL::TextureFormat::CompressedRGBS3tcDxt1
                   : Magnum::GL::TextureFormat::RGB8;
    else if (imageData &&
             imageData->format() == Magnum::PixelFormat::RGBA8Unorm)
      format = compressTextures_
                   ? Magnum::GL::TextureFormat::CompressedRGBAS3tcDxt1
                   : Magnum::GL::TextureFormat::RGBA8;
    else {
      LOG(ERROR) << "Cannot load texture image, skipping";
      currentTexture = nullptr;
      continue;
    }

    // Configure the texture
    Magnum::GL::Texture2D& texture =
        *(textures_[textureStart + iTexture].get());
    texture.setMagnificationFilter(textureData->magnificationFilter())
        .setMinificationFilter(textureData->minificationFilter(),
                               textureData->mipmapFilter())
        .setWrapping(textureData->wrapping().xy())
        .setStorage(Magnum::Math::log2(imageData->size().max()) + 1, format,
                    imageData->size())
        .setSubImage(0, {}, *imageData)
        .generateMipmap();
  }
}

//! Add component to rendering stack, based on importer loading
//! TODO (JH): decouple importer part, so that objects can be
//! instantiated any time after initial loading
void ResourceManager::addComponent(Importer& importer,
                                   const MeshMetaData& metaData,
                                   scene::SceneNode& parent,
                                   DrawableGroup* drawables,
                                   int componentID) {
  std::unique_ptr<Magnum::Trade::ObjectData3D> objectData =
      importer.object3D(componentID);
  if (!objectData) {
    LOG(ERROR) << "Cannot import object " << importer.object3DName(componentID)
               << ", skipping";
    return;
  }

  // Add the object to the scene and set its transformation
  scene::SceneNode& node = parent.createChild();
  node.MagnumObject::setTransformation(objectData->transformation());
  Cr::Utility::Debug() << "Node transform: " << objectData->transformation();

  const int meshIDLocal = objectData->instance();
  const int meshID = metaData.meshIndex.first + meshIDLocal;

  // Add a drawable if the object has a mesh and the mesh is loaded
  if (objectData->instanceType() == Magnum::Trade::ObjectInstanceType3D::Mesh &&
      meshIDLocal != ID_UNDEFINED && meshes_[meshID]) {
    const int materialIDLocal =
        static_cast<Magnum::Trade::MeshObjectData3D*>(objectData.get())
            ->material();
    addMeshToDrawables(metaData, node, drawables, componentID, meshIDLocal,
                       materialIDLocal);

    // compute the bounding box for the mesh we are adding
    BaseMesh* mesh = meshes_[meshID].get();
    node.meshBB_ = computeMeshBB(mesh);
    Cr::Utility::Debug() << "Node mesh bounding box: " << node.meshBB_;
  }

  // Recursively add children
  for (auto childObjectID : objectData->children()) {
    addComponent(importer, metaData, node, drawables, childObjectID);
  }
}

void ResourceManager::addMeshToDrawables(const MeshMetaData& metaData,
                                         scene::SceneNode& node,
                                         DrawableGroup* drawables,
                                         int componentID,
                                         int meshIDLocal,
                                         int materialIDLocal) {
  const int meshStart = metaData.meshIndex.first;
  const int meshID = meshStart + meshIDLocal;
  Magnum::GL::Mesh& mesh = *meshes_[meshID]->getMagnumGLMesh();

  const int materialStart = metaData.materialIndex.first;
  const int materialID = materialStart + materialIDLocal;

  Magnum::GL::Texture2D* texture = nullptr;
  // Material not set / not available / not loaded, use a default material
  if (materialIDLocal == ID_UNDEFINED ||
      metaData.materialIndex.second == ID_UNDEFINED ||
      !materials_[materialID]) {
    createDrawable(COLORED_SHADER, mesh, node, drawables, texture, componentID);
  } else {
    if (materials_[materialID]->flags() &
        Magnum::Trade::PhongMaterialData::Flag::DiffuseTexture) {
      // Textured material. If the texture failed to load, again just use
      // a default colored material.
      const int textureStart = metaData.textureIndex.first;
      const int textureIndex = materials_[materialID]->diffuseTexture();
      texture = textures_[textureStart + textureIndex].get();
      if (texture) {
        createDrawable(TEXTURED_SHADER, mesh, node, drawables, texture,
                       componentID);
      } else {
        // Color-only material
        createDrawable(COLORED_SHADER, mesh, node, drawables, texture,
                       componentID, materials_[materialID]->diffuseColor());
      }
    } else {
      // Color-only material
      createDrawable(COLORED_SHADER, mesh, node, drawables, texture,
                     componentID, materials_[materialID]->diffuseColor());
    }
  }  // else
}

void ResourceManager::addPrimitiveToDrawables(int primitiveID,
                                              scene::SceneNode& node,
                                              DrawableGroup* drawables) {
  if (primitiveID >= 0 && primitiveID < primitive_meshes_.size()) {
    createDrawable(ShaderType::COLORED_SHADER, primitive_meshes_[primitiveID],
                   node, drawables);
  }
}

gfx::Drawable& ResourceManager::createDrawable(
    const ShaderType shaderType,
    Magnum::GL::Mesh& mesh,
    scene::SceneNode& node,
    Magnum::SceneGraph::DrawableGroup3D* group /* = nullptr */,
    Magnum::GL::Texture2D* texture /* = nullptr */,
    int objectId /* = ID_UNDEFINED */,
    const Magnum::Color4& color /* = Magnum::Color4{1} */) {
  gfx::Drawable* drawable = nullptr;
  if (shaderType == PTEX_MESH_SHADER) {
    LOG(ERROR)
        << "ResourceManager::createDrawable does not support PTEX_MESH_SHADER";
    ASSERT(shaderType != PTEX_MESH_SHADER);
    // NOTE: this is a runtime error and will never return
    return *drawable;
  } else if (shaderType == INSTANCE_MESH_SHADER) {
    auto* shader =
        static_cast<gfx::PrimitiveIDShader*>(getShaderProgram(shaderType));
    drawable = new gfx::PrimitiveIDDrawable{node, *shader, mesh, group};
  } else {  // all other shaders use GenericShader
    auto* shader =
        static_cast<Magnum::Shaders::Flat3D*>(getShaderProgram(shaderType));
    drawable = new gfx::GenericDrawable{node,    *shader,  mesh, group,
                                        texture, objectId, color};
  }
  return *drawable;
}

bool ResourceManager::loadSUNCGHouseFile(const AssetInfo& houseInfo,
                                         scene::SceneNode* parent,
                                         DrawableGroup* drawables) {
  ASSERT(parent != nullptr);
  std::string houseFile = Cr::Utility::Directory::join(
      Cr::Utility::Directory::current(), houseInfo.filepath);
  const auto& json = io::parseJsonFile(houseFile);
  const auto& levels = json["levels"].GetArray();
  std::vector<std::string> pathTokens = io::tokenize(houseFile, "/", 0, true);
  ASSERT(pathTokens.size() >= 3);
  pathTokens.pop_back();  // house.json
  const std::string houseId = pathTokens.back();
  pathTokens.pop_back();  // <houseId>
  pathTokens.pop_back();  // house
  const std::string basePath = Corrade::Utility::String::join(pathTokens, '/');

  // store nodeIds to obtain linearized index for semantic masks
  std::vector<std::string> nodeIds;

  for (const auto& level : levels) {
    const auto& nodes = level["nodes"].GetArray();
    for (const auto& node : nodes) {
      const std::string nodeId = node["id"].GetString();
      const std::string nodeType = node["type"].GetString();
      const int valid = node["valid"].GetInt();
      if (valid == 0) {
        continue;
      }

      // helper for creating object nodes
      auto createObjectFunc = [&](const AssetInfo& info,
                                  const std::string& id) -> scene::SceneNode& {
        scene::SceneNode& objectNode = parent->createChild();
        const int nodeIndex = nodeIds.size();
        nodeIds.push_back(id);
        objectNode.setId(nodeIndex);
        if (info.type == AssetType::SUNCG_OBJECT) {
          loadGeneralMeshData(info, &objectNode, drawables);
        }
        return objectNode;
      };

      const std::string roomPath = basePath + "/room/" + houseId + "/";
      if (nodeType == "Room") {
        const std::string roomBase = roomPath + node["modelId"].GetString();
        const int hideCeiling = node["hideCeiling"].GetInt();
        const int hideFloor = node["hideFloor"].GetInt();
        const int hideWalls = node["hideWalls"].GetInt();
        if (hideCeiling != 1) {
          createObjectFunc({AssetType::SUNCG_OBJECT, roomBase + "c.glb"},
                           nodeId + "c");
        }
        if (hideWalls != 1) {
          createObjectFunc({AssetType::SUNCG_OBJECT, roomBase + "w.glb"},
                           nodeId + "w");
        }
        if (hideFloor != 1) {
          createObjectFunc({AssetType::SUNCG_OBJECT, roomBase + "f.glb"},
                           nodeId + "f");
        }
      } else if (nodeType == "Object") {
        const std::string modelId = node["modelId"].GetString();
        // Parse model-to-scene transformation matrix
        // NOTE: only "Object" nodes have transform, other nodes are directly
        // specified in scene coordinates
        std::vector<float> transformVec;
        io::toFloatVector(node["transform"], &transformVec);
        mat4f transform(transformVec.data());
        const AssetInfo info{
            AssetType::SUNCG_OBJECT,
            basePath + "/object/" + modelId + "/" + modelId + ".glb"};
        createObjectFunc(info, nodeId)
            .setTransformation(Magnum::Matrix4{transform});
      } else if (nodeType == "Box") {
        // TODO(MS): create Box geometry
        createObjectFunc({}, nodeId);
      } else if (nodeType == "Ground") {
        const std::string roomBase = roomPath + node["modelId"].GetString();
        const AssetInfo info{AssetType::SUNCG_OBJECT, roomBase + "f.glb"};
        createObjectFunc(info, nodeId);
      } else {
        LOG(ERROR) << "Unrecognized SUNCG house node type " << nodeType;
      }
    }
  }
  return true;
}

}  // namespace assets
}  // namespace esp<|MERGE_RESOLUTION|>--- conflicted
+++ resolved
@@ -301,23 +301,6 @@
         if (scenePhysicsConfig["rigid object paths"][i].IsString()) {
           std::string filename =
               scenePhysicsConfig["rigid object paths"][i].GetString();
-<<<<<<< HEAD
-          std::string directory = configDirectory + "/";
-          // if it ends with "/", treat as directory and try to load the whole
-          // thing
-          if (filename.back() == '/') {
-            std::string absoluteDirPath =
-                Cr::Utility::Directory::join(directory, filename);
-            LOG(INFO) << "Parsing object library directory: " + absoluteDirPath;
-            if (Cr::Utility::Directory::exists(absoluteDirPath)) {
-              for (auto& file : Cr::Utility::Directory::list(absoluteDirPath)) {
-                std::string absoluteSubfilePath =
-                    Cr::Utility::Directory::join(absoluteDirPath, file);
-                if (absoluteSubfilePath.find(".phys_properties.json") !=
-                    std::string::npos) {
-                  // LOG(INFO) << "Adding " << absoluteSubfilePath << " to
-                  // object library.";
-=======
           std::string absolutePath =
               Cr::Utility::Directory::join(configDirectory, filename);
           if (Cr::Utility::Directory::isDirectory(absolutePath)) {
@@ -328,7 +311,6 @@
                     Cr::Utility::Directory::join(absolutePath, file);
                 if (Cr::Utility::String::endsWith(absoluteSubfilePath,
                                                   ".phys_properties.json")) {
->>>>>>> a436659c
                   physicsManagerAttributes.appendVecStrings(
                       "objectLibraryPaths", absoluteSubfilePath);
                 }
@@ -339,14 +321,8 @@
             }
           } else {
             // 1: parse the filename (relative or global path)
-<<<<<<< HEAD
-            filename += ".phys_properties.json";
-            std::string objPhysPropertiesFilename =
-                Cr::Utility::Directory::join(directory, filename);
-=======
             std::string objPhysPropertiesFilename =
                 absolutePath + ".phys_properties.json";
->>>>>>> a436659c
             physicsManagerAttributes.appendVecStrings(
                 "objectLibraryPaths", objPhysPropertiesFilename);
           }
