--- conflicted
+++ resolved
@@ -369,13 +369,8 @@
   // check for duplicate load
   const bool objExists = physicsObjectLibrary_.count(objPhysConfigFilename) > 0;
   if (objExists) {
-<<<<<<< HEAD
     // TODO: this will skip the duplicate. Is there a good reason to allow
     // duplicates?
-=======
-    // TODO: for now this will skip the duplicate. Is there a good reason
-    // to allow duplicates?
->>>>>>> 6278e3bd
     std::vector<std::string>::iterator itr =
         std::find(physicsObjectConfigList_.begin(),
                   physicsObjectConfigList_.end(), objPhysConfigFilename);
@@ -384,7 +379,6 @@
   }
 
   // 1. parse the config file
-<<<<<<< HEAD
   io::JsonDocument objPhysicsConfig;
   if (io::exists(objPhysConfigFilename)) {
     try {
@@ -399,11 +393,6 @@
                << " does not exist. Aborting loadObject.";
     return ID_UNDEFINED;
   }
-=======
-  // NOTE: we could create a datastructure of parsed JSON property files
-  // before creating individual entries...
-  io::JsonDocument objPhysicsConfig = io::parseJsonFile(objPhysConfigFilename);
->>>>>>> 6278e3bd
 
   // 2. construct a physicsObjectMetaData
   PhysicsObjectAttributes physicsObjectAttributes;
@@ -517,11 +506,7 @@
   bool shiftMeshOrigin = !(COM[0] == 0 && COM[1] == 0 && COM[2] == 0);
 
   //! Load rendering mesh
-<<<<<<< HEAD
   // TODO: unify the COM move: don't want
-=======
-  // TODO: add other mesh types and unify the COM move: don't want
->>>>>>> 6278e3bd
   // simplified meshes to result in different rendering and collision
   // COMs/origins
   if (!renderMeshFilename.empty()) {
@@ -567,11 +552,7 @@
   // once we move the meshes, the COM is aligned with the origin...
 
   if (!renderMeshSuccess && !collisionMeshSuccess) {
-<<<<<<< HEAD
     // we only allow objects with SOME mesh file. Failing
-=======
-    // TODO: for now we only allow objects with SOME mesh file. Failing
->>>>>>> 6278e3bd
     // both loads or having no mesh will cancel the load.
     LOG(ERROR) << "Failed to load a physical object: no meshes...: "
                << objPhysConfigFilename;
