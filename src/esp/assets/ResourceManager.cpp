--- conflicted
+++ resolved
@@ -896,13 +896,12 @@
       // That means One CANNOT query the data like e.g.,
       // meshes_[iMesh]->getMeshData()->hasAttribute(Mn::Trade::MeshAttribute::Tangent)
       // It will SEGFAULT!
-      createGenericDrawable(
-          *(meshes_[iMesh]->getMagnumGLMesh()),  // render mesh
-          meshAttributeFlags,                    // mesh attribute flags
-          node,                                  // scene node
-          NO_LIGHT_KEY,                          // lightSetup key
-          PER_VERTEX_OBJECT_ID_MATERIAL_KEY,     // material key
-          drawables);                            // drawable group
+      createDrawable(*(meshes_[iMesh]->getMagnumGLMesh()),  // render mesh
+                     meshAttributeFlags,                 // mesh attribute flags
+                     node,                               // scene node
+                     NO_LIGHT_KEY,                       // lightSetup key
+                     PER_VERTEX_OBJECT_ID_MATERIAL_KEY,  // material key
+                     drawables);                         // drawable group
 
       if (computeAbsoluteAABBs) {
         staticDrawableInfo.emplace_back(StaticDrawableInfo{node, iMesh});
@@ -1699,9 +1698,6 @@
           std::to_string(metaData.materialIndex.first + materialIDLocal);
     }
 
-<<<<<<< HEAD
-    createDrawable(mesh, node, lightSetup, materialKey, drawables);
-=======
     gfx::Drawable::Flags meshAttributeFlags{};
     const auto& meshData = meshes_[meshID]->getMeshData();
     if (meshData != Cr::Containers::NullOpt) {
@@ -1714,13 +1710,12 @@
         }
       }
     }
-    createGenericDrawable(mesh,                // render mesh
-                          meshAttributeFlags,  // mesh attribute flags
-                          node,                // scene node
-                          lightSetupKey,       // lightSetup Key
-                          materialKey,         // material key
-                          drawables);          // drawable group
->>>>>>> 77d201a1
+    createDrawable(mesh,                // render mesh
+                   meshAttributeFlags,  // mesh attribute flags
+                   node,                // scene node
+                   lightSetupKey,       // lightSetup Key
+                   materialKey,         // material key
+                   drawables);          // drawable group
 
     // compute the bounding box for the mesh we are adding
     if (computeAbsoluteAABBs) {
@@ -1747,22 +1742,17 @@
                                               scene::SceneNode& node,
                                               DrawableGroup* drawables) {
   CHECK(primitive_meshes_.count(primitiveID));
-<<<<<<< HEAD
-  createDrawable(*primitive_meshes_.at(primitiveID), node, NO_LIGHT_KEY,
-                 WHITE_MATERIAL_KEY, drawables);
-=======
   // TODO:
   // currently we assume the primitives does not have normal texture
   // so do not need to worry about the tangent or bitangent.
   // it might be changed in the future.
   gfx::Drawable::Flags meshAttributeFlags{};
-  createGenericDrawable(*primitive_meshes_.at(primitiveID),  // render mesh
-                        meshAttributeFlags,  // meshAttributeFlags
-                        node,                // scene node
-                        NO_LIGHT_KEY,        // lightSetup key
-                        WHITE_MATERIAL_KEY,  // material key
-                        drawables);          // drawable group
->>>>>>> 77d201a1
+  createDrawable(*primitive_meshes_.at(primitiveID),  // render mesh
+                 meshAttributeFlags,                  // meshAttributeFlags
+                 node,                                // scene node
+                 NO_LIGHT_KEY,                        // lightSetup key
+                 WHITE_MATERIAL_KEY,                  // material key
+                 drawables);                          // drawable group
 }
 
 void ResourceManager::removePrimitiveMesh(int primitiveID) {
@@ -1770,8 +1760,8 @@
   primitive_meshes_.erase(primitiveID);
 }
 
-<<<<<<< HEAD
 void ResourceManager::createDrawable(Mn::GL::Mesh& mesh,
+                                     gfx::Drawable::Flags& meshAttributeFlags,
                                      scene::SceneNode& node,
                                      const Mn::ResourceKey& lightSetupKey,
                                      const Mn::ResourceKey& materialKey,
@@ -1780,34 +1770,25 @@
       shaderManager_.get<gfx::MaterialData>(materialKey)->type;
   switch (materialDataType) {
     case gfx::MaterialDataType::PHONG:
-      node.addFeature<gfx::GenericDrawable>(mesh, shaderManager_, lightSetupKey,
-                                            materialKey, group);
+      node.addFeature<gfx::GenericDrawable>(
+          mesh,                // render mesh
+          meshAttributeFlags,  // mesh attribute flags
+          shaderManager_,      // shader manager
+          lightSetupKey,       // kightSetup key
+          materialKey,         // material key
+          group);              // drawable group
       break;
     case gfx::MaterialDataType::PBR:
-      node.addFeature<gfx::PbrDrawable>(mesh, shaderManager_, lightSetupKey,
-                                        materialKey, group);
+      node.addFeature<gfx::PbrDrawable>(
+          mesh,
+          meshAttributeFlags,  // mesh attribute flags
+          shaderManager_, lightSetupKey, materialKey, group);
       break;
     default:
       CORRADE_INTERNAL_ASSERT_UNREACHABLE();
       break;
   }
-=======
-void ResourceManager::createGenericDrawable(
-    Mn::GL::Mesh& mesh,
-    gfx::Drawable::Flags& meshAttributeFlags,
-    scene::SceneNode& node,
-    const Mn::ResourceKey& lightSetupKey,
-    const Mn::ResourceKey& materialKey,
-    DrawableGroup* group /* = nullptr */) {
-  node.addFeature<gfx::GenericDrawable>(
-      mesh,                // render mesh
-      meshAttributeFlags,  // mesh attribute flags
-      shaderManager_,      // shader manager
-      lightSetupKey,       // kightSetup key
-      materialKey,         // material key
-      group);              // drawable group
->>>>>>> 77d201a1
-}
+}  // namespace assets
 
 bool ResourceManager::loadSUNCGHouseFile(const AssetInfo& houseInfo,
                                          scene::SceneNode* parent,
