--- conflicted
+++ resolved
@@ -23,14 +23,6 @@
     TinyGltfImporter
 )
 
-<<<<<<< HEAD
-
-
-add_library(assets
-    STATIC
-        ${assets_SOURCES}
-)
-=======
 if(BUILD_ASSIMP_SUPPORT)
   find_package(MagnumPlugins
     REQUIRED
@@ -39,7 +31,6 @@
 endif()
 
 add_library(assets STATIC ${assets_SOURCES})
->>>>>>> 8f0e0b36
 
 target_link_libraries(assets
   PUBLIC
@@ -54,11 +45,6 @@
     Magnum::SceneGraph
     Magnum::Shaders
     Magnum::Trade
-<<<<<<< HEAD
-    Magnum::DebugTools
-    MagnumPlugins::AssimpImporter
-=======
->>>>>>> 8f0e0b36
     MagnumPlugins::StbImageImporter
     MagnumPlugins::StbImageConverter
     MagnumPlugins::TinyGltfImporter
@@ -68,9 +54,6 @@
     io
 )
 
-<<<<<<< HEAD
-set_directory_properties(PROPERTIES CORRADE_USE_PEDANTIC_FLAGS ON)
-=======
 if(BUILD_ASSIMP_SUPPORT)
   target_link_libraries(assets
     PUBLIC
@@ -79,7 +62,6 @@
       Assimp::Assimp
   )
 endif()
->>>>>>> 8f0e0b36
 
 if(OpenMP_CXX_FOUND)
   target_link_libraries(assets PUBLIC OpenMP::OpenMP_CXX)
