// Copyright (c) Facebook, Inc. and its affiliates.
// This source code is licensed under the MIT license found in the
// LICENSE file in the root directory of this source tree.

#include "PTexMeshData.h"

#include <fstream>
#include <sstream>
#include <unordered_map>
#include <vector>

#include <Corrade/Containers/Array.h>
#include <Corrade/Containers/ArrayView.h>
#include <Corrade/Containers/ArrayViewStl.h>
#include <Corrade/Utility/Assert.h>
#include <Corrade/Utility/Directory.h>
#include <Magnum/GL/BufferTextureFormat.h>
#include <Magnum/GL/TextureFormat.h>
#include <Magnum/ImageView.h>
#include <Magnum/PixelFormat.h>

#include "esp/core/esp.h"
#include "esp/gfx/PTexMeshShader.h"
#include "esp/io/io.h"
#include "esp/io/json.h"

static constexpr int ROTATION_SHIFT = 30;
static constexpr int FACE_MASK = 0x3FFFFFFF;

namespace Cr = Corrade;

namespace esp {
namespace assets {

void PTexMeshData::load(const std::string& meshFile,
                        const std::string& atlasFolder) {
  ASSERT(io::exists(meshFile));
  ASSERT(io::exists(atlasFolder));

  // Parse parameters
  const auto& paramsFile = atlasFolder + "/parameters.json";
  ASSERT(io::exists(paramsFile));
  const io::JsonDocument json = io::parseJsonFile(paramsFile);
  splitSize_ = json["splitSize"].GetDouble();
  tileSize_ = json["tileSize"].GetInt();
  atlasFolder_ = atlasFolder;

  loadMeshData(meshFile);
}

float PTexMeshData::exposure() const {
  return exposure_;
}

void PTexMeshData::setExposure(const float& val) {
  exposure_ = val;
}

const std::vector<PTexMeshData::MeshData>& PTexMeshData::meshes() const {
  return submeshes_;
}

std::string PTexMeshData::atlasFolder() const {
  return atlasFolder_;
}

std::vector<PTexMeshData::MeshData> splitMesh(
    const PTexMeshData::MeshData& mesh,
    const float splitSize) {
  std::vector<uint32_t> verts;
  verts.resize(mesh.vbo.size());

  auto Part1By2 = [](uint64_t x) {
    x &= 0x1fffff;  // mask off lower 21 bits
    x = (x | (x << 32)) & 0x1f00000000ffff;
    x = (x | (x << 16)) & 0x1f0000ff0000ff;
    x = (x | (x << 8)) & 0x100f00f00f00f00f;
    x = (x | (x << 4)) & 0x10c30c30c30c30c3;
    x = (x | (x << 2)) & 0x1249249249249249;
    return x;
  };

  auto EncodeMorton3 = [&Part1By2](const vec3i& v) {
    return (Part1By2(v(2)) << 2) + (Part1By2(v(1)) << 1) + Part1By2(v(0));
  };

  box3f boundingBox;

  for (size_t i = 0; i < mesh.vbo.size(); i++) {
    boundingBox.extend(mesh.vbo[i].head<3>());
  }

// calculate vertex grid position and code
#pragma omp parallel for
  for (size_t i = 0; i < mesh.vbo.size(); i++) {
    const vec3f p = mesh.vbo[i].head<3>();
    vec3f pi = (p - boundingBox.min()) / splitSize;
    verts[i] = EncodeMorton3(pi.cast<int>());
  }

  // data structure for sorting faces
  struct SortFace {
    uint32_t index[4];
    uint32_t code;
    size_t originalFace;
  };

  // fill per-face data structures (including codes)
  size_t numFaces = mesh.ibo.size() / 4;
  std::vector<SortFace> faces;
  faces.resize(numFaces);

#pragma omp parallel for
  for (size_t i = 0; i < numFaces; i++) {
    faces[i].originalFace = i;
    faces[i].code = std::numeric_limits<uint32_t>::max();
    for (int j = 0; j < 4; j++) {
      faces[i].index[j] = mesh.ibo[i * 4 + j];

      // face code is minimum of referenced vertices codes
      faces[i].code = std::min(faces[i].code, verts[faces[i].index[j]]);
    }
  }

  // sort faces by code
  std::sort(faces.begin(), faces.end(),
            [](const SortFace& f1, const SortFace& f2) -> bool {
              return (f1.code < f2.code);
            });

  // find face chunk start indices
  std::vector<uint32_t> chunkStart;
  chunkStart.push_back(0);
  uint32_t prevCode = faces[0].code;
  for (size_t i = 1; i < faces.size(); i++) {
    if (faces[i].code != prevCode) {
      chunkStart.push_back(i);
      prevCode = faces[i].code;
    }
  }

  chunkStart.push_back(faces.size());
  size_t numChunks = chunkStart.size() - 1;

  size_t maxFaces = 0;
  for (size_t i = 0; i < numChunks; i++) {
    uint32_t chunkSize = chunkStart[i + 1] - chunkStart[i];
    if (chunkSize > maxFaces)
      maxFaces = chunkSize;
  }

  // create new mesh for each chunk of faces
  std::vector<PTexMeshData::MeshData> subMeshes;

  for (size_t i = 0; i < numChunks; i++) {
    subMeshes.emplace_back();
  }

#pragma omp parallel for
  for (size_t i = 0; i < numChunks; i++) {
    uint32_t chunkSize = chunkStart[i + 1] - chunkStart[i];

    std::vector<uint32_t> refdVerts;
    std::unordered_map<uint32_t, uint32_t> refdVertsMap;
    subMeshes[i].ibo.resize(chunkSize * 4);

    for (size_t j = 0; j < chunkSize; j++) {
      size_t faceIdx = chunkStart[i] + j;
      for (int k = 0; k < 4; k++) {
        uint32_t vertIndex = faces[faceIdx].index[k];
        uint32_t newIndex = 0;

        auto it = refdVertsMap.find(vertIndex);

        if (it == refdVertsMap.end()) {
          // vertex not found, add
          newIndex = refdVerts.size();
          refdVerts.push_back(vertIndex);
          refdVertsMap[vertIndex] = newIndex;
        } else {
          // found, use existing index
          newIndex = it->second;
        }
        subMeshes[i].ibo[j * 4 + k] = newIndex;
      }
    }

    // add referenced vertices to submesh
    subMeshes[i].vbo.resize(refdVerts.size());
    subMeshes[i].nbo.resize(refdVerts.size());
    for (size_t j = 0; j < refdVerts.size(); j++) {
      uint32_t index = refdVerts[j];
      subMeshes[i].vbo[j] = mesh.vbo[index];
      subMeshes[i].nbo[j] = mesh.nbo[index];
    }
  }

  return subMeshes;
}

void PTexMeshData::calculateAdjacency(const PTexMeshData::MeshData& mesh,
                                      std::vector<uint32_t>& adjFaces) {
  struct EdgeData {
    int face;
    int edge;
  };

  std::unordered_map<uint64_t, std::vector<EdgeData>> edgeMap;

  size_t numFaces = mesh.ibo.size() / 4;

  typedef std::unordered_map<uint64_t, std::vector<EdgeData>>::iterator
      EdgeIter;
  std::vector<EdgeIter> edgeIterators(numFaces * 4);

  // for each face
  for (int f = 0; f < numFaces; f++) {
    // for each edge
    for (int e = 0; e < 4; e++) {
      // add to edge to face map
      const int e_index = f * 4 + e;
      const uint32_t i0 = mesh.ibo[e_index];
      const uint32_t i1 = mesh.ibo[f * 4 + ((e + 1) % 4)];
      const uint64_t key =
          (uint64_t)std::min(i0, i1) << 32 | (uint32_t)std::max(i0, i1);

      const EdgeData edgeData{f, e};

      auto it = edgeMap.find(key);

      if (it == edgeMap.end()) {
        it = edgeMap.emplace(key, std::vector<EdgeData>()).first;
        it->second.reserve(4);
        it->second.push_back(edgeData);
      } else {
        it->second.push_back(edgeData);
      }

      edgeIterators[e_index] = it;
    }
  }

  adjFaces.resize(numFaces * 4);

  for (int f = 0; f < numFaces; f++) {
    for (int e = 0; e < 4; e++) {
      const int e_index = f * 4 + e;
      auto it = edgeIterators[e_index];
      const std::vector<EdgeData>& adj = it->second;

      // find adjacent face
      int adjFace = -1;
      for (size_t i = 0; i < adj.size(); i++) {
        if (adj[i].face != (int)f)
          adjFace = adj[i].face;
      }

      // find number of 90 degree rotation steps between faces
      int rot = 0;
      if (adj.size() == 2) {
        int edge0 = 0, edge1 = 0;
        if (adj[0].edge == e) {
          edge0 = adj[0].edge;
          edge1 = adj[1].edge;
        } else if (adj[1].edge == e) {
          edge0 = adj[1].edge;
          edge1 = adj[0].edge;
        }

        rot = (edge0 - edge1 + 2) & 3;
      }

      // pack adjacent face and rotation into 32-bit int
      adjFaces[f * 4 + e] = (rot << ROTATION_SHIFT) | (adjFace & FACE_MASK);
    }
  }
}

void PTexMeshData::loadMeshData(const std::string& meshFile) {
  PTexMeshData::MeshData originalMesh;
  parsePLY(meshFile, originalMesh);

  submeshes_.clear();
  if (splitSize_ > 0.0f) {
    LOG(INFO) << "Splitting mesh... ";
    submeshes_ = splitMesh(originalMesh, splitSize_);
    LOG(INFO) << "done" << std::endl;
  } else {
    submeshes_.emplace_back(std::move(originalMesh));
  }
}

void PTexMeshData::parsePLY(const std::string& filename,
                            PTexMeshData::MeshData& meshData) {
  std::vector<std::string> comments;
  std::vector<std::string> objInfo;

  std::string lastElement;
  std::string lastProperty;

  enum Properties { POSITION = 0, NORMAL, COLOR, NUM_PROPERTIES };

  size_t numVertices = 0;

  size_t positionDimensions = 0;
  size_t normalDimensions = 0;
  size_t colorDimensions = 0;

  std::vector<Properties> vertexLayout;

  size_t numFaces = 0;

  std::ifstream file(filename, std::ios::binary);

  // Header parsing
  {
    std::string line;

    while (std::getline(file, line)) {
      std::istringstream ls(line);
      std::string token;
      ls >> token;

      if (token == "ply" || token == "PLY" || token == "") {
        // Skip preamble line
        continue;
      } else if (token == "comment") {
        // Just store these incase
        comments.push_back(line.erase(0, 8));
      } else if (token == "format") {
        // We can only parse binary data, so check that's what it is
        std::string s;
        ls >> s;
        ASSERT(s == "binary_little_endian");
      } else if (token == "element") {
        std::string name;
        size_t size;
        ls >> name >> size;

        if (name == "vertex") {
          // Pull out the number of vertices
          numVertices = size;
        } else if (name == "face") {
          // Pull out number of faces
          numFaces = size;
          ASSERT(numFaces > 0);
        } else {
          ASSERT(false, "Can't parse element (%)", name);
        }

        // Keep track of what element we parsed last to associate the properties
        // that follow
        lastElement = name;
      } else if (token == "property") {
        std::string type, name;
        ls >> type;

        // Special parsing for list properties (e.g. faces)
        bool isList = false;

        if (type == "list") {
          isList = true;

          std::string countType;
          ls >> countType >> type;

          ASSERT(countType == "uchar" || countType == "uint8",
                 "Don't understand count type (%)", countType);

          ASSERT(type == "int", "Don't understand index type (%)", type);

          ASSERT(lastElement == "face",
                 "Only expecting list after face element, not after (%)",
                 lastElement);
        }

        ASSERT(type == "float" || type == "int" || type == "uchar" ||
                   type == "uint8",
               "Don't understand type (%)", type);

        ls >> name;

        // Collecting vertex property information
        if (lastElement == "vertex") {
          ASSERT(type != "int", "Don't support 32-bit integer properties");

          // Position information
          if (name == "x") {
            positionDimensions = 1;
            vertexLayout.push_back(Properties::POSITION);
            ASSERT(type == "float", "Don't support 8-bit integer positions");
          } else if (name == "y") {
            ASSERT(lastProperty == "x",
                   "Properties should follow x, y, z, (w) order");
            positionDimensions = 2;
          } else if (name == "z") {
            ASSERT(lastProperty == "y",
                   "Properties should follow x, y, z, (w) order");
            positionDimensions = 3;
          } else if (name == "w") {
            ASSERT(lastProperty == "z",
                   "Properties should follow x, y, z, (w) order");
            positionDimensions = 4;
          }

          // Normal information
          if (name == "nx") {
            normalDimensions = 1;
            vertexLayout.push_back(Properties::NORMAL);
            ASSERT(type == "float", "Don't support 8-bit integer normals");
          } else if (name == "ny") {
            ASSERT(lastProperty == "nx",
                   "Properties should follow nx, ny, nz order");
            normalDimensions = 2;
          } else if (name == "nz") {
            ASSERT(lastProperty == "ny",
                   "Properties should follow nx, ny, nz order");
            normalDimensions = 3;
          }

          // Color information
          if (name == "red") {
            colorDimensions = 1;
            vertexLayout.push_back(Properties::COLOR);
            ASSERT(type == "uchar" || type == "uint8",
                   "Don't support non-8-bit integer colors");
          } else if (name == "green") {
            ASSERT(lastProperty == "red",
                   "Properties should follow red, green, blue, (alpha) order");
            colorDimensions = 2;
          } else if (name == "blue") {
            ASSERT(lastProperty == "green",
                   "Properties should follow red, green, blue, (alpha) order");
            colorDimensions = 3;
          } else if (name == "alpha") {
            ASSERT(lastProperty == "blue",
                   "Properties should follow red, green, blue, (alpha) order");
            colorDimensions = 4;
          }
        } else if (lastElement == "face") {
          ASSERT(isList, "No idea what to do with properties following faces");
        } else {
          ASSERT(false, "No idea what to do with properties before elements");
        }

        lastProperty = name;
      } else if (token == "obj_info") {
        // Just store these incase
        objInfo.push_back(line.erase(0, 9));
      } else if (token == "end_header") {
        // Done reading!
        break;
      } else {
        // Something unrecognised
        ASSERT(false);
      }
    }

    // Check things make sense.
    ASSERT(numVertices > 0);
    ASSERT(positionDimensions > 0);
  }

  meshData.vbo.resize(numVertices, vec4f(0, 0, 0, 1));

  if (normalDimensions) {
    meshData.nbo.resize(numVertices, vec4f(0, 0, 0, 1));
  }

  if (colorDimensions) {
    meshData.cbo.resize(numVertices, vec4uc(0, 0, 0, 255));
  }

  // Can only be FLOAT32 or UINT8
  const size_t positionBytes = positionDimensions * sizeof(float);  // floats
  const size_t normalBytes = normalDimensions * sizeof(float);      // floats
  const size_t colorBytes = colorDimensions * sizeof(uint8_t);      // bytes

  const size_t vertexPacketSizeBytes = positionBytes + normalBytes + colorBytes;

  size_t positionOffsetBytes = 0;
  size_t normalOffsetBytes = 0;
  size_t colorOffsetBytes = 0;

  size_t offsetSoFarBytes = 0;

  for (size_t i = 0; i < vertexLayout.size(); i++) {
    if (vertexLayout[i] == Properties::POSITION) {
      positionOffsetBytes = offsetSoFarBytes;
      offsetSoFarBytes += positionBytes;
    } else if (vertexLayout[i] == Properties::NORMAL) {
      normalOffsetBytes = offsetSoFarBytes;
      offsetSoFarBytes += normalBytes;
    } else if (vertexLayout[i] == Properties::COLOR) {
      colorOffsetBytes = offsetSoFarBytes;
      offsetSoFarBytes += colorBytes;
    } else {
      ASSERT(false);
    }
  }

  // Close after parsing header and re-open memory mapped
  const size_t postHeader = file.tellg();

  file.close();

  Cr::Containers::Array<const char, Cr::Utility::Directory::MapDeleter>
      mmappedData = Cr::Utility::Directory::mapRead(filename);

  const size_t fileSize = io::fileSize(filename);

  // Parse each vertex packet and unpack
  const char* bytes = mmappedData + postHeader;

  for (size_t i = 0; i < numVertices; i++) {
    const char* nextBytes = bytes + vertexPacketSizeBytes * i;

    memcpy(meshData.vbo[i].data(), &nextBytes[positionOffsetBytes],
           positionBytes);

    if (normalDimensions)
      memcpy(meshData.nbo[i].data(), &nextBytes[normalOffsetBytes],
             normalBytes);

    if (colorDimensions)
      memcpy(meshData.cbo[i].data(), &nextBytes[colorOffsetBytes], colorBytes);
  }

  const size_t bytesSoFar = postHeader + vertexPacketSizeBytes * numVertices;

  bytes = mmappedData + postHeader + vertexPacketSizeBytes * numVertices;

  // Read first face to get number of indices;
  const uint8_t faceDimensions = *bytes;

  ASSERT(faceDimensions == 3 || faceDimensions == 4);

  const size_t countBytes = 1;
  const size_t faceBytes = faceDimensions * sizeof(uint32_t);  // uint32_t
  const size_t facePacketSizeBytes = countBytes + faceBytes;

  const size_t predictedFaces = (fileSize - bytesSoFar) / facePacketSizeBytes;

  // Not sure what to do here
  //    if(predictedFaces < numFaces)
  //    {
  //        LOG(INFO) << "Skipping " << numFaces - predictedFaces << " missing
  //        faces" << std::endl;
  //    }
  //    else if(numFaces < predictedFaces)
  //    {
  //        LOG(INFO) << "Ignoring " << predictedFaces - numFaces << " extra
  //        faces" << std::endl;
  //    }

  numFaces = std::min(numFaces, predictedFaces);

  meshData.ibo.resize(numFaces * faceDimensions);

  for (size_t i = 0; i < numFaces; i++) {
    const char* nextBytes = bytes + facePacketSizeBytes * i;

    memcpy(&meshData.ibo[i * faceDimensions], &nextBytes[countBytes],
           faceBytes);
  }
}

void PTexMeshData::uploadBuffersToGPU(bool forceReload) {
  if (forceReload) {
    buffersOnGPU_ = false;
  }
  if (buffersOnGPU_) {
    return;
  }

  for (int iMesh = 0; iMesh < submeshes_.size(); ++iMesh) {
    LOG(INFO) << "\rLoading mesh " << iMesh + 1 << "/" << submeshes_.size()
              << "... ";

    renderingBuffers_.emplace_back(
        std::make_unique<PTexMeshData::RenderingBuffer>());

    auto& currentMesh = renderingBuffers_.back();
    currentMesh->vertexBuffer.setData(submeshes_[iMesh].vbo,
                                      Magnum::GL::BufferUsage::StaticDraw);
    currentMesh->indexBuffer.setData(submeshes_[iMesh].ibo,
                                     Magnum::GL::BufferUsage::StaticDraw);
  }
  LOG(INFO) << "... done" << std::endl;

  LOG(INFO) << "Calculating mesh adjacency... ";

  std::vector<std::vector<uint32_t>> adjFaces(submeshes_.size());

#pragma omp parallel for
  for (int iMesh = 0; iMesh < submeshes_.size(); ++iMesh) {
    calculateAdjacency(submeshes_[iMesh], adjFaces[iMesh]);
  }

  for (int iMesh = 0; iMesh < submeshes_.size(); ++iMesh) {
    auto& currentMesh = renderingBuffers_[iMesh];

    currentMesh->adjFacesBufferTexture.setBuffer(
        Magnum::GL::BufferTextureFormat::R32UI, currentMesh->adjFacesBuffer);
    currentMesh->adjFacesBuffer.setData(adjFaces[iMesh],
                                        Magnum::GL::BufferUsage::StaticDraw);
    GLintptr offset = 0;
    currentMesh->mesh
        .setPrimitive(Magnum::GL::MeshPrimitive::LinesAdjacency)
        // Warning:
        // CANNOT use currentMesh.ibo.size() when calling
        // setCount because that returns the number of bytes of the buffer, NOT
        // the index counts
        .setCount(submeshes_[iMesh].ibo.size())
        .addVertexBuffer(currentMesh->vertexBuffer, offset,
                         gfx::PTexMeshShader::Position{})
        .setIndexBuffer(currentMesh->indexBuffer, offset,
                        Magnum::GL::MeshIndexType::UnsignedInt);
  }

  // load atlas data and upload them to GPU
  LOG(INFO) << "loading atlas textures: ";
  for (size_t iMesh = 0; iMesh < renderingBuffers_.size(); ++iMesh) {
    const std::string hdrFile = Cr::Utility::Directory::join(
        atlasFolder_, std::to_string(iMesh) + "-color-ptex.hdr");

    CORRADE_ASSERT(io::exists(hdrFile), "Error : Cannot find the .hdr file ", );

    LOG(INFO) << "Loading atlas " << iMesh + 1 << "/"
              << renderingBuffers_.size() << " from " << hdrFile << ". ";

    Cr::Containers::Array<const char, Cr::Utility::Directory::MapDeleter> data =
<<<<<<< HEAD
        Cr::Utility::Directory::mapRead(hdrFile);
    // divided by 6, since there are 3 channels, R, G, B, each of which takes 1
    // half_float (2 bytes)
    const int dim = static_cast<int>(std::sqrt(data.size() / 6));  // square

    // atlas
    // the size of each image is dim x dim x 3 (RGB) x 2 (half_float), which
    // equals to numBytes
    Magnum::ImageView2D image(Magnum::PixelFormat::RGB16F, {dim, dim}, data);

=======
        Cr::Utility::Directory::mapRead(rgbFile);
    const int dim = static_cast<int>(std::sqrt(data.size() / 3));  // square

    Magnum::ImageView2D image(Magnum::PixelFormat::RGB8UI, {dim, dim}, data);
>>>>>>> 2a1bb299
    renderingBuffers_[iMesh]
        ->atlasTexture.setWrapping(Magnum::GL::SamplerWrapping::ClampToEdge)
        .setMagnificationFilter(Magnum::GL::SamplerFilter::Linear)
        .setMinificationFilter(Magnum::GL::SamplerFilter::Linear)
        .setStorage(
            Magnum::Math::log2(image.size().min()) + 1,  // mip level count
            Magnum::GL::TextureFormat::RGB16F,
            image.size())
        .setSubImage(0,   // mipLevel
                     {},  // offset
                     image)
        .generateMipmap();
  }

  buffersOnGPU_ = true;
}

PTexMeshData::RenderingBuffer* PTexMeshData::getRenderingBuffer(int submeshID) {
  ASSERT(submeshID >= 0 && submeshID < renderingBuffers_.size());
  return renderingBuffers_[submeshID].get();
}

Magnum::GL::Mesh* PTexMeshData::getMagnumGLMesh(int submeshID) {
  ASSERT(submeshID >= 0 && submeshID < renderingBuffers_.size());
  return &(renderingBuffers_[submeshID]->mesh);
}

}  // namespace assets
}  // namespace esp<|MERGE_RESOLUTION|>--- conflicted
+++ resolved
@@ -630,7 +630,6 @@
               << renderingBuffers_.size() << " from " << hdrFile << ". ";
 
     Cr::Containers::Array<const char, Cr::Utility::Directory::MapDeleter> data =
-<<<<<<< HEAD
         Cr::Utility::Directory::mapRead(hdrFile);
     // divided by 6, since there are 3 channels, R, G, B, each of which takes 1
     // half_float (2 bytes)
@@ -641,12 +640,6 @@
     // equals to numBytes
     Magnum::ImageView2D image(Magnum::PixelFormat::RGB16F, {dim, dim}, data);
 
-=======
-        Cr::Utility::Directory::mapRead(rgbFile);
-    const int dim = static_cast<int>(std::sqrt(data.size() / 3));  // square
-
-    Magnum::ImageView2D image(Magnum::PixelFormat::RGB8UI, {dim, dim}, data);
->>>>>>> 2a1bb299
     renderingBuffers_[iMesh]
         ->atlasTexture.setWrapping(Magnum::GL::SamplerWrapping::ClampToEdge)
         .setMagnificationFilter(Magnum::GL::SamplerFilter::Linear)
