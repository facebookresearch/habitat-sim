--- conflicted
+++ resolved
@@ -25,17 +25,13 @@
     info.type = AssetType::MP3D_MESH;
     // Create a coordinate for the mesh by rotating the default ESP
     // coordinate frame to -Z gravity
-<<<<<<< HEAD
-    info.frame = {quatf::FromTwoVectors(geo::ESP_GRAVITY, -vec3f::UnitZ())};
+    info.frame = {geo::ESP_BACK, geo::ESP_UP};
   } else if (endsWith(path, ".dae")) {
     // assumes Collada DAE with gravity = -Z
     info.type = AssetType::COLLADA;
     // Create a coordinate for the mesh by rotating the default ESP
     // coordinate frame to -Z gravity
     info.frame = {quatf::FromTwoVectors(geo::ESP_GRAVITY, -vec3f::UnitZ())};
-=======
-    info.frame = {geo::ESP_BACK, geo::ESP_UP};
->>>>>>> 70a961c7
   }
 
   return info;
