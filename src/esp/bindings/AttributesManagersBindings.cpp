--- conflicted
+++ resolved
@@ -46,43 +46,24 @@
                &AttrClass::getTemplateIDByHandle),
            R"(Returns integer ID for the template with the passed handle.)",
            "handle"_a)
-<<<<<<< HEAD
-      .def("get_template_handles",
-           static_cast<std::vector<std::string> (AttrClass::*)(
-               const std::string&, bool) const>(
-               &AttrClass::getTemplateHandlesBySubstring),
-           R"(
-            Returns a list of template handles that either contain or explicitly do not
-=======
       .def(
           "get_template_handles",
           static_cast<std::vector<std::string> (AttrClass::*)(
               const std::string&, bool) const>(
               &AttrClass::getTemplateHandlesBySubstring),
-          R"(Returns a list of template handles that either contain or explicitly do not 
->>>>>>> dbc46525
+          R"(Returns a list of template handles that either contain or explicitly do not
             contain the passed search_str, based on the value of boolean contains.)",
           "search_str"_a = "", "contains"_a = true)
       .def("create_template",
            static_cast<T (AttrClass::*)(const std::string&, bool)>(
                &AttrClass::createAttributesTemplate),
-<<<<<<< HEAD
-           R"(
-            Creates a template based on passed handle, and registers it in
-=======
-           R"(Creates a template based on passed handle, and registers it in 
->>>>>>> dbc46525
+           R"(Creates a template based on passed handle, and registers it in
             the library if register_template is True.)",
            "handle"_a, "register_template"_a = true)
       .def("create_new_template",
            static_cast<T (AttrClass::*)(const std::string&, bool)>(
                &AttrClass::createDefaultAttributesTemplate),
-<<<<<<< HEAD
-           R"(
-            Creates a template built with default values, and registers it in
-=======
-           R"(Creates a template built with default values, and registers it in 
->>>>>>> dbc46525
+           R"(Creates a template built with default values, and registers it in
             the library if register_template is True.)",
            "handle"_a, "register_template"_a = false)
       .def("is_valid_filename", &AttrClass::isValidFileName, R"(
@@ -91,12 +72,7 @@
       .def("get_num_templates", &AttrClass::getNumTemplates, R"(
              Returns the number of existing templates being managed.)")
       .def("get_random_template_handle", &AttrClass::getRandomTemplateHandle,
-<<<<<<< HEAD
-           R"(
-             Returns the handle for a random template chosen from the
-=======
-           R"(Returns the handle for a random template chosen from the 
->>>>>>> dbc46525
+           R"(Returns the handle for a random template chosen from the
              existing templates being managed.)")
       .def(
           "get_undeletable_handles", &AttrClass::getUndeletableTemplateHandles,
@@ -108,12 +84,7 @@
             locked by the user. These will be undeletable until unlocked by the user.
             These templates can still be edited.)")
       .def("get_library_has_handle", &AttrClass::getTemplateLibHasHandle,
-<<<<<<< HEAD
-           R"(
-             Returns whether the passed handle describes an existing template
-=======
-           R"(Returns whether the passed handle describes an existing template 
->>>>>>> dbc46525
+           R"(Returns whether the passed handle describes an existing template
              in the library.)",
            "handle"_a)
       .def(
@@ -123,100 +94,50 @@
              Note : Locked templates can still be edited.)",
           "handle"_a, "lock"_a)
       .def("set_lock_by_substring", &AttrClass::setTemplatesLockBySubstring,
-<<<<<<< HEAD
-           R"(
-             This sets the lock state for all templates whose handles either
-=======
-           R"(This sets the lock state for all templates whose handles either 
->>>>>>> dbc46525
+           R"(This sets the lock state for all templates whose handles either
              contain or explictly do not contain the passed search_str.
              Returns a list of handles for templates locked by this function
              call. Lock == True makes the template unable to be deleted.
              Note : Locked templates can still be edited.)",
            "lock"_a, "search_str"_a = "", "contains"_a = true)
       .def("set_template_list_lock", &AttrClass::setTemplateLockByHandles,
-<<<<<<< HEAD
-           R"(
-             This sets the lock state for all templates whose handles
+           R"(This sets the lock state for all templates whose handles
              are passed in list. Returns a list of handles for templates
              locked by this function call. Lock == True makes the template unable
              to be deleted. Note : Locked templates can still be edited.)",
            "handles"_a, "lock"_a)
       .def("remove_all_templates", &AttrClass::removeAllTemplates,
-           R"(
-             This removes, and returns, a list of all the templates referenced
+           R"(This removes, and returns, a list of all the templates referenced
              in the library that have not been marked undeletable by the system
              or read-only by the user.)")
       .def("remove_templates_by_str", &AttrClass::removeTemplatesBySubstring,
-           R"(
-             This removes, and returns, a list of all the templates referenced
+           R"(This removes, and returns, a list of all the templates referenced
              in the library that have not been marked undeletable by the system
              or read-only by the user and whose handles either contain or explictly
              do not contain the passed search_str.)",
            "search_str"_a = "", "contains"_a = true)
       .def("remove_template_by_ID", &AttrClass::removeTemplateByID,
-           R"(
-             This removes, and returns the template referenced by the passed ID
+           R"(This removes, and returns the template referenced by the passed ID
              from the library.)",
            "ID"_a)
-      .def("remove_template_by_handle", &AttrClass::removeTemplateByHandle,
-           R"(
-             This removes, and returns the template referenced by the passed handle
-=======
-           R"(This sets the lock state for all templates whose handles
-             are passed in list. Returns a list of handles for templates 
-             locked by this function call. Lock == True makes the template unable 
-             to be deleted. Note : Locked templates can still be edited.)",
-           "handles"_a, "lock"_a)
-      .def("remove_all_templates", &AttrClass::removeAllTemplates,
-           R"(This removes, and returns, a list of all the templates referenced 
-             in the library that have not been marked undeletable by the system 
-             or read-only by the user.)")
-      .def("remove_templates_by_str", &AttrClass::removeTemplatesBySubstring,
-           R"(This removes, and returns, a list of all the templates referenced 
-             in the library that have not been marked undeletable by the system 
-             or read-only by the user and whose handles either contain or explictly 
-             do not contain the passed search_str.)",
-           "search_str"_a = "", "contains"_a = true)
-      .def(
-          "remove_template_by_ID", &AttrClass::removeTemplateByID,
-          R"(This removes, and returns the template referenced by the passed ID 
-             from the library.)",
-          "ID"_a)
       .def(
           "remove_template_by_handle", &AttrClass::removeTemplateByHandle,
-          R"(This removes, and returns the template referenced by the passed handle 
->>>>>>> dbc46525
+          R"(This removes, and returns the template referenced by the passed handle
              from the library.)",
           "handle"_a)
       .def("register_template", &AttrClass::registerAttributesTemplate,
-<<<<<<< HEAD
-           R"(
-             This registers a copy of the passed template in the library, and
-=======
-           R"(This registers a copy of the passed template in the library, and 
->>>>>>> dbc46525
+           R"(This registers a copy of the passed template in the library, and
              returns the template's integer ID.)",
            "template"_a, "specified_handle"_a = "")
       .def("get_template_by_ID",
            static_cast<T (AttrClass::*)(int)>(&AttrClass::getTemplateCopyByID),
-<<<<<<< HEAD
-           R"(
-             This returns a copy of the template specified by the passed
-=======
-           R"(This returns a copy of the template specified by the passed 
->>>>>>> dbc46525
+           R"(This returns a copy of the template specified by the passed
              ID if it exists, and NULL if it does not.)",
            "ID"_a)
       .def("get_template_by_handle",
            static_cast<T (AttrClass::*)(const std::string&)>(
                &AttrClass::getTemplateCopyByHandle),
-<<<<<<< HEAD
-           R"(
-             This returns a copy of the template specified by the passed
-=======
-           R"(This returns a copy of the template specified by the passed 
->>>>>>> dbc46525
+           R"(This returns a copy of the template specified by the passed
              handle if it exists, and NULL if it does not.)",
            "handle"_a);
 }  // declareBaseAttributesManager
@@ -248,142 +169,75 @@
       // return appropriately cast capsule templates
       .def("get_default_capsule_template",
            &AssetAttributesManager::getDefaultCapsuleTemplate,
-<<<<<<< HEAD
-           R"(
-             This returns an appropriately cast copy of the default Capsule
+           R"(This returns an appropriately cast copy of the default Capsule
              primitive template in the library, either solid or wireframe
              based on is_wireframe.)",
            "is_wireframe"_a)
       .def("get_capsule_template", &AssetAttributesManager::getCapsuleTemplate,
-           R"(
-             This returns an appropriately cast copy of the Capsule primitive
-=======
-           R"(This returns an appropriately cast copy of the default Capsule 
-             primitive template in the library, either solid or wireframe 
-             based on is_wireframe.)",
-           "is_wireframe"_a)
-      .def("get_capsule_template", &AssetAttributesManager::getCapsuleTemplate,
-           R"(This returns an appropriately cast copy of the Capsule primitive 
->>>>>>> dbc46525
+           R"(This returns an appropriately cast copy of the Capsule primitive
              template in the library that is referenced by the passed handle, or
              NULL if none exists.)",
            "handle"_a)
       // return appropriately cast cone templates
       .def("get_default_cone_template",
            &AssetAttributesManager::getDefaultConeTemplate,
-<<<<<<< HEAD
-           R"(
-             This returns an appropriately cast copy of the default Cone
+           R"(This returns an appropriately cast copy of the default Cone
              primitive template in the library, either solid or wireframe
              based on is_wireframe.)",
            "is_wireframe"_a)
       .def("get_cone_template", &AssetAttributesManager::getConeTemplate,
-           R"(
-             This returns an appropriately cast copy of the Cone primitive
-=======
-           R"(This returns an appropriately cast copy of the default Cone 
-             primitive template in the library, either solid or wireframe 
-             based on is_wireframe.)",
-           "is_wireframe"_a)
-      .def("get_cone_template", &AssetAttributesManager::getConeTemplate,
-           R"(This returns an appropriately cast copy of the Cone primitive 
->>>>>>> dbc46525
+           R"(This returns an appropriately cast copy of the Cone primitive
              template in the library that is referenced by the passed handle, or
              NULL if none exists.)",
            "handle"_a)
       // return appropriately cast cube templates
       .def("get_default_cube_template",
            &AssetAttributesManager::getDefaultCubeTemplate,
-<<<<<<< HEAD
-           R"(
-             This returns an appropriately cast copy of the default Cube
+           R"(This returns an appropriately cast copy of the default Cube
              primitive template in the library, either solid or wireframe
              based on is_wireframe.)",
            "is_wireframe"_a)
       .def("get_cube_template", &AssetAttributesManager::getCubeTemplate,
-           R"(
-             This returns an appropriately cast copy of the Cube primitive
-=======
-           R"(This returns an appropriately cast copy of the default Cube 
-             primitive template in the library, either solid or wireframe 
-             based on is_wireframe.)",
-           "is_wireframe"_a)
-      .def("get_cube_template", &AssetAttributesManager::getCubeTemplate,
-           R"(This returns an appropriately cast copy of the Cube primitive 
->>>>>>> dbc46525
+           R"(This returns an appropriately cast copy of the Cube primitive
              template in the library that is referenced by the passed handle, or
              NULL if none exists.)",
            "handle"_a)
       // return appropriately cast cylinder templates
       .def("get_default_cylinder_template",
            &AssetAttributesManager::getDefaultCylinderTemplate,
-<<<<<<< HEAD
-           R"(
-             This returns an appropriately cast copy of the default Cylinder
-             primitive template in the library, either solid or wireframe
-             based on is_wireframe.)",
-           "is_wireframe"_a)
-      .def("get_cylinder_template",
-           &AssetAttributesManager::getCylinderTemplate, R"(
-             This returns an appropriately cast copy of the Cylinder primitive
-=======
-           R"(This returns an appropriately cast copy of the default Cylinder 
-             primitive template in the library, either solid or wireframe 
+           R"(This returns an appropriately cast copy of the default Cylinder
+             primitive template in the library, either solid or wireframe
              based on is_wireframe.)",
            "is_wireframe"_a)
       .def("get_cylinder_template",
            &AssetAttributesManager::getCylinderTemplate,
-           R"(This returns an appropriately cast copy of the Cylinder primitive 
->>>>>>> dbc46525
+           R"(This returns an appropriately cast copy of the Cylinder primitive
              template in the library that is referenced by the passed handle, or
              NULL if none exists.)",
            "handle"_a)
       // return appropriately cast icosphere templates
       .def("get_default_icosphere_template",
            &AssetAttributesManager::getDefaultIcosphereTemplate,
-<<<<<<< HEAD
-           R"(
-             This returns an appropriately cast copy of the default Icosphere
+           R"(This returns an appropriately cast copy of the default Icosphere
              primitive template in the library, either solid or wireframe
              based on is_wireframe.)",
            "is_wireframe"_a)
       .def("get_icosphere_template",
-           &AssetAttributesManager::getIcosphereTemplate, R"(
-             This returns an appropriately cast copy of the Icosphere primitive
-=======
-           R"(This returns an appropriately cast copy of the default Icosphere 
-             primitive template in the library, either solid or wireframe 
-             based on is_wireframe.)",
-           "is_wireframe"_a)
-      .def(
-          "get_icosphere_template",
-          &AssetAttributesManager::getIcosphereTemplate,
-          R"(This returns an appropriately cast copy of the Icosphere primitive 
->>>>>>> dbc46525
-             template in the library that is referenced by the passed handle, or
-             NULL if none exists.)",
-          "handle"_a)
+           &AssetAttributesManager::getIcosphereTemplate,
+           R"(This returns an appropriately cast copy of the Icosphere primitive
+             template in the library that is referenced by the passed handle, or
+             NULL if none exists.)",
+           "handle"_a)
       // return appropriately cast UVSphere templates
       .def("get_default_UVsphere_template",
            &AssetAttributesManager::getDefaultUVSphereTemplate,
-<<<<<<< HEAD
-           R"(
-             This returns an appropriately cast copy of the default UVSphere
-             primitive template in the library, either solid or wireframe
-             based on is_wireframe.)",
-           "is_wireframe"_a)
-      .def("get_UVsphere_template",
-           &AssetAttributesManager::getUVSphereTemplate, R"(
-             This returns an appropriately cast copy of the UVSphere primitive
-=======
-           R"(This returns an appropriately cast copy of the default UVSphere 
-             primitive template in the library, either solid or wireframe 
+           R"(This returns an appropriately cast copy of the default UVSphere
+             primitive template in the library, either solid or wireframe
              based on is_wireframe.)",
            "is_wireframe"_a)
       .def("get_UVsphere_template",
            &AssetAttributesManager::getUVSphereTemplate,
-           R"(This returns an appropriately cast copy of the UVSphere primitive 
->>>>>>> dbc46525
+           R"(This returns an appropriately cast copy of the UVSphere primitive
              template in the library that is referenced by the passed handle, or
              NULL if none exists.)",
            "handle"_a);
@@ -395,35 +249,9 @@
              ObjectAttributesManager::ptr>(m, "ObjectAttributesManager")
 
       // ObjectAttributesManager-specific bindings
-<<<<<<< HEAD
-      .def("load_object_configs", &ObjectAttributesManager::loadObjectConfigs,
-           R"(
-         Build templates for all "*.phys_properties.json" files that exist in
-         the provided file or directory path. If save_as_defaults is true, then
-         these templates will be unable to be deleted)"
-           "path"_a,
-           "save_as_defaults"_a = false)
-
-      // manage file-based templates access
-      .def("get_num_file_templates",
-           &ObjectAttributesManager::getNumFileTemplateObjects, R"(
-             Returns the number of existing file-based templates being managed.)")
-      .def("get_file_template_handles",
-           static_cast<std::vector<std::string> (ObjectAttributesManager::*)(
-               const std::string&, bool) const>(
-               &ObjectAttributesManager::getFileTemplateHandlesBySubstring),
-           R"(
-            Returns a list of file-based template handles that either contain or explicitly do not
-            contain the passed search_str, based on the value of contains.)",
-           "search_str"_a = "", "contains"_a = true)
-      .def("get_random_file_template_handle",
-           &ObjectAttributesManager::getRandomFileTemplateHandle,
-           R"(
-             Returns the handle for a random file-based template chosen from the
-=======
       .def(
           "load_object_configs", &ObjectAttributesManager::loadObjectConfigs,
-          R"(Build templates for all "*.phys_properties.json" files that exist in 
+          R"(Build templates for all "*.phys_properties.json" files that exist in
             the provided file or directory path. If save_as_defaults is true, then
             these templates will be unable to be deleted)"
           "path"_a,
@@ -439,14 +267,13 @@
           static_cast<std::vector<std::string> (ObjectAttributesManager::*)(
               const std::string&, bool) const>(
               &ObjectAttributesManager::getFileTemplateHandlesBySubstring),
-          R"(Returns a list of file-based template handles that either contain or explicitly do not 
+          R"(Returns a list of file-based template handles that either contain or explicitly do not
             contain the passed search_str, based on the value of contains.)",
           "search_str"_a = "", "contains"_a = true)
       .def(
           "get_random_file_template_handle",
           &ObjectAttributesManager::getRandomFileTemplateHandle,
-          R"(Returns the handle for a random file-based template chosen from the 
->>>>>>> dbc46525
+          R"(Returns the handle for a random file-based template chosen from the
              existing templates being managed.)")
 
       // manage synthesized/primitive asset-based templates access
@@ -461,17 +288,10 @@
             Returns a list of template synthesized(primitive asset)-based handles that either contain or explicitly do not
             contain the passed search_str, based on the value of contains.)",
            "search_str"_a = "", "contains"_a = true)
-<<<<<<< HEAD
-      .def("get_random_synth_template_handle",
-           &ObjectAttributesManager::getRandomSynthTemplateHandle,
-           R"(
-             Returns the handle for a random synthesized(primitive asset)-based template chosen from the
-=======
       .def(
           "get_random_synth_template_handle",
           &ObjectAttributesManager::getRandomSynthTemplateHandle,
-          R"(Returns the handle for a random synthesized(primitive asset)-based template chosen from the 
->>>>>>> dbc46525
+          R"(Returns the handle for a random synthesized(primitive asset)-based template chosen from the
              existing templates being managed.)");
 
   // ==== Stage Attributes Template manager ====
