--- conflicted
+++ resolved
@@ -22,11 +22,7 @@
 namespace core {
 
 void initCoreBindings(py::module& m) {
-<<<<<<< HEAD
-  py::class_<Configuration, Configuration::ptr>(m, "Attributes")
-=======
   py::class_<Configuration, Configuration::ptr>(m, "ConfigurationGroup")
->>>>>>> 8b9256b5
       .def(py::init(&Configuration::create<>))
       .def("get_bool", &Configuration::getBool)
       .def("get_string", &Configuration::getString)
