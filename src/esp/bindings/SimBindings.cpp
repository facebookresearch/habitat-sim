--- conflicted
+++ resolved
@@ -97,14 +97,12 @@
           "requires_textures", &SimulatorConfiguration::requiresTextures,
           R"(Whether or not to load textures for the meshes. This MUST be true for RGB rendering.)")
       .def_readwrite(
-<<<<<<< HEAD
           "navmesh_settings", &SimulatorConfiguration::navMeshSettings,
           R"(Optionally provide a pre-configured NavMeshSettings. If provided, the NavMesh will be recomputed with the provided settings if: A. no NavMesh was loaded, or B. the loaded NavMesh's settings differ from the configured settings. If not provided, no NavMesh recompute will be done automatically.)")
-=======
+      .def_readwrite(
           "PBR_image_based_lighting",
           &SimulatorConfiguration::pbrImageBasedLighting,
           R"(Whether or not to enable image based lighting in the PBR shader.)")
->>>>>>> 10793263
       .def(py::self == py::self)
       .def(py::self != py::self);
 
