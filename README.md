[![GitHub license](https://img.shields.io/badge/license-MIT-blue.svg)](https://github.com/facebookresearch/habitat-sim/blob/master/LICENSE)
[![CircleCI](https://circleci.com/gh/facebookresearch/habitat-sim.svg?style=shield)](https://circleci.com/gh/facebookresearch/habitat-sim)

# Habitat-Sim

A flexible, high-performance 3D simulator with configurable agents, multiple sensors, and generic 3D dataset handling (with built-in support for [MatterPort3D](https://niessner.github.io/Matterport/), [Gibson](http://gibsonenv.stanford.edu/database/), [Replica](https://github.com/facebookresearch/Replica-Dataset), and other datasets).
When rendering a scene from the Matterport3D dataset, Habitat-Sim achieves several thousand frames per second (FPS) running single-threaded, and reaches <a href="#fps_table"><b>over 10,000 FPS multi-process</b></a> on a single GPU!

[Try Habitat in your browser!](https://aihabitat.org/demo)

<p align="center">
  <img src="docs/images/habitat_compressed.gif" height="400">
</p>

---

## Table of contents
   0. [Motivation](#motivation)
   0. [Citing Habitat](#citing-habitat)
   0. [Details](#details)
   0. [Performance](#performance)
   0. [Installation](#installation)
   0. [Common build issues](#common-build-issues)
   0. [Testing](#testing)
   0. [Common testing issues](#common-testing-issues)
   0. [Rendering to GPU Tensors](#rendering-to-gpu-tensors)
<<<<<<< HEAD
=======
   0. [Developer installation and getting started](#developer-installation-and-getting-started)
   0. [WebGL](#webgl)
>>>>>>> 373f2dbf
   0. [Datasets](#datasets)
   0. [Examples](#examples)
   0. [Acknowledgments](#acknowledgments)
   0. [External Contributions](#external-contributions)
   0. [License](#license)
   0. [References](#references)

## Motivation ##
AI Habitat enables training of embodied AI agents (virtual robots) in a highly photorealistic & efficient 3D simulator, before transferring the learned skills to reality.
This empowers a paradigm shift from 'internet AI' based on static datasets (e.g. ImageNet, COCO, VQA) to embodied AI where agents act within realistic environments, bringing to the fore active perception, long-term planning, learning from interaction, and holding a dialog grounded in an environment.

## Citing Habitat
If you use the Habitat platform in your research, please cite the following [paper](https://arxiv.org/abs/1904.01201):

```
@inproceedings{habitat19iccv,
  title     =     {Habitat: {A} {P}latform for {E}mbodied {AI} {R}esearch},
  author    =     {{Manolis Savva*} and {Abhishek Kadian*} and {Oleksandr Maksymets*} and Yili Zhao and Erik Wijmans and Bhavana Jain and Julian Straub and Jia Liu and Vladlen Koltun and Jitendra Malik and Devi Parikh and Dhruv Batra},
  booktitle =     {Proceedings of the IEEE/CVF International Conference on Computer Vision (ICCV)},
  year      =     {2019}
}
```

Habitat-Sim also builds on work contributed by others.  If you use contributed methods/models, please cite their works.  See the [External Contributions](#external-contributions) section
for a list of what was externally contributed and the corresponding work/citation.

## Details

The Habitat-Sim backend module is implemented in C++ and leverages the [magnum](https://github.com/mosra/magnum) graphics middleware library to support cross-platform deployment on a broad variety of hardware configurations. The architecture of the main abstraction classes is shown below. The design of this module ensures a few key properties:
* Memory-efficient management of 3D environment resources (triangle mesh geometry, textures, shaders) ensuring shared resources are cached and re-used
* Flexible, structured representation of 3D environments using SceneGraphs, allowing for programmatic manipulation of object state, and combination of objects from different environments
* High-efficiency rendering engine with multi-attachment render passes for reduced overhead when multiple sensors are active
* Arbitrary numbers of Agents and corresponding Sensors that can be linked to a 3D environment by attachment to a SceneGraph.

<p align="center">
 <img src='docs/images/habitat_architecture.png' width="800" />
 <p align="center"><i>Architecture of <code>Habitat-Sim</code> main classes</i></p>
</p>

The Simulator delegates management of all resources related to 3D environments to a ResourceManager that is responsible for loading and caching 3D environment data from a variety of on-disk formats. These resources are used within SceneGraphs at the level of individual SceneNodes that represent distinct objects or regions in a particular Scene. Agents and their Sensors are instantiated by being attached to SceneNodes in a particular SceneGraph.

<p align="center">
 <img src='docs/images/sensor-data.png' width="600" />
 <p align="center"><i>Example rendered sensor observations</i></p>
</p>


## Performance
The table below reports performance statistics for a test scene from the Matterport3D dataset (id `17DRP5sb8fy`) on a `Xeon E5-2690 v4 CPU` and `Nvidia Titan Xp`. Single-thread performance reaches several thousand frames per second, while multi-process operation with several independent simulation backends can reach more than 10,000 frames per second on a single GPU!
<table class="table" id="fps_table">
 <tr>
   <td></td>
   <th colspan="3"> 1 proc </th>
   <th colspan="3"> 3 procs </th>
   <th colspan="3"> 5 procs </th>
 </tr>
 <tr>
   <th>Sensors / Resolution</th>
   <th>128</th>
   <th>256</th>
   <th>512</th>
   <th>128</th>
   <th>256</th>
   <th>512</th>
   <th>128</th>
   <th>256</th>
   <th>512</th>
 </tr>
 <tr>
   <td>RGB</td>
   <td>4093</td>
   <td>1987</td>
   <td>848</td>
   <td>10638</td>
   <td>3428</td>
   <td>2068</td>
   <td>10592</td>
   <td>3574</td>
   <td>2629</td>
 </tr>
 <tr>
   <td>RGB + depth</td>
   <td>2050</td>
   <td>1042</td>
   <td>423</td>
   <td>5024</td>
   <td>1715</td>
   <td>1042</td>
   <td>5223</td>
   <td>1774</td>
   <td>1348</td>
 </tr>
 <tr>
   <td>RGB + depth + semantics*</td>
   <td>439</td>
   <td>346</td>
   <td>185</td>
   <td>502</td>
   <td>385</td>
   <td>336</td>
   <td>500</td>
   <td>390</td>
   <td>367</td>
 </tr>
</table>

Previous simulation platforms that have operated on similar datasets typically produce on the order of a couple hundred frames per second. For example [Gibson](https://github.com/StanfordVL/GibsonEnv#gibson-framerate) reports up to about 150 fps with 8 processes, and [MINOS](https://github.com/minosworld/minos#benchmarking) reports up to about 167 fps with 4 threads.

*Note: The semantic sensor in MP3D houses currently requires the use of additional house 3D meshes with orders of magnitude more geometric complexity leading to reduced performance. We expect this to be addressed in future versions leading to speeds comparable to RGB + depth; stay tuned.

To run the above benchmarks on your machine, see instructions in the [examples](#examples) section.

## Installation

### Docker Image

We provide a pre-built docker container for habitat-api and habitat-sim, refer to [habitat-docker-setup](https://github.com/facebookresearch/habitat-api#docker-setup).

### From Source

We highly recommend installing a [miniconda](https://docs.conda.io/en/latest/miniconda.html) or [Anaconda](https://www.anaconda.com/distribution/#download-section) environment (note: python>=3.6 is required). Once you have Anaconda installed, here are the instructions.


1. Clone this github repository. 
   ```bash
   git clone https://github.com/facebookresearch/habitat-sim.git
   cd habitat-sim
   # Checkout the latest stable release (repeated version number is not a typo)
   git checkout -b v0.1.2 v0.1.2 
   ```
   
   List of stable releases is [available here](https://github.com/facebookresearch/habitat-sim/releases). Master branch contains 'bleeding edge' code and under active development. 

1. Install Dependencies 
  
    Common
   ```bash
   # We require python>=3.6 and cmake>=3.10
   conda create -n habitat python=3.6 cmake=3.14.0
   conda activate habitat
   pip install -r requirements.txt
   ```

    Linux (Tested with Ubuntu 18.04 with gcc 7.4.0)
   ```bash
   sudo apt-get update || true
   # These are fairly ubiquitous packages and your system likely has them already, 
   # but if not, let's get the essentials for EGL support:
   sudo apt-get install -y --no-install-recommends \
        libjpeg-dev libglm-dev libgl1-mesa-glx libegl1-mesa-dev mesa-utils xorg-dev freeglut3-dev
   ```

   See this [configuration for a full list of dependencies](https://github.com/facebookresearch/habitat-sim/blob/master/.circleci/config.yml#L64) that our CI installs on a clean Ubuntu VM. If you run into build errors later, this is a good place to check if all dependencies are installed. 

1. Build Habitat-Sim 

    Default build (for machines with a display attached)
   ```bash
   # Assuming we're still within habitat conda environment
   python setup.py install
   ```

    For headless systems (i.e. without an attached display, e.g. in a cluster) and multiple GPU systems
   ```bash
   python setup.py install --headless
   ```

    For systems with CUDA (to build CUDA features)
   ```bash
   python setup.py install --with-cuda
   ```

   (Under development) With physics simulation via [Bullet Physics SDK](https://github.com/bulletphysics/bullet3/): 
   First, install [Bullet Physics](https://github.com/bulletphysics/bullet3/). Next use
   ```bash
   python setup.py install --bullet    # build habitat with bullet physics
   ```

   Note1: some Linux distributions might require an additional `--user` flag to deal with permission issues. 
   
   Note2: for active development in Habitat, you might find `./build.sh` instead of `python setup.py install` more useful. 


1. [Only if using `build.sh`] For use with [Habitat-API](https://github.com/facebookresearch/habitat-api) and your own python code, add habitat-sim to your `PYTHONPATH`. For example modify your `.bashrc` (or `.bash_profile` in Mac OS X) file by adding the line:
   ```bash
   export PYTHONPATH=$PYTHONPATH:/path/to/habitat-sim/
   ```

## Common build issues

- If your machine has a custom installation location for the nvidia OpenGL and EGL drivers, you may need to manually provide the `EGL_LIBRARY` path to cmake as follows.  Add `-DEGL_LIBRARY=/usr/lib/x86_64-linux-gnu/nvidia-opengl/libEGL.so` to the `build.sh` command line invoking cmake. When running any executable adjust the environment as follows: `LD_LIBRARY_PATH=/usr/lib/x86_64-linux-gnu/nvidia-opengl:${LD_LIBRARY_PATH} examples/example.py`.

- By default, the build process uses all cores available on the system to parallelize. On some virtual machines, this might result in running out of memory. You can serialize the build process via: 
   ```bash
   python setup.py build_ext --parallel 1 install
   ```

- Build is tested on Tested with Ubuntu 18.04 with gcc 7.4.0 and MacOS 10.13.6 with Xcode 10 and clang-1000.10.25.5. If you experience compilation issues, please open an issue with the details of your OS and compiler versions.

  We also have a dev slack channel, please follow this [link](https://join.slack.com/t/ai-habitat/shared_invite/enQtNjY1MzM1NDE4MTk2LTZhMzdmYWMwODZlNjg5MjZiZjExOTBjOTg5MmRiZTVhOWQyNzk0OTMyN2E1ZTEzZTNjMWM0MjBkN2VhMjQxMDI) to get added to the channel.

## Testing

1. Download the test scenes from this [link](http://dl.fbaipublicfiles.com/habitat/habitat-test-scenes.zip) and extract locally.

1. **Interactive testing**: Use the interactive viewer included with Habitat-Sim
   ```bash
   ./build/viewer /path/to/data/scene_datasets/habitat-test-scenes/skokloster-castle.glb
   ```
   You should be able to control an agent in this test scene.
   Use W/A/S/D keys to move forward/left/backward/right and arrow keys to control gaze direction (look up/down/left/right).
   Try to find the picture of a woman surrounded by a wreath.
   Have fun!

1. **Physical interactions**: If you would like to try out habitat with dynamical objects, first download our pre-processed object data-set from this [link](http://dl.fbaipublicfiles.com/habitat/objects_v0.1.zip) and extract as `habitat-sim/data/objects/`.

   To run an interactive C++ example GUI application with physics enabled run
   ```bash
   build/viewer --enable-physics /path/to/data/scene_datasets/habitat-test-scenes/van-gogh-room.glb
   ```
   Use W/A/S/D keys to move forward/left/backward/right and arrow keys to control gaze direction (look up/down/left/right). 
   Press 'o' key to add a random object, press 'p/f/t' to apply impulse/force/torque to the last added object or press 'u' to remove it. 
   Press 'k' to kinematically nudge the last added object in a random direction. 
   Press 'v' key to invert gravity. 

1. **Non-interactive testing**: Run the example script:
   ```bash
   python examples/example.py --scene /path/to/data/scene_datasets/habitat-test-scenes/skokloster-castle.glb
   ```
   The agent will traverse a particular path and you should see the performance stats at the very end, something like this:
  `640 x 480, total time: 3.208 sec. FPS: 311.7`.
  Note that the test scenes do not provide semantic meshes.
  If you would like to test the semantic sensors via `example.py`, please use the data from the Matterport3D dataset (see [Datasets](#Datasets)). 
  We have also provided an [example demo](https://aihabitat.org/habitat-api/tutorials/habitat-sim-demo.html) for reference.

    To run a physics example in python (after building with "Physics simulation via Bullet"):
    ```bash
    python examples/example.py --scene /path/to/data/scene_datasets/habitat-test-scenes/skokloster-castle.glb --enable_physics
    ```
    Note that in this mode the agent will be frozen and oriented toward the spawned physical objects. Additionally, `--save_png` can be used to output agent visual observation frames of the physical scene to the current directory.


## Common testing issues

- If you are running on a remote machine and experience display errors when initializing the simulator, e.g.
   ```bash
    X11: The DISPLAY environment variable is missing
    Could not initialize GLFW
   ```

  ensure you do not have `DISPLAY` defined in your environment (run `unset DISPLAY` to undefine the variable)

- If you see libGL errors like: 

   ```bash
    X11: The DISPLAY environment variable is missing
    Could not initialize GLFW
   ```

    chances are your libGL is located at a non-standard location. See e.g. [this issue](https://askubuntu.com/questions/541343/problems-with-libgl-fbconfigs-swrast-through-each-update). 

## Rendering to GPU Tensors

We support transfering rendering results directly to a [PyTorch](https://pytorch.org/) tensor via CUDA-GL Interop.
This feature is built by when Habitat-Sim is compiled with CUDA, i.e. built with `--with-cuda`.  To enable it, set the
`gpu2gpu_transfer` flag of the sensor specification(s) to `True`

This is implemented in a way that is reasonably agnostic to the exact GPU-Tensor library being used, but we currently have only implemented support for PyTorch.


## WebGL

1. Download the [test scenes](http://dl.fbaipublicfiles.com/habitat/habitat-test-scenes.zip) and extract locally to habitat-sim creating habitat-sim/data.
1. Download and install [emscripten](https://emscripten.org/docs/getting_started/downloads.html) (version 1.38.38 is verified to work)
1. Set EMSCRIPTEN in your environment
   ```bash
   export EMSCRIPTEN=/pathto/emsdk/fastcomp/emscripten
1. Build using `./build_js.sh`
1. Run webserver
   ```bash
   python -m http.server 8000 --bind 127.0.0.1
   ```
1. Open <http://127.0.0.1:8000/build_js/esp/bindings_js/bindings.html>

## Datasets

- The full Matterport3D (MP3D) dataset for use with Habitat can be downloaded using the official [Matterport3D](https://niessner.github.io/Matterport/) download script as follows: `python download_mp.py --task habitat -o path/to/download/`. You only need the habitat zip archive and not the entire Matterport3D dataset. Note that this download script requires python 2.7 to run.
- The Gibson dataset for use with Habitat can be downloaded by agreeing to the terms of use in the [Gibson](https://github.com/StanfordVL/GibsonEnv#database) repository

## Examples

Load a specific MP3D or Gibson house: `examples/example.py --scene path/to/mp3d/house_id.glb`.

Additional arguments to `example.py` are provided to change the sensor configuration, print statistics of the semantic annotations in a scene, compute action-space shortest path trajectories, and set other useful functionality. Refer to the `example.py` and `demo_runner.py` source files for an overview.

To reproduce the benchmark table from above run `examples/benchmark.py --scene /path/to/mp3d/17DRP5sb8fy/17DRP5sb8fy.glb`.


## Code style

We use `clang-format-8` for linting and code style enforcement of c++ code.
Code style follows the [Google C++ guidelines](https://google.github.io/styleguide/cppguide.html).
Install `clang-format-8` through `brew install clang-format` on macOS.  For other systems, `clang-format-8` can be installed via `conda install clangdev -c conda-forge` or by downloading binaries or sources from [releases.llvm.org/download](http://releases.llvm.org/download.html).
For vim integration add to your .vimrc file `map <C-K> :%!clang-format<cr>` and use Ctrl+K to format entire file.
Integration plugin for [vscode](https://marketplace.visualstudio.com/items?itemName=xaver.clang-format).

We use `black` and `isort` for linting and code style of python code.
Install `black` and `isort` through `pip install -U black isort`.
They can then be ran via `black .` and `isort`.

We use `eslint` with `prettier` plugin for linting, formatting and code style of JS code.
Install these dependencies through `npm install`. Then, for fixing linting/formatting errors run `npm run lint-fix`. Make sure you have a node version > 8 for this.

We also offer pre-commit hooks to help with automatically formatting code.
Install the pre-commit hooks with `pip install pre-commit && pre-commit install`.

## Development Tips

1. Install `ninja` (`sudo apt install ninja-build` on Linux, or `brew install ninja` on macOS) for significantly faster incremental builds
1. Install `ccache` (`sudo apt install ccache` on Linux, or `brew install ccache` on macOS) for significantly faster clean re-builds and builds with slightly different settings
1. You can skip reinstalling magnum every time by adding the argument of `--skip-install-magnum` to either `build.sh` or `setup.py`.  Note that you will still need to install magnum bindings once.
1. Arguments to `build.sh` and `setup.py` can be cached between subsequent invocations with the flag `--cache-args` on the _first_ invocation.

## Acknowledgments
The Habitat project would not have been possible without the support and contributions of many individuals. We would like to thank Xinlei Chen, Georgia Gkioxari, Daniel Gordon, Leonidas Guibas, Saurabh Gupta, Or Litany, Marcus Rohrbach, Amanpreet Singh, Devendra Singh Chaplot, Yuandong Tian, and Yuxin Wu for many helpful conversations and guidance on the design and development of the Habitat platform.


## External Contributions

* If you use the noise model from PyRobot, please cite the their [technical report](https://github.com/facebookresearch/pyrobot#citation).


    Specifically, the noise model used for the noisy control functions named `pyrobot_*` and defined in `habitat_sim/agent/controls/pyrobot_noisy_controls.py`


## License

Habitat-Sim is MIT licensed. See the LICENSE file for details.

## References

1. [Habitat: A Platform for Embodied AI Research](https://arxiv.org/abs/1904.01201). Manolis Savva, Abhishek Kadian, Oleksandr Maksymets, Yili Zhao, Erik Wijmans, Bhavana Jain, Julian Straub, Jia Liu, Vladlen Koltun, Jitendra Malik, Devi Parikh, Dhruv Batra. IEEE/CVF International Conference on Computer Vision (ICCV), 2019.<|MERGE_RESOLUTION|>--- conflicted
+++ resolved
@@ -24,11 +24,7 @@
    0. [Testing](#testing)
    0. [Common testing issues](#common-testing-issues)
    0. [Rendering to GPU Tensors](#rendering-to-gpu-tensors)
-<<<<<<< HEAD
-=======
-   0. [Developer installation and getting started](#developer-installation-and-getting-started)
    0. [WebGL](#webgl)
->>>>>>> 373f2dbf
    0. [Datasets](#datasets)
    0. [Examples](#examples)
    0. [Acknowledgments](#acknowledgments)
