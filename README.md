[![GitHub license](https://img.shields.io/badge/license-MIT-blue.svg)](https://github.com/facebookresearch/habitat-sim/blob/master/LICENSE)
[![CircleCI](https://circleci.com/gh/facebookresearch/habitat-sim.svg?style=shield)](https://circleci.com/gh/facebookresearch/habitat-sim)

# Habitat-Sim

A flexible, high-performance 3D simulator with configurable agents, multiple sensors, and generic 3D dataset handling (with built-in support for [MatterPort3D](https://niessner.github.io/Matterport/), [Gibson](http://gibsonenv.stanford.edu/database/), [Replica](https://github.com/facebookresearch/Replica-Dataset), and other datasets).
When rendering a scene from the Matterport3D dataset, Habitat-Sim achieves several thousand frames per second (FPS) running single-threaded, and reaches <a href="#fps_table"><b>over 10,000 FPS multi-process</b></a> on a single GPU!

<p align="center">
  <img src="docs/images/habitat_compressed.gif" height="400">
</p>

---

## Table of contents
   0. [Motivation](#motivation)
   0. [Citing Habitat](#citing-habitat)
   0. [Details](#details)
   0. [Performance](#performance)
   0. [Installation](#installation)
   0. [Common build issues](#common-build-issues)
   0. [Testing](#testing)
   0. [Common testing issues](#common-testing-issues)
   0. [Rendering to GPU Tensors](#rendering-to-gpu-tensors)
   0. [Datasets](#datasets)
   0. [Examples](#examples)
   0. [Acknowledgments](#acknowledgments)
   0. [External Contributions](#external-contributions)
   0. [License](#license)
   0. [References](#references)

## Motivation ##
AI Habitat enables training of embodied AI agents (virtual robots) in a highly photorealistic & efficient 3D simulator, before transferring the learned skills to reality.
This empowers a paradigm shift from 'internet AI' based on static datasets (e.g. ImageNet, COCO, VQA) to embodied AI where agents act within realistic environments, bringing to the fore active perception, long-term planning, learning from interaction, and holding a dialog grounded in an environment.

## Citing Habitat
If you use the Habitat platform in your research, please cite the following [paper](https://arxiv.org/abs/1904.01201):

```
@inproceedings{habitat19iccv,
  title     =     {Habitat: {A} {P}latform for {E}mbodied {AI} {R}esearch},
  author    =     {{Manolis Savva*} and {Abhishek Kadian*} and {Oleksandr Maksymets*} and Yili Zhao and Erik Wijmans and Bhavana Jain and Julian Straub and Jia Liu and Vladlen Koltun and Jitendra Malik and Devi Parikh and Dhruv Batra},
  booktitle =     {Proceedings of the IEEE/CVF International Conference on Computer Vision (ICCV)},
  year      =     {2019}
}
```

Habitat-Sim also builds on work contributed by others.  If you use contributed methods/models, please cite their works.  See the [External Contributions](#external-contributions) section
for a list of what was externally contributed and the corresponding work/citation.

## Details

The Habitat-Sim backend module is implemented in C++ and leverages the [magnum](https://github.com/mosra/magnum) graphics middleware library to support cross-platform deployment on a broad variety of hardware configurations. The architecture of the main abstraction classes is shown below. The design of this module ensures a few key properties:
* Memory-efficient management of 3D environment resources (triangle mesh geometry, textures, shaders) ensuring shared resources are cached and re-used
* Flexible, structured representation of 3D environments using SceneGraphs, allowing for programmatic manipulation of object state, and combination of objects from different environments
* High-efficiency rendering engine with multi-attachment render passes for reduced overhead when multiple sensors are active
* Arbitrary numbers of Agents and corresponding Sensors that can be linked to a 3D environment by attachment to a SceneGraph.

<p align="center">
 <img src='docs/images/habitat_architecture.png' width="800" />
 <p align="center"><i>Architecture of <code>Habitat-Sim</code> main classes</i></p>
</p>

The Simulator delegates management of all resources related to 3D environments to a ResourceManager that is responsible for loading and caching 3D environment data from a variety of on-disk formats. These resources are used within SceneGraphs at the level of individual SceneNodes that represent distinct objects or regions in a particular Scene. Agents and their Sensors are instantiated by being attached to SceneNodes in a particular SceneGraph.

<p align="center">
 <img src='docs/images/sensor-data.png' width="600" />
 <p align="center"><i>Example rendered sensor observations</i></p>
</p>


## Performance
The table below reports performance statistics for a test scene from the Matterport3D dataset (id `17DRP5sb8fy`) on a `Xeon E5-2690 v4 CPU` and `Nvidia Titan Xp`. Single-thread performance reaches several thousand frames per second, while multi-process operation with several independent simulation backends can reach more than 10,000 frames per second on a single GPU!
<table class="table" id="fps_table">
 <tr>
   <td></td>
   <th colspan="3"> 1 proc </th>
   <th colspan="3"> 3 procs </th>
   <th colspan="3"> 5 procs </th>
 </tr>
 <tr>
   <th>Sensors / Resolution</th>
   <th>128</th>
   <th>256</th>
   <th>512</th>
   <th>128</th>
   <th>256</th>
   <th>512</th>
   <th>128</th>
   <th>256</th>
   <th>512</th>
 </tr>
 <tr>
   <td>RGB</td>
   <td>4093</td>
   <td>1987</td>
   <td>848</td>
   <td>10638</td>
   <td>3428</td>
   <td>2068</td>
   <td>10592</td>
   <td>3574</td>
   <td>2629</td>
 </tr>
 <tr>
   <td>RGB + depth</td>
   <td>2050</td>
   <td>1042</td>
   <td>423</td>
   <td>5024</td>
   <td>1715</td>
   <td>1042</td>
   <td>5223</td>
   <td>1774</td>
   <td>1348</td>
 </tr>
 <tr>
   <td>RGB + depth + semantics*</td>
   <td>439</td>
   <td>346</td>
   <td>185</td>
   <td>502</td>
   <td>385</td>
   <td>336</td>
   <td>500</td>
   <td>390</td>
   <td>367</td>
 </tr>
</table>

Previous simulation platforms that have operated on similar datasets typically produce on the order of a couple hundred frames per second. For example [Gibson](https://github.com/StanfordVL/GibsonEnv#gibson-framerate) reports up to about 150 fps with 8 processes, and [MINOS](https://github.com/minosworld/minos#benchmarking) reports up to about 167 fps with 4 threads.

*Note: The semantic sensor in MP3D houses currently requires the use of additional house 3D meshes with orders of magnitude more geometric complexity leading to reduced performance. We expect this to be addressed in future versions leading to speeds comparable to RGB + depth; stay tuned.

To run the above benchmarks on your machine, see instructions in the [examples](#examples) section.

## Installation

### Docker Image

We provide a pre-built docker container for habitat-api and habitat-sim, refer to [habitat-docker-setup](https://github.com/facebookresearch/habitat-api#docker-setup).

### From Source

We highly recommend installing a [miniconda](https://docs.conda.io/en/latest/miniconda.html) or [Anaconda](https://www.anaconda.com/distribution/#download-section) environment (note: python>=3.6 is required). Once you have Anaconda installed, here are the instructions.


1. Clone this github repository. 
   ```bash
   git clone https://github.com/facebookresearch/habitat-sim.git
   cd habitat-sim
   # Checkout the latest stable release (repeated version number is not a typo)
   git checkout -b v0.1.2 v0.1.2 
   ```
   
   List of stable releases is [available here](https://github.com/facebookresearch/habitat-sim/releases). Master branch contains 'bleeding edge' code and under active development. 

1. Install Dependencies 
  
    Common
   ```bash
   # We require python>=3.6 and cmake>=3.10
   conda create -n habitat python=3.6 cmake=3.14.0
   conda activate habitat
   pip install -r requirements.txt
   ```

    Linux (Tested with Ubuntu 18.04 with gcc 7.4.0)
   ```bash
   sudo apt-get update || true
   # These are fairly ubiquitous packages and your system likely has them already, 
   # but if not, let's get the essentials for EGL support:
   sudo apt-get install -y --no-install-recommends \
        libjpeg-dev libglm-dev libgl1-mesa-glx libegl1-mesa-dev mesa-utils xorg-dev freeglut3-dev
   ```

   See this [configuration for a full list of dependencies](https://github.com/facebookresearch/habitat-sim/blob/master/.circleci/config.yml#L64) that our CI installs on a clean Ubuntu VM. If you run into build errors later, this is a good place to check if all dependencies are installed. 

1. Build Habitat-Sim 

    Default build (for machines with a display attached)
   ```bash
   # Assuming we're still within habitat conda environment
   python setup.py install
   ```

    For headless systems (i.e. without an attached display, e.g. in a cluster) and multiple GPU systems
   ```bash
   python setup.py install --headless
   ```

    For systems with CUDA (to build CUDA features)
   ```bash
   python setup.py install --with-cuda
   ```

   (Under development) With physics simulation via [Bullet Physics SDK](https://github.com/bulletphysics/bullet3/): 
   First, install [Bullet Physics](https://github.com/bulletphysics/bullet3/). Next use
   ```bash
   python setup.py install --bullet    # build habitat with bullet physics
   ```

   Note1: some Linux distributions might require an additional `--user` flag to deal with permission issues. 
   
   Note2: for active development in Habitat, you might find `./build.sh` instead of `python setup.py install` more useful. 


1. [Only if using `build.sh`] For use with [Habitat-API](https://github.com/facebookresearch/habitat-api) and your own python code, add habitat-sim to your `PYTHONPATH`. For example modify your `.bashrc` (or `.bash_profile` in Mac OS X) file by adding the line:
   ```bash
   export PYTHONPATH=$PYTHONPATH:/path/to/habitat-sim/
   ```

## Common build issues

- If your machine has a custom installation location for the nvidia OpenGL and EGL drivers, you may need to manually provide the `EGL_LIBRARY` path to cmake as follows.  Add `-DEGL_LIBRARY=/usr/lib/x86_64-linux-gnu/nvidia-opengl/libEGL.so` to the `build.sh` command line invoking cmake. When running any executable adjust the environment as follows: `LD_LIBRARY_PATH=/usr/lib/x86_64-linux-gnu/nvidia-opengl:${LD_LIBRARY_PATH} examples/example.py`.

- By default, the build process uses all cores available on the system to parallelize. On some virtual machines, this might result in running out of memory. You can serialize the build process via: 
   ```bash
   python setup.py build_ext --parallel 1 install
   ```

- Build is tested on Tested with Ubuntu 18.04 with gcc 7.4.0 and MacOS 10.13.6 with Xcode 10 and clang-1000.10.25.5. If you experience compilation issues, please open an issue with the details of your OS and compiler versions.

  We also have a dev slack channel, please follow this [link](https://join.slack.com/t/ai-habitat/shared_invite/enQtNjY1MzM1NDE4MTk2LTZhMzdmYWMwODZlNjg5MjZiZjExOTBjOTg5MmRiZTVhOWQyNzk0OTMyN2E1ZTEzZTNjMWM0MjBkN2VhMjQxMDI) to get added to the channel.

## Testing

1. Download the test scenes from this [link](http://dl.fbaipublicfiles.com/habitat/habitat-test-scenes.zip) and extract locally.

1. **Interactive testing**: Use the interactive viewer included with Habitat-Sim
   ```bash
   ./build/viewer /path/to/data/scene_datasets/habitat-test-scenes/skokloster-castle.glb
   ```
   You should be able to control an agent in this test scene.
   Use W/A/S/D keys to move forward/left/backward/right and arrow keys to control gaze direction (look up/down/left/right).
   Try to find the picture of a woman surrounded by a wreath.
   Have fun!

1. **Physical interactions**: If you would like to try out habitat with dynamical objects, first download our pre-processed object data-set from this [link](http://dl.fbaipublicfiles.com/habitat/objects_v0.1.zip) and extract as `habitat-sim/data/objects/`.

   To run an interactive C++ example GUI application with physics enabled run
   ```bash
   build/viewer --enable-physics /path/to/data/scene_datasets/habitat-test-scenes/van-gogh-room.glb
   ```
   Use W/A/S/D keys to move forward/left/backward/right and arrow keys to control gaze direction (look up/down/left/right). 
   Press 'o' key to add a random object, press 'p/f/t' to apply impulse/force/torque to the last added object or press 'u' to remove it. 
   Press 'k' to kinematically nudge the last added object in a random direction. 
   Press 'v' key to invert gravity. 

1. **Non-interactive testing**: Run the example script:
   ```bash
   python examples/example.py --scene /path/to/data/scene_datasets/habitat-test-scenes/skokloster-castle.glb
   ```
   The agent will traverse a particular path and you should see the performance stats at the very end, something like this:
  `640 x 480, total time: 3.208 sec. FPS: 311.7`.
  Note that the test scenes do not provide semantic meshes.
  If you would like to test the semantic sensors via `example.py`, please use the data from the Matterport3D dataset (see [Datasets](#Datasets)). 
  We have also provided an [example demo](https://aihabitat.org/habitat-api/tutorials/habitat-sim-demo.html) for reference.

    To run a physics example in python (after building with "Physics simulation via Bullet"):
    ```bash
    python examples/example.py --scene /path/to/data/scene_datasets/habitat-test-scenes/skokloster-castle.glb --enable_physics
    ```
    Note that in this mode the agent will be frozen and oriented toward the spawned physical objects. Additionally, `--save_png` can be used to output agent visual observation frames of the physical scene to the current directory.


## Common testing issues

- If you are running on a remote machine and experience display errors when initializing the simulator, e.g.
   ```bash
    X11: The DISPLAY environment variable is missing
    Could not initialize GLFW
   ```

  ensure you do not have `DISPLAY` defined in your environment (run `unset DISPLAY` to undefine the variable)

- If you see libGL errors like: 

   ```bash
    X11: The DISPLAY environment variable is missing
    Could not initialize GLFW
   ```

    chances are your libGL is located at a non-standard location. See e.g. [this issue](https://askubuntu.com/questions/541343/problems-with-libgl-fbconfigs-swrast-through-each-update). 

## Rendering to GPU Tensors

We support transfering rendering results directly to a [PyTorch](https://pytorch.org/) tensor via CUDA-GL Interop.
This feature is built by when Habitat-Sim is compiled with CUDA, i.e. built with `--with-cuda`.  To enable it, set the
`gpu2gpu_transfer` flag of the sensor specification(s) to `True`

<<<<<<< HEAD
=======
1. Clone the repo.
1. Install numpy in your python env of choice (e.g., `pip install numpy` or `conda install numpy`)
1. Install dependencies in your python env of choice (e.g., `pip install -r requirements.txt`)
1. If you are using a virtual/conda environment, make sure to use the same environment throughout the rest of the build
1. Build using `./build.sh` or `./build.sh --headless` for headless systems (i.e. without an attached display) or if you need multi-gpu support
1. Test the build as described above (except that the interactive viewer is at `build/utils/viewer/viewer`).
1. For use with [Habitat-API](https://github.com/facebookresearch/habitat-api) and your own python code, add habitat-sim to your `PYTHONPATH` (not necessary if you used `python setup.py install` instead of `build.sh`). For example modify your `.bashrc` (or `.bash_profile` in macOS) file by adding the line:
   ```bash
   export PYTHONPATH=$PYTHONPATH:/path/to/habitat-sim/
   ```
>>>>>>> 58ebab08

This is implemented in a way that is reasonably agnostic to the exact GPU-Tensor library being used, but we currently have only implemented support for PyTorch.


## Datasets

- The full Matterport3D (MP3D) dataset for use with Habitat can be downloaded using the official [Matterport3D](https://niessner.github.io/Matterport/) download script as follows: `python download_mp.py --task habitat -o path/to/download/`. You only need the habitat zip archive and not the entire Matterport3D dataset. Note that this download script requires python 2.7 to run.
- The Gibson dataset for use with Habitat can be downloaded by agreeing to the terms of use in the [Gibson](https://github.com/StanfordVL/GibsonEnv#database) repository

## Examples

Load a specific MP3D or Gibson house: `examples/example.py --scene path/to/mp3d/house_id.glb`.

Additional arguments to `example.py` are provided to change the sensor configuration, print statistics of the semantic annotations in a scene, compute action-space shortest path trajectories, and set other useful functionality. Refer to the `example.py` and `demo_runner.py` source files for an overview.

To reproduce the benchmark table from above run `examples/benchmark.py --scene /path/to/mp3d/17DRP5sb8fy/17DRP5sb8fy.glb`.

<<<<<<< HEAD
## Code style
=======
## Common issues

- Build is tested on Ubuntu 16.04 with gcc 7.1.0, Fedora 28 with gcc 7.3.1, and macOS 10.13.6 with Xcode 10 and clang-1000.10.25.5. If you experience compilation issues, please open an issue with the details of your OS and compiler versions.
- If you are running on a remote machine and experience display errors when initializing the simulator, ensure you do not have `DISPLAY` defined in your environment (run `unset DISPLAY` to undefine the variable)
- If your machine has a custom installation location for the nvidia OpenGL and EGL drivers, you may need to manually provide the `EGL_LIBRARY` path to cmake as follows.  Add `-DEGL_LIBRARY=/usr/lib/x86_64-linux-gnu/nvidia-opengl/libEGL.so` to the `build.sh` command line invoking cmake. When running any executable adjust the environment as follows: `LD_LIBRARY_PATH=/usr/lib/x86_64-linux-gnu/nvidia-opengl:${LD_LIBRARY_PATH} examples/example.py`.

### Code style
>>>>>>> 58ebab08

We use `clang-format-8` for linting and code style enforcement of c++ code.
Code style follows the [Google C++ guidelines](https://google.github.io/styleguide/cppguide.html).
Install `clang-format-8` through `brew install clang-format` on macOS.  For other systems, `clang-format-8` can be installed via `conda install clangdev -c conda-forge` or by downloading binaries or sources from [releases.llvm.org/download](http://releases.llvm.org/download.html).
For vim integration add to your .vimrc file `map <C-K> :%!clang-format<cr>` and use Ctrl+K to format entire file.
Integration plugin for [vscode](https://marketplace.visualstudio.com/items?itemName=xaver.clang-format).

We use `black` and `isort` for linting and code style of python code.
Install `black` and `isort` through `pip install -U black isort`.
They can then be ran via `black .` and `isort`.

We use `eslint` with `prettier` plugin for linting, formatting and code style of JS code.
Install these dependencies through `npm install`. Then, for fixing linting/formatting errors run `npm run lint-fix`. Make sure you have a node version > 8 for this.

We also offer pre-commit hooks to help with automatically formatting code.
Install the pre-commit hooks with `pip install pre-commit && pre-commit install`.

## Development Tips

1. Install `ninja` (`sudo apt install ninja-build` on Linux, or `brew install ninja` on macOS) for significantly faster incremental builds
1. Install `ccache` (`sudo apt install ccache` on Linux, or `brew install ccache` on macOS) for significantly faster clean re-builds and builds with slightly different settings
1. You can skip reinstalling magnum every time by adding the argument of `--skip-install-magnum` to either `build.sh` or `setup.py`.  Note that you will still need to install magnum bindings once.
1. Arguments to `build.sh` and `setup.py` can be cached between subsequent invocations with the flag `--cache-args` on the _first_ invocation.

## Acknowledgments
The Habitat project would not have been possible without the support and contributions of many individuals. We would like to thank Xinlei Chen, Georgia Gkioxari, Daniel Gordon, Leonidas Guibas, Saurabh Gupta, Or Litany, Marcus Rohrbach, Amanpreet Singh, Devendra Singh Chaplot, Yuandong Tian, and Yuxin Wu for many helpful conversations and guidance on the design and development of the Habitat platform.


## External Contributions

* If you use the noise model from PyRobot, please cite the their [technical report](https://github.com/facebookresearch/pyrobot#citation).


    Specifically, the noise model used for the noisy control functions named `pyrobot_*` and defined in `habitat_sim/agent/controls/pyrobot_noisy_controls.py`


## License

Habitat-Sim is MIT licensed. See the LICENSE file for details.

## References

1. [Habitat: A Platform for Embodied AI Research](https://arxiv.org/abs/1904.01201). Manolis Savva, Abhishek Kadian, Oleksandr Maksymets, Yili Zhao, Erik Wijmans, Bhavana Jain, Julian Straub, Jia Liu, Vladlen Koltun, Jitendra Malik, Devi Parikh, Dhruv Batra. IEEE/CVF International Conference on Computer Vision (ICCV), 2019.<|MERGE_RESOLUTION|>--- conflicted
+++ resolved
@@ -289,20 +289,6 @@
 This feature is built by when Habitat-Sim is compiled with CUDA, i.e. built with `--with-cuda`.  To enable it, set the
 `gpu2gpu_transfer` flag of the sensor specification(s) to `True`
 
-<<<<<<< HEAD
-=======
-1. Clone the repo.
-1. Install numpy in your python env of choice (e.g., `pip install numpy` or `conda install numpy`)
-1. Install dependencies in your python env of choice (e.g., `pip install -r requirements.txt`)
-1. If you are using a virtual/conda environment, make sure to use the same environment throughout the rest of the build
-1. Build using `./build.sh` or `./build.sh --headless` for headless systems (i.e. without an attached display) or if you need multi-gpu support
-1. Test the build as described above (except that the interactive viewer is at `build/utils/viewer/viewer`).
-1. For use with [Habitat-API](https://github.com/facebookresearch/habitat-api) and your own python code, add habitat-sim to your `PYTHONPATH` (not necessary if you used `python setup.py install` instead of `build.sh`). For example modify your `.bashrc` (or `.bash_profile` in macOS) file by adding the line:
-   ```bash
-   export PYTHONPATH=$PYTHONPATH:/path/to/habitat-sim/
-   ```
->>>>>>> 58ebab08
-
 This is implemented in a way that is reasonably agnostic to the exact GPU-Tensor library being used, but we currently have only implemented support for PyTorch.
 
 
@@ -319,17 +305,8 @@
 
 To reproduce the benchmark table from above run `examples/benchmark.py --scene /path/to/mp3d/17DRP5sb8fy/17DRP5sb8fy.glb`.
 
-<<<<<<< HEAD
+
 ## Code style
-=======
-## Common issues
-
-- Build is tested on Ubuntu 16.04 with gcc 7.1.0, Fedora 28 with gcc 7.3.1, and macOS 10.13.6 with Xcode 10 and clang-1000.10.25.5. If you experience compilation issues, please open an issue with the details of your OS and compiler versions.
-- If you are running on a remote machine and experience display errors when initializing the simulator, ensure you do not have `DISPLAY` defined in your environment (run `unset DISPLAY` to undefine the variable)
-- If your machine has a custom installation location for the nvidia OpenGL and EGL drivers, you may need to manually provide the `EGL_LIBRARY` path to cmake as follows.  Add `-DEGL_LIBRARY=/usr/lib/x86_64-linux-gnu/nvidia-opengl/libEGL.so` to the `build.sh` command line invoking cmake. When running any executable adjust the environment as follows: `LD_LIBRARY_PATH=/usr/lib/x86_64-linux-gnu/nvidia-opengl:${LD_LIBRARY_PATH} examples/example.py`.
-
-### Code style
->>>>>>> 58ebab08
 
 We use `clang-format-8` for linting and code style enforcement of c++ code.
 Code style follows the [Google C++ guidelines](https://google.github.io/styleguide/cppguide.html).
