[![GitHub license](https://img.shields.io/badge/license-MIT-blue.svg)](https://github.com/facebookresearch/habitat-sim/blob/master/LICENSE)
[![CircleCI](https://circleci.com/gh/facebookresearch/habitat-sim.svg?style=shield)](https://circleci.com/gh/facebookresearch/habitat-sim)

# Habitat-Sim

A flexible, high-performance 3D simulator with configurable agents, multiple sensors, and generic 3D dataset handling (with built-in support for [MatterPort3D](https://niessner.github.io/Matterport/), [Gibson](http://gibsonenv.stanford.edu/database/), [Replica](https://github.com/facebookresearch/Replica-Dataset), and other datasets).
When rendering a scene from the Matterport3D dataset, Habitat-Sim achieves several thousand frames per second (FPS) running single-threaded, and reaches <a href="#fps_table"><b>over 10,000 FPS multi-process</b></a> on a single GPU!

<p align="center">
  <img src="docs/images/habitat_compressed.gif" height="400">
</p>

---

## Table of contents
   0. [Updates](#updates)
   0. [Motivation](#motivation)
   0. [Citing Habitat](#citing-habitat)
   0. [Details](#details)
   0. [Performance](#performance)
   0. [Quick installation](#quick-installation)
<<<<<<< HEAD
   0. [Testing](#Testing)
   0. [Rendering to GPU Tensors](#rendering-to-gpu-tensors)
=======
   0. [Testing](#testing)
>>>>>>> 26bccd1f
   0. [Developer installation and getting started](#developer-installation-and-getting-started)
   0. [Datasets](#datasets)
   0. [Examples](#examples)
   0. [Common issues](#common-issues)
   0. [Acknowledgments](#acknowledgments)
   0. [External Contributions](#external-contributions)
   0. [License](#license)
   0. [References](#references)

## Updates ##

* **Urgent Update** (4/2/19) There was a bug in the code used to generate the semantic meshes habitat verion of MP3D.  If you do not have a README stating this was fixed in your download of this dataset, please redownload using the `download_mp.py` script.

## Motivation ##
AI Habitat enables training of embodied AI agents (virtual robots) in a highly photorealistic & efficient 3D simulator, before transferring the learned skills to reality.
This empowers a paradigm shift from 'internet AI' based on static datasets (e.g. ImageNet, COCO, VQA) to embodied AI where agents act within realistic environments, bringing to the fore active perception, long-term planning, learning from interaction, and holding a dialog grounded in an environment.

## Citing Habitat
If you use the Habitat platform in your research, please cite the following [paper](https://arxiv.org/abs/1904.01201):

```
@inproceedings{habitat19iccv,
  title     =     {Habitat: {A} {P}latform for {E}mbodied {AI} {R}esearch},
  author    =     {{Manolis Savva*} and {Abhishek Kadian*} and {Oleksandr Maksymets*} and Yili Zhao and Erik Wijmans and Bhavana Jain and Julian Straub and Jia Liu and Vladlen Koltun and Jitendra Malik and Devi Parikh and Dhruv Batra},
  booktitle =     {Proceedings of the IEEE/CVF International Conference on Computer Vision (ICCV)},
  year      =     {2019}
}
```

Habitat-Sim also builds on work contributed by others.  If you use contributed methods/models, please cite their works.  See the [External Contributions](#external-contributions) section
for a list of what was externally contributed and the corresponding work/citation.

## Details

The Habitat-Sim backend module is implemented in C++ and leverages the [magnum](https://github.com/mosra/magnum) graphics middleware library to support cross-platform deployment on a broad variety of hardware configurations. The architecture of the main abstraction classes is shown below. The design of this module ensures a few key properties:
* Memory-efficient management of 3D environment resources (triangle mesh geometry, textures, shaders) ensuring shared resources are cached and re-used
* Flexible, structured representation of 3D environments using SceneGraphs, allowing for programmatic manipulation of object state, and combination of objects from different environments
* High-efficiency rendering engine with multi-attachment render passes for reduced overhead when multiple sensors are active
* Arbitrary numbers of Agents and corresponding Sensors that can be linked to a 3D environment by attachment to a SceneGraph.

<p align="center">
 <img src='docs/images/habitat_architecture.png' width="800" />
 <p align="center"><i>Architecture of <code>Habitat-Sim</code> main classes</i></p>
</p>

The Simulator delegates management of all resources related to 3D environments to a ResourceManager that is responsible for loading and caching 3D environment data from a variety of on-disk formats. These resources are used within SceneGraphs at the level of individual SceneNodes that represent distinct objects or regions in a particular Scene. Agents and their Sensors are instantiated by being attached to SceneNodes in a particular SceneGraph.

<p align="center">
 <img src='docs/images/sensor-data.png' width="600" />
 <p align="center"><i>Example rendered sensor observations</i></p>
</p>


## Performance
The table below reports performance statistics for a test scene from the Matterport3D dataset (id `17DRP5sb8fy`) on a `Xeon E5-2690 v4 CPU` and `Nvidia Titan Xp`. Single-thread performance reaches several thousand frames per second, while multi-process operation with several independent simulation backends can reach more than 10,000 frames per second on a single GPU!
<table class="table" id="fps_table">
 <tr>
   <td></td>
   <th colspan="3"> 1 proc </th>
   <th colspan="3"> 3 procs </th>
   <th colspan="3"> 5 procs </th>
 </tr>
 <tr>
   <th>Sensors / Resolution</th>
   <th>128</th>
   <th>256</th>
   <th>512</th>
   <th>128</th>
   <th>256</th>
   <th>512</th>
   <th>128</th>
   <th>256</th>
   <th>512</th>
 </tr>
 <tr>
   <td>RGB</td>
   <td>4093</td>
   <td>1987</td>
   <td>848</td>
   <td>10638</td>
   <td>3428</td>
   <td>2068</td>
   <td>10592</td>
   <td>3574</td>
   <td>2629</td>
 </tr>
 <tr>
   <td>RGB + depth</td>
   <td>2050</td>
   <td>1042</td>
   <td>423</td>
   <td>5024</td>
   <td>1715</td>
   <td>1042</td>
   <td>5223</td>
   <td>1774</td>
   <td>1348</td>
 </tr>
 <tr>
   <td>RGB + depth + semantics*</td>
   <td>439</td>
   <td>346</td>
   <td>185</td>
   <td>502</td>
   <td>385</td>
   <td>336</td>
   <td>500</td>
   <td>390</td>
   <td>367</td>
 </tr>
</table>

Previous simulation platforms that have operated on similar datasets typically produce on the order of a couple hundred frames per second. For example [Gibson](https://github.com/StanfordVL/GibsonEnv#gibson-framerate) reports up to about 150 fps with 8 processes, and [MINOS](https://github.com/minosworld/minos#benchmarking) reports up to about 167 fps with 4 threads.

*Note: The semantic sensor in MP3D houses currently requires the use of additional house 3D meshes with orders of magnitude more geometric complexity leading to reduced performance. We expect this to be addressed in future versions leading to speeds comparable to RGB + depth; stay tuned.

To run the above benchmarks on your machine, see instructions in the [examples](#examples) section.

## Quick installation

1. Clone the repo
1. Install numpy in your python env of choice (e.g., `pip install numpy` or `conda install numpy`)
1. Install dependencies in your python env of choice (e.g., `pip install -r requirements.txt`)
1. Install Habitat-Sim via `python setup.py install` in your python env of choice (note: python 3 is required)

    Use `python setup.py install --headless` for headless systems (i.e. without an attached display) or if you need multi-gpu support.

    **Note**: the build requires `cmake` version 3.10 or newer. You can install cmake through `conda install cmake` or download directly from [https://cmake.org/download/](https://cmake.org/download/)


## Testing

1. Download the test scenes from this [link](http://dl.fbaipublicfiles.com/habitat/habitat-test-scenes.zip) and extract locally.
1. **Interactive testing**: Use the interactive viewer included with Habitat-Sim
   ```bash
   build/viewer /path/to/data/scene_datasets/habitat-test-scenes/skokloster-castle.glb
   ```
   You should be able to control an agent in this test scene.
   Use W/A/S/D keys to move forward/left/backward/right and arrow keys to control gaze direction (look up/down/left/right).
   Try to find the picture of a woman surrounded by a wreath.
   Have fun!
1. **Non-interactive testing**: Run the example script:
   ```bash
   python examples/example.py --scene /path/to/data/scene_datasets/habitat-test-scenes/skokloster-castle.glb
   ```
   The agent will traverse a particular path and you should see the performance stats at the very end, something like this:
`640 x 480, total time: 3.208 sec. FPS: 311.7`.
Note that the test scenes do not provide semantic meshes.
If you would like to test the semantic sensors via `example.py`, please use the data from the Matterport3D dataset (see [Datasets](#Datasets)). We have also provided an [example demo](https://aihabitat.org/habitat-api/tutorials/habitat-sim-demo.html) for reference.

We also provide a docker setup for habitat-stack, refer to [habitat-docker-setup](https://github.com/facebookresearch/habitat-api#docker-setup).

## Rendering to GPU Tensors

We support transfering rendering results directly to a [PyTorch](https://pytorch.org/) tensor via CUDA-GL Interop.
In order to enable this, you will need to
build habitat-sim with the additional argument `--with-gpu-gpu`, i.e.

```bash
python setup.py install --with-gpu-gpu
```

Then the `gpu2gpu_transfer` flag of the sensor specification(s) needs to be set to `True`


This is implemented in a way that is reasonably agnostic to the exact GPU-Tensor library being used, but we currently have only implemented support for PyTorch.



## Developer installation and getting started

1. Clone the repo.
1. Install numpy in your python env of choice (e.g., `pip install numpy` or `conda install numpy`)
1. Install dependencies in your python env of choice (e.g., `pip install -r requirements.txt`)
1. If you are using a virtual/conda environment, make sure to use the same environment throughout the rest of the build
1. Build using `./build.sh` or `./build.sh --headless` for headless systems (i.e. without an attached display) or if you need multi-gpu support
1. Test the build as described above (except that the interactive viewer is at `build/utils/viewer/viewer`).
1. For use with [Habitat-API](https://github.com/facebookresearch/habitat-api) and your own python code, add habitat-sim to your `PYTHONPATH` (not necessary if you used `python setup.py install` instead of `build.sh`). For example modify your `.bashrc` (or `.bash_profile` in Mac osx) file by adding the line:
   ```bash
   export PYTHONPATH=$PYTHONPATH:/path/to/habitat-sim/
   ```

## Datasets

- The full Matterport3D (MP3D) dataset for use with Habitat can be downloaded using the official [Matterport3D](https://niessner.github.io/Matterport/) download script as follows: `python download_mp.py --task habitat -o path/to/download/`. You only need the habitat zip archive and not the entire Matterport3D dataset. Note that this download script requires python 2.7 to run.
- The Gibson dataset for use with Habitat can be downloaded by agreeing to the terms of use in the [Gibson](https://github.com/StanfordVL/GibsonEnv#database) repository

## Examples

Load a specific MP3D or Gibson house: `examples/example.py --scene path/to/mp3d/house_id.glb`.

Additional arguments to `example.py` are provided to change the sensor configuration, print statistics of the semantic annotations in a scene, compute action-space shortest path trajectories, and set other useful functionality. Refer to the `example.py` and `demo_runner.py` source files for an overview.

To reproduce the benchmark table from above run `examples/benchmark.py --scene /path/to/mp3d/17DRP5sb8fy/17DRP5sb8fy.glb`.

## Common issues

- Build is tested on Ubuntu 16.04 with gcc 7.1.0, Fedora 28 with gcc 7.3.1, and MacOS 10.13.6 with Xcode 10 and clang-1000.10.25.5. If you experience compilation issues, please open an issue with the details of your OS and compiler versions.
- If you are running on a remote machine and experience display errors when initializing the simulator, ensure you do not have `DISPLAY` defined in your environment (run `unset DISPLAY` to undefine the variable)
- If your machine has a custom installation location for the nvidia OpenGL and EGL drivers, you may need to manually provide the `EGL_LIBRARY` path to cmake as follows.  Add `-DEGL_LIBRARY=/usr/lib/x86_64-linux-gnu/nvidia-opengl/libEGL.so` to the `build.sh` command line invoking cmake. When running any executable adjust the environment as follows: `LD_LIBRARY_PATH=/usr/lib/x86_64-linux-gnu/nvidia-opengl:${LD_LIBRARY_PATH} examples/example.py`.

### Code style

We use `clang-format-8` for linting and code style enforcement of c++ code.
Code style follows the [Google C++ guidelines](https://google.github.io/styleguide/cppguide.html).
Install `clang-format-8` through `brew install clang-format` on MacOS.  For other systems, `clang-format-8` can be installed via `conda install clangdev -c conda-forge` or by downloading binaries or sources from [releases.llvm.org/download](http://releases.llvm.org/download.html).
For vim integration add to your .vimrc file `map <C-K> :%!clang-format<cr>` and use Ctrl+K to format entire file.
Integration plugin for [vscode](https://marketplace.visualstudio.com/items?itemName=xaver.clang-format).

We use `black` and `isort` for linting and code style of python code.
Install `black` and `isort` through `pip install -U black isort`.
They can then be ran via `black .` and `isort`.

We also offer pre-commit hooks to help with automatically formatting code.
Install the pre-commit hooks with `pip install pre-commit && pre-commit install`.

### Development Tips

1. Install `ninja` (`sudo apt install ninja-build` on Linux, or `brew install ninja` on MacOS) for significantly faster incremental builds
1. Install `ccache` (`sudo apt install ccache` on Linux, or `brew install ccache` on MacOS) for significantly faster clean re-builds and builds with slightly different settings
1. You can skip reinstalling magnum every time buy adding the argument of `--skip-install-magnum` to either `build.sh` or `setup.py`.  Note that you will still need to install magnum bindings once.
1. Arguments to `build.sh` and `setup.py` can be cached between subsequent invocations with the flag `--cache-args` on the _first_ invocation.

## Acknowledgments
The Habitat project would not have been possible without the support and contributions of many individuals. We would like to thank Xinlei Chen, Georgia Gkioxari, Daniel Gordon, Leonidas Guibas, Saurabh Gupta, Or Litany, Marcus Rohrbach, Amanpreet Singh, Devendra Singh Chaplot, Yuandong Tian, and Yuxin Wu for many helpful conversations and guidance on the design and development of the Habitat platform.


## External Contributions

* If you use the noise model from PyRobot, please cite the their [technical report](https://github.com/facebookresearch/pyrobot#citation).


    Specifically, the noise model used for the noisy control functions named `pyrobot_*` and defined in `habitat_sim/agent/controls/pyrobot_noisy_controls.py`


## License

Habitat-Sim is MIT licensed. See the LICENSE file for details.

## References and Citation

1. [Habitat: A Platform for Embodied AI Research](https://arxiv.org/abs/1904.01201). Manolis Savva, Abhishek Kadian, Oleksandr Maksymets, Yili Zhao, Erik Wijmans, Bhavana Jain, Julian Straub, Jia Liu, Vladlen Koltun, Jitendra Malik, Devi Parikh, Dhruv Batra. IEEE/CVF International Conference on Computer Vision (ICCV), 2019.<|MERGE_RESOLUTION|>--- conflicted
+++ resolved
@@ -19,12 +19,8 @@
    0. [Details](#details)
    0. [Performance](#performance)
    0. [Quick installation](#quick-installation)
-<<<<<<< HEAD
-   0. [Testing](#Testing)
+   0. [Testing](#testing)
    0. [Rendering to GPU Tensors](#rendering-to-gpu-tensors)
-=======
-   0. [Testing](#testing)
->>>>>>> 26bccd1f
    0. [Developer installation and getting started](#developer-installation-and-getting-started)
    0. [Datasets](#datasets)
    0. [Examples](#examples)
