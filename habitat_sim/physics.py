--- conflicted
+++ resolved
@@ -3,14 +3,6 @@
 # LICENSE file in the root directory of this source tree.
 
 from habitat_sim._ext.habitat_sim_bindings import (
-<<<<<<< HEAD
-    JointMotorSettings,
-    MotionType,
-    VelocityControl,
-)
-
-__all__ = ["MotionType", "VelocityControl", "JointMotorSettings"]
-=======
     MotionType,
     PhysicsSimulationLibrary,
     RaycastResults,
@@ -24,5 +16,4 @@
     "VelocityControl",
     "RayHitInfo",
     "RaycastResults",
-]
->>>>>>> 70a961c7
+]