#!/usr/bin/env python3

# Copyright (c) Facebook, Inc. and its affiliates.
# This source code is licensed under the MIT license found in the
# LICENSE file in the root directory of this source tree.

import magnum as mn

import habitat_sim.bindings as hsim
<<<<<<< HEAD
from habitat_sim import utils
from habitat_sim.agent.controls.controls import ActuationSpec, SceneNodeControl
from habitat_sim.registry import registry
=======
from habitat_sim.agent.controls.controls import (
    ActuationSpec,
    SceneNodeControl,
    register_move_fn,
)
>>>>>>> 96468cc4

__all__ = []


_X_AXIS = 0
_Y_AXIS = 1
_Z_AXIS = 2

_rotate_local_fns = [
    hsim.SceneNode.rotate_x_local,
    hsim.SceneNode.rotate_y_local,
    hsim.SceneNode.rotate_z_local,
]


def _move_along(scene_node: hsim.SceneNode, distance: float, axis: int):
    ax = scene_node.transformation[axis].xyz
    scene_node.translate_local(ax * distance)


def _rotate_local(scene_node: hsim.SceneNode, theta: float, axis: int):
    _rotate_local_fns[axis](scene_node, mn.Deg(theta))
    scene_node.rotation = scene_node.rotation.normalized()


@registry.register_move_fn(body_action=True)
class MoveBackward(SceneNodeControl):
    def __call__(self, scene_node: hsim.SceneNode, actuation_spec: ActuationSpec):
        _move_along(scene_node, actuation_spec.amount, _Z_AXIS)


@registry.register_move_fn(body_action=True)
class MoveForward(SceneNodeControl):
    def __call__(self, scene_node: hsim.SceneNode, actuation_spec: ActuationSpec):
        _move_along(scene_node, -actuation_spec.amount, _Z_AXIS)


@registry.register_move_fn(body_action=True)
class MoveRight(SceneNodeControl):
    def __call__(self, scene_node: hsim.SceneNode, actuation_spec: ActuationSpec):
        _move_along(scene_node, actuation_spec.amount, _X_AXIS)


@registry.register_move_fn(body_action=True)
class MoveLeft(SceneNodeControl):
    def __call__(self, scene_node: hsim.SceneNode, actuation_spec: ActuationSpec):
        _move_along(scene_node, -actuation_spec.amount, _X_AXIS)


@registry.register_move_fn(body_action=False)
class MoveUp(SceneNodeControl):
    def __call__(self, scene_node: hsim.SceneNode, actuation_spec: ActuationSpec):
        _move_along(scene_node, actuation_spec.amount, _Y_AXIS)


@registry.register_move_fn(body_action=False)
class MoveDown(SceneNodeControl):
    def __call__(self, scene_node: hsim.SceneNode, actuation_spec: ActuationSpec):
        _move_along(scene_node, -actuation_spec.amount, _Y_AXIS)


@registry.register_move_fn(body_action=False)
class LookLeft(SceneNodeControl):
    def __call__(self, scene_node: hsim.SceneNode, actuation_spec: ActuationSpec):
        _rotate_local(scene_node, actuation_spec.amount, _Y_AXIS)


@registry.register_move_fn(body_action=False)
class LookRight(SceneNodeControl):
    def __call__(self, scene_node: hsim.SceneNode, actuation_spec: ActuationSpec):
        _rotate_local(scene_node, -actuation_spec.amount, _Y_AXIS)


registry.register_move_fn(LookLeft, name="turn_left", body_action=True)
registry.register_move_fn(LookRight, name="turn_right", body_action=True)


@registry.register_move_fn(body_action=False)
class LookUp(SceneNodeControl):
    def __call__(self, scene_node: hsim.SceneNode, actuation_spec: ActuationSpec):
        _rotate_local(scene_node, actuation_spec.amount, _X_AXIS)


@registry.register_move_fn(body_action=False)
class LookDown(SceneNodeControl):
    def __call__(self, scene_node: hsim.SceneNode, actuation_spec: ActuationSpec):
        _rotate_local(scene_node, -actuation_spec.amount, _X_AXIS)<|MERGE_RESOLUTION|>--- conflicted
+++ resolved
@@ -7,17 +7,8 @@
 import magnum as mn
 
 import habitat_sim.bindings as hsim
-<<<<<<< HEAD
-from habitat_sim import utils
 from habitat_sim.agent.controls.controls import ActuationSpec, SceneNodeControl
 from habitat_sim.registry import registry
-=======
-from habitat_sim.agent.controls.controls import (
-    ActuationSpec,
-    SceneNodeControl,
-    register_move_fn,
-)
->>>>>>> 96468cc4
 
 __all__ = []
 
