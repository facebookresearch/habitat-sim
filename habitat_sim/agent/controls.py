--- conflicted
+++ resolved
@@ -171,7 +171,6 @@
         collided = False
         if apply_filter:
             filter_end = self.move_filter_fn(start_pos, end_pos)
-<<<<<<< HEAD
             # Update the position to respect the filter
             obj.translate(filter_end - end_pos)
 
@@ -185,8 +184,6 @@
             collided = (dist_moved_after_filter + EPS) < dist_moved_before_filter
 
         return collided
-=======
-            obj.translate(filter_end - end_pos)
 
     def __call__(
         self,
@@ -195,5 +192,4 @@
         actuation_spec: ActuationSpec,
         apply_filter: bool = True,
     ):
-        self.action(obj, action_name, actuation_spec, apply_filter)
->>>>>>> 59fe2bc5
+        return self.action(obj, action_name, actuation_spec, apply_filter)