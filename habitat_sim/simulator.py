#!/usr/bin/env python3

# Copyright (c) Facebook, Inc. and its affiliates.
# This source code is licensed under the MIT license found in the
# LICENSE file in the root directory of this source tree.

import os.path as osp
import time
from typing import Dict, List, Optional

import attr
import magnum as mn
import numpy as np

import habitat_sim.bindings as hsim
import habitat_sim.errors
from habitat_sim.agent import Agent, AgentConfiguration, AgentState
from habitat_sim.logging import logger
from habitat_sim.nav import GreedyGeodesicFollower
from habitat_sim.physics import MotionType
from habitat_sim.sensors.noise_models import make_sensor_noise_model
from habitat_sim.utils.common import quat_from_angle_axis

torch = None


@attr.s(auto_attribs=True, slots=True)
class Configuration(object):
    r"""Specifies how to configure the simulator.

    :property sim_cfg: The configuration of the backend of the simulator
    :property agents: A list of agent configurations

    Ties together a backend config, `sim_cfg` and a list of agent
    configurations `agents`.
    """

    sim_cfg: Optional[hsim.SimulatorConfiguration] = None
    agents: Optional[List[AgentConfiguration]] = None


@attr.s(auto_attribs=True)
class Simulator:
    r"""The core class of habitat-sim

    :property config: configuration for the simulator

    The simulator ties together the backend, the agent, controls functions,
    and collision checking/pathfinding.
    """

    config: Configuration
    agents: List[Agent] = attr.ib(factory=list, init=False)
    pathfinder: hsim.PathFinder = attr.ib(default=None, init=False)
    _sim: hsim.SimulatorBackend = attr.ib(default=None, init=False)
    _num_total_frames: int = attr.ib(default=0, init=False)
    _default_agent: Agent = attr.ib(init=False, default=None)
    _sensors: Dict = attr.ib(factory=dict, init=False)
    _previous_step_time = 0.0  # track the compute time of each step

    def __attrs_post_init__(self):
        config = self.config
        self.config = None
        self.reconfigure(config)

    def close(self):
        for sensor in self._sensors.values():
            sensor.close()
            del sensor

        self._sensors = {}

        for agent in self.agents:
            agent.close()
            del agent

        self.agents = []

        del self._default_agent
        self._default_agent = None

        del self._sim
        self._sim = None

    def seed(self, new_seed):
        self._sim.seed(new_seed)

    def reset(self):
        self._sim.reset()
        for agent_id in range(len(self.agents)):
            agent = self.get_agent(agent_id)
            initial_agent_state = agent.initial_state
<<<<<<< HEAD
            if initial_agent_state is None:
                raise RuntimeError(
                    "reset called before agent was given an initial state"
                )
=======
            print(f'initial state: {initial_agent_state}')
            if initial_agent_state is None:
                raise RuntimeError("reset called before agent was given an initial state")
>>>>>>> 401b5627

            self.initialize_agent(agent_id, initial_agent_state)

        return self.get_sensor_observations()

    def _config_backend(self, config: Configuration):
        if self._sim is None:
            self._sim = hsim.SimulatorBackend(config.sim_cfg)
        else:
            self._sim.reconfigure(config.sim_cfg)

    def _config_agents(self, config: Configuration):
        if self.config is not None and self.config.agents == config.agents:
            return

        self.agents = [
            Agent(
                self._sim.get_active_scene_graph().get_root_node().create_child(), cfg
            )
            for cfg in config.agents
        ]

    def _config_pathfinder(self, config: Configuration):
        if "navmesh" in config.sim_cfg.scene.filepaths:
            navmesh_filenname = config.sim_cfg.scene.filepaths["navmesh"]
        else:
            scene_basename = osp.basename(config.sim_cfg.scene.id)
            # "mesh.ply" is identified as a replica model, whose navmesh
            # is named as "mesh_semantic.navmesh" and is placed in the
            # subfolder called "habitat" (a level deeper than the "mesh.ply")
            if scene_basename == "mesh.ply":
                scene_dir = osp.dirname(config.sim_cfg.scene.id)
                navmesh_filenname = osp.join(
                    scene_dir, "habitat", "mesh_semantic.navmesh"
                )
            else:
                navmesh_filenname = (
                    osp.splitext(config.sim_cfg.scene.id)[0] + ".navmesh"
                )

        self.pathfinder = hsim.PathFinder()
        if osp.exists(navmesh_filenname):
            self.pathfinder.load_nav_mesh(navmesh_filenname)
            logger.info(f"Loaded navmesh {navmesh_filenname}")
        else:
            logger.warning(
                f"Could not find navmesh {navmesh_filenname}, no collision checking will be done"
            )

    def reconfigure(self, config: Configuration):
        assert len(config.agents) > 0

        config.sim_cfg.create_renderer = any(
            map(lambda cfg: len(cfg.sensor_specifications) > 0, config.agents)
        )

        if self.config == config:
            return

        # NB: Configure backend last as this gives more time for python's GC
        # to delete any previous instances of the simulator
        # TODO: can't do the above, sorry -- the Agent constructor needs access
        # to self._sim.get_active_scene_graph()
        self._config_backend(config)
        self._config_agents(config)
        self._config_pathfinder(config)

        for i in range(len(self.agents)):
            self.agents[i].controls.move_filter_fn = self._step_filter

        self._default_agent = self.get_agent(config.sim_cfg.default_agent_id)

        agent_cfg = config.agents[config.sim_cfg.default_agent_id]
        self._sensors = {}
        for spec in agent_cfg.sensor_specifications:
            self._sensors[spec.uuid] = Sensor(
                sim=self._sim, agent=self._default_agent, sensor_id=spec.uuid
            )

        for i in range(len(self.agents)):
            self.initialize_agent(i)

        self.config = config

    def get_agent(self, agent_id):
        return self.agents[agent_id]

    def initialize_agent(self, agent_id, initial_state=None):
        agent = self.get_agent(agent_id=agent_id)
        if initial_state is None:
            initial_state = AgentState()
            if self.pathfinder.is_loaded:
                initial_state.position = self.pathfinder.get_random_navigable_point()
                initial_state.rotation = quat_from_angle_axis(
                    np.random.uniform(0, 2.0 * np.pi), np.array([0, 1, 0])
                )

        agent.set_state(initial_state, is_initial=True)
        self._last_state = agent.state
        return agent

    def sample_random_agent_state(self, state_to_return):
        return self._sim.sample_random_agent_state(state_to_return)

    @property
    def semantic_scene(self):
        r"""The semantic scene graph

        .. note-warning::

            Not avaliable for all datasets
        """

        return self._sim.semantic_scene

    def get_sensor_observations(self):
        for _, sensor in self._sensors.items():
            sensor.draw_observation()

        observations = {}
        for sensor_uuid, sensor in self._sensors.items():
            observations[sensor_uuid] = sensor.get_observation()

        return observations

    def last_state(self):
        return self._last_state

    def step(self, action, dt=1.0 / 60.0):
        self._num_total_frames += 1
        collided = self._default_agent.act(action)
        self._last_state = self._default_agent.get_state()

        # step physics by dt
        step_start_Time = time.time()
        self._sim.step_world(dt)
        _previous_step_time = time.time() - step_start_Time

        observations = self.get_sensor_observations()
        # Whether or not the action taken resulted in a collision
        observations["collided"] = collided

        return observations

    def make_greedy_follower(self, agent_id: int = 0, goal_radius: float = None):
        return GreedyGeodesicFollower(
            self.pathfinder, self.get_agent(agent_id), goal_radius
        )

    def _step_filter(self, start_pos, end_pos):
        if self.pathfinder.is_loaded:
            end_pos = self.pathfinder.try_step(start_pos, end_pos)

        return end_pos

    def __del__(self):
        self.close()

    # --- physics functions ---
    def add_object(self, object_lib_index):
        return self._sim.add_object(object_lib_index)

    def get_physics_object_library_size(self):
        return self._sim.get_physics_object_library_size()

    def remove_object(self, object_id):
        return self._sim.remove_object(object_id)

    def get_existing_object_ids(self, scene_id=0):
        return self._sim.get_existing_object_ids(scene_id)

    def get_object_motion_type(self, object_id, scene_id=0):
        return self._sim.get_object_motion_type(object_id, scene_id)

    def set_object_motion_type(self, motion_type, object_id, scene_id=0):
        return self._sim.set_object_motion_type(motion_type, object_id, scene_id)

    def set_transformation(self, transform, object_id, scene_id=0):
        self._sim.set_transformation(transform, object_id, scene_id)

    def get_transformation(self, object_id, scene_id=0):
        return self._sim.get_transformation(object_id, scene_id)

    def set_translation(self, translation, object_id, scene_id=0):
        self._sim.set_translation(translation, object_id, scene_id)

    def get_translation(self, object_id, scene_id=0):
        return self._sim.get_translation(object_id, scene_id)

    def set_rotation(self, rotation, object_id, scene_id=0):
        self._sim.set_rotation(rotation, object_id, scene_id)

    def get_rotation(self, object_id, scene_id=0):
        return self._sim.get_rotation(object_id, scene_id)

    def apply_force(self, force, relative_position, object_id, scene_id=0):
        self._sim.apply_force(force, relative_position, object_id, scene_id)

    def apply_torque(self, torque, object_id, scene_id=0):
        self._sim.apply_torque(torque, object_id, scene_id)

    def get_world_time(self, scene_id=0):
        return self._sim.get_world_time()

    def recompute_navmesh(self, pathfinder, navmesh_settings):
        return self._sim.recompute_navmesh(pathfinder, navmesh_settings)


class Sensor:
    r"""Wrapper around habitat_sim.Sensor

    TODO(MS) define entire Sensor class in python, reducing complexity
    """

    def __init__(self, sim, agent, sensor_id):
        global torch
        self._sim = sim
        self._agent = agent

        # sensor is an attached object to the scene node
        # store such "attached object" in _sensor_object
        self._sensor_object = self._agent._sensors.get(sensor_id)
        self._spec = self._sensor_object.specification()

        self._sim.renderer.bind_render_target(self._sensor_object)

        if self._spec.gpu2gpu_transfer:
            assert (
                hsim.cuda_enabled
            ), "Must build habitat sim with cuda for gpu2gpu-transfer"

            if torch is None:
                import torch

            device = torch.device("cuda", self._sim.gpu_device)
            torch.cuda.set_device(device)

            resolution = self._spec.resolution
            if self._spec.sensor_type == hsim.SensorType.SEMANTIC:
                self._buffer = torch.empty(
                    resolution[0], resolution[1], dtype=torch.int32, device=device
                )
            elif self._spec.sensor_type == hsim.SensorType.DEPTH:
                self._buffer = torch.empty(
                    resolution[0], resolution[1], dtype=torch.float32, device=device
                )
            else:
                self._buffer = torch.empty(
                    resolution[0], resolution[1], 4, dtype=torch.uint8, device=device
                )
        else:
            if self._spec.sensor_type == hsim.SensorType.SEMANTIC:
                self._buffer = np.empty(
                    (self._spec.resolution[0], self._spec.resolution[1]),
                    dtype=np.uint32,
                )
            elif self._spec.sensor_type == hsim.SensorType.DEPTH:
                self._buffer = np.empty(
                    (self._spec.resolution[0], self._spec.resolution[1]),
                    dtype=np.float32,
                )
            else:
                self._buffer = np.empty(
                    (
                        self._spec.resolution[0],
                        self._spec.resolution[1],
                        self._spec.channels,
                    ),
                    dtype=np.uint8,
                )

        noise_model_kwargs = self._spec.noise_model_kwargs
        self._noise_model = make_sensor_noise_model(
            self._spec.noise_model,
            {"gpu_device_id": self._sim.gpu_device, **noise_model_kwargs},
        )
        assert self._noise_model.is_valid_sensor_type(
            self._spec.sensor_type
        ), "Noise model '{}' is not valid for sensor '{}'".format(
            self._spec.noise_model, self._spec.uuid
        )

    def draw_observation(self):
        # sanity check:

        # see if the sensor is attached to a scene graph, otherwise it is invalid,
        # and cannot make any observation
        if not self._sensor_object.object:
            raise habitat_sim.errors.InvalidAttachedObject(
                "Sensor observation requested but sensor is invalid.\
                 (has it been detached from a scene node?)"
            )

        # get the correct scene graph based on application
        if self._spec.sensor_type == hsim.SensorType.SEMANTIC:
            if self._sim.semantic_scene is None:
                raise RuntimeError(
                    "SemanticSensor observation requested but no SemanticScene is loaded"
                )
            scene = self._sim.get_active_semantic_scene_graph()
        else:  # SensorType is DEPTH or any other type
            scene = self._sim.get_active_scene_graph()

        # now, connect the agent to the root node of the current scene graph

        # sanity check is not needed on agent:
        # because if a sensor is attached to a scene graph,
        # it implies the agent is attached to the same scene graph
        # (it assumes backend simulator will guarantee it.)

        agent_node = self._agent.scene_node
        agent_node.parent = scene.get_root_node()

        with self._sensor_object.render_target as tgt:
            self._sim.renderer.draw(self._sensor_object, scene)

    def get_observation(self):

        tgt = self._sensor_object.render_target

        if self._spec.gpu2gpu_transfer:
            with torch.cuda.device(self._buffer.device):
                if self._spec.sensor_type == hsim.SensorType.SEMANTIC:
                    tgt.read_frame_object_id_gpu(self._buffer.data_ptr())
                elif self._spec.sensor_type == hsim.SensorType.DEPTH:
                    tgt.read_frame_depth_gpu(self._buffer.data_ptr())
                else:
                    tgt.read_frame_rgba_gpu(self._buffer.data_ptr())

                obs = self._buffer.flip(0)
        else:
            size = self._sensor_object.framebuffer_size

            if self._spec.sensor_type == hsim.SensorType.SEMANTIC:
                tgt.read_frame_object_id(
                    mn.MutableImageView2D(mn.PixelFormat.R32UI, size, self._buffer)
                )
            elif self._spec.sensor_type == hsim.SensorType.DEPTH:
                tgt.read_frame_depth(
                    mn.MutableImageView2D(mn.PixelFormat.R32F, size, self._buffer)
                )
            else:
                tgt.read_frame_rgba(
                    mn.MutableImageView2D(
                        mn.PixelFormat.RGBA8_UNORM,
                        size,
                        self._buffer.reshape(self._spec.resolution[0], -1),
                    )
                )

            obs = np.flip(self._buffer, axis=0)

        return self._noise_model(obs)

    def close(self):
        self._sim = None
        self._agent = None
        self._sensor_object = None<|MERGE_RESOLUTION|>--- conflicted
+++ resolved
@@ -87,23 +87,18 @@
 
     def reset(self):
         self._sim.reset()
-        for agent_id in range(len(self.agents)):
-            agent = self.get_agent(agent_id)
-            initial_agent_state = agent.initial_state
-<<<<<<< HEAD
-            if initial_agent_state is None:
-                raise RuntimeError(
-                    "reset called before agent was given an initial state"
-                )
-=======
-            print(f'initial state: {initial_agent_state}')
-            if initial_agent_state is None:
-                raise RuntimeError("reset called before agent was given an initial state")
->>>>>>> 401b5627
-
-            self.initialize_agent(agent_id, initial_agent_state)
+        for i in range(len(self.agents)):
+            self.reset_agent(i)
 
         return self.get_sensor_observations()
+
+    def reset_agent(self, agent_id):
+        agent = self.get_agent(agent_id)
+        initial_agent_state = agent.initial_state
+        if initial_agent_state is None:
+            raise RuntimeError("reset called before agent was given an initial state")
+
+        self.initialize_agent(agent_id, initial_agent_state)
 
     def _config_backend(self, config: Configuration):
         if self._sim is None:
