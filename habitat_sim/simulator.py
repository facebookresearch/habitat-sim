--- conflicted
+++ resolved
@@ -294,16 +294,11 @@
         return self._last_state
 
     def step(
-<<<<<<< HEAD
         self,
         action: Any,
         dt: float = 1.0 / 60.0,
-        multi_agent: bool = False,
-    ):
-=======
-        self, action: Any, dt: float = 1.0 / 60.0
+        multi_agent=False,
     ) -> Dict[str, Union[bool, ndarray, "Tensor"]]:
->>>>>>> 0aea76a2
         self._num_total_frames += 1
         if not multi_agent:
             agent_ids: Union[List[int], int] = self._default_agent_id
