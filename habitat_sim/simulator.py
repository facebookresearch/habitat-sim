--- conflicted
+++ resolved
@@ -593,38 +593,17 @@
         )
 
     def draw_observation(self) -> None:
-        self.draw_observation_setup()
-        # get the correct scene graph based on application
-        if self._spec.sensor_type == SensorType.SEMANTIC:
-            scene = self._sim.get_active_semantic_scene_graph()
-        else:  # SensorType is DEPTH or any other type
-            scene = self._sim.get_active_scene_graph()
-
-        render_flags = habitat_sim.gfx.Camera.Flags.NONE
-
-        if self._sim.frustum_culling:
-            render_flags |= habitat_sim.gfx.Camera.Flags.FRUSTUM_CULLING
-
-        self._sim.renderer.acquire_gl_context()
-        with self._sensor_object.render_target:
-            self._sim.renderer.draw(self._sensor_object, scene, render_flags)
-
-            # add an OBJECT only 2nd pass on the standard SceneGraph if SEMANTIC sensor with separate semantic SceneGraph
-            if (
-                self._spec.sensor_type == SensorType.SEMANTIC
-                and self._sim.get_active_scene_graph()
-                is not self._sim.get_active_semantic_scene_graph()
-            ):
-                agent_node = self._agent.scene_node
-                agent_node.parent = self._sim.get_active_scene_graph().get_root_node()
-                render_flags |= habitat_sim.gfx.Camera.Flags.OBJECTS_ONLY
-                self._sim.renderer.draw(
-                    self._sensor_object,
-                    self._sim.get_active_scene_graph(),
-                    render_flags,
-                )
+        # see if the sensor is attached to a scene graph, otherwise it is invalid,
+        # and cannot make any observation
+        if not self._sensor_object.object:
+            raise habitat_sim.errors.InvalidAttachedObject(
+                "Sensor observation requested but sensor is invalid.\
+                 (has it been detached from a scene node?)"
+            )
+        self._sim.renderer.draw(self._sensor_object, self._sim)
 
     def draw_observation_async(self) -> None:
+        # TODO: sync this path with renderer changes as above (render from sensor object)
         self.draw_observation_setup()
         # get the correct scene graph based on application
         if self._spec.sensor_type == SensorType.SEMANTIC:
@@ -669,7 +648,6 @@
                  (has it been detached from a scene node?)"
             )
 
-<<<<<<< HEAD
         # get the correct scene graph based on application
         if self._spec.sensor_type == SensorType.SEMANTIC:
             if self._sim.semantic_scene is None:
@@ -689,9 +667,6 @@
 
         agent_node = self._agent.scene_node
         agent_node.parent = scene.get_root_node()
-=======
-        self._sim.renderer.draw(self._sensor_object, self._sim)
->>>>>>> 800186be
 
     def get_observation(self) -> Union[ndarray, "Tensor"]:
 
