--- conflicted
+++ resolved
@@ -606,11 +606,7 @@
         )
 
     def draw_observation(self) -> None:
-<<<<<<< HEAD
         assert self._sim.renderer is not None
-
-        # sanity check:
-=======
         # see if the sensor is attached to a scene graph, otherwise it is invalid,
         # and cannot make any observation
         if not self._sensor_object.object:
@@ -621,6 +617,7 @@
         self._sim.renderer.draw(self._sensor_object, self._sim)
 
     def _draw_observation_async(self) -> None:
+        assert self._sim.renderer is not None
         if (
             self._spec.sensor_type == SensorType.SEMANTIC
             and self._sim.get_active_scene_graph()
@@ -630,7 +627,6 @@
                 "Async drawing doesn't support semantic rendering when there are multiple scene graphs"
             )
         # TODO: sync this path with renderer changes as above (render from sensor object)
->>>>>>> be1f9a6a
 
         # see if the sensor is attached to a scene graph, otherwise it is invalid,
         # and cannot make any observation
@@ -650,17 +646,12 @@
         else:  # SensorType is DEPTH or any other type
             scene = self._sim.get_active_scene_graph()
 
-<<<<<<< HEAD
-    def get_observation(self) -> Union[ndarray, "Tensor"]:
-        assert self._sim.renderer is not None
-=======
         # now, connect the agent to the root node of the current scene graph
 
         # sanity check is not needed on agent:
         # because if a sensor is attached to a scene graph,
         # it implies the agent is attached to the same scene graph
         # (it assumes backend simulator will guarantee it.)
->>>>>>> be1f9a6a
 
         agent_node = self._agent.scene_node
         agent_node.parent = scene.get_root_node()
@@ -681,6 +672,7 @@
         )
 
     def get_observation(self) -> Union[ndarray, "Tensor"]:
+        assert self._sim.renderer is not None
         tgt = self._sensor_object.render_target
 
         if self._spec.gpu2gpu_transfer:
@@ -694,7 +686,6 @@
 
                 obs = self._buffer.flip(0)  # type: ignore[union-attr]
         else:
-
             if self._spec.sensor_type == SensorType.SEMANTIC:
                 tgt.read_frame_object_id(self.view)
             elif self._spec.sensor_type == SensorType.DEPTH:
