#!/usr/bin/env python3

# Copyright (c) Facebook, Inc. and its affiliates.
# This source code is licensed under the MIT license found in the
# LICENSE file in the root directory of this source tree.

import os.path as osp
import time
from typing import Dict, List, Optional

import attr
import magnum as mn
import numpy as np

import habitat_sim.bindings as hsim
import habitat_sim.errors
from habitat_sim.agent import Agent, AgentConfiguration, AgentState
from habitat_sim.gfx import DEFAULT_LIGHTING_KEY
from habitat_sim.logging import logger
from habitat_sim.nav import GreedyGeodesicFollower, NavMeshSettings
from habitat_sim.physics import MotionType
from habitat_sim.sensors.noise_models import make_sensor_noise_model
from habitat_sim.utils.common import quat_from_angle_axis

torch = None


@attr.s(auto_attribs=True, slots=True)
class Configuration(object):
    r"""Specifies how to configure the simulator.

    :property sim_cfg: The configuration of the backend of the simulator
    :property agents: A list of agent configurations

    Ties together a backend config, `sim_cfg` and a list of agent
    configurations `agents`.
    """

    sim_cfg: Optional[hsim.SimulatorConfiguration] = None
    agents: Optional[List[AgentConfiguration]] = None


@attr.s(auto_attribs=True)
class Simulator:
    r"""The core class of habitat-sim

    :property config: configuration for the simulator

    The simulator ties together the backend, the agent, controls functions,
    and collision checking/pathfinding.
    """

    config: Configuration
    agents: List[Agent] = attr.ib(factory=list, init=False)
    pathfinder: hsim.PathFinder = attr.ib(default=None, init=False)
    _sim: hsim.SimulatorBackend = attr.ib(default=None, init=False)
    _num_total_frames: int = attr.ib(default=0, init=False)
    _default_agent: Agent = attr.ib(init=False, default=None)
    _sensors: Dict = attr.ib(factory=dict, init=False)
    _previous_step_time = 0.0  # track the compute time of each step

    def __attrs_post_init__(self):
        config = self.config
        self.config = None
        self.reconfigure(config)

    def close(self):
        for sensor in self._sensors.values():
            sensor.close()
            del sensor

        self._sensors = {}

        for agent in self.agents:
            agent.close()
            del agent

        self.agents = []

        del self._default_agent
        self._default_agent = None

        del self._sim
        self._sim = None

        self.config = None

    def seed(self, new_seed):
        self._sim.seed(new_seed)
        self.pathfinder.seed(new_seed)

    def reset(self):
        self._sim.reset()
        for i in range(len(self.agents)):
            self.reset_agent(i)

        return self.get_sensor_observations()

    def reset_agent(self, agent_id):
        agent = self.get_agent(agent_id)
        initial_agent_state = agent.initial_state
        if initial_agent_state is None:
            raise RuntimeError("reset called before agent was given an initial state")

        self.initialize_agent(agent_id, initial_agent_state)

    def _config_backend(self, config: Configuration):
        if self._sim is None:
            self._sim = hsim.SimulatorBackend(config.sim_cfg)
        else:
            self._sim.reconfigure(config.sim_cfg)

    def _config_agents(self, config: Configuration):
        if self.config is not None and self.config.agents == config.agents:
            return

        self.agents = [
            Agent(
                self._sim.get_active_scene_graph().get_root_node().create_child(), cfg
            )
            for cfg in config.agents
        ]

    def _config_pathfinder(self, config: Configuration):
        if "navmesh" in config.sim_cfg.scene.filepaths:
            navmesh_filenname = config.sim_cfg.scene.filepaths["navmesh"]
        else:
            scene_basename = osp.basename(config.sim_cfg.scene.id)
            # "mesh.ply" is identified as a replica model, whose navmesh
            # is named as "mesh_semantic.navmesh" and is placed in the
            # subfolder called "habitat" (a level deeper than the "mesh.ply")
            if scene_basename == "mesh.ply":
                scene_dir = osp.dirname(config.sim_cfg.scene.id)
                navmesh_filenname = osp.join(
                    scene_dir, "habitat", "mesh_semantic.navmesh"
                )
            else:
                navmesh_filenname = (
                    osp.splitext(config.sim_cfg.scene.id)[0] + ".navmesh"
                )

        self.pathfinder = hsim.PathFinder()
        if osp.exists(navmesh_filenname):
            self.pathfinder.load_nav_mesh(navmesh_filenname)
            logger.info(f"Loaded navmesh {navmesh_filenname}")
        else:
            logger.warning(
                f"Could not find navmesh {navmesh_filenname}, no collision checking will be done"
            )

        agent_legacy_config = AgentConfiguration()
        default_agent_config = config.agents[config.sim_cfg.default_agent_id]
        if not np.isclose(
            agent_legacy_config.radius, default_agent_config.radius
        ) or not np.isclose(agent_legacy_config.height, default_agent_config.height):
            logger.info(
                f"Recomputing navmesh for agent's height {default_agent_config.height} and radius"
                f" {default_agent_config.radius}."
            )
            navmesh_settings = NavMeshSettings()
            navmesh_settings.set_defaults()
            navmesh_settings.agent_radius = default_agent_config.radius
            navmesh_settings.agent_height = default_agent_config.height
            self.recompute_navmesh(self.pathfinder, navmesh_settings)

    def reconfigure(self, config: Configuration):
        assert len(config.agents) > 0

        config.sim_cfg.create_renderer = any(
            map(lambda cfg: len(cfg.sensor_specifications) > 0, config.agents)
        )

        if self.config == config:
            return

        # NB: Configure backend last as this gives more time for python's GC
        # to delete any previous instances of the simulator
        # TODO: can't do the above, sorry -- the Agent constructor needs access
        # to self._sim.get_active_scene_graph()
        self._config_backend(config)
        self._config_agents(config)
        self._config_pathfinder(config)
        self._sim.frustum_culling = config.sim_cfg.frustum_culling
        for i in range(len(self.agents)):
            self.agents[i].controls.move_filter_fn = self._step_filter

        self._default_agent = self.get_agent(config.sim_cfg.default_agent_id)

        agent_cfg = config.agents[config.sim_cfg.default_agent_id]
        self._sensors = {}
        for spec in agent_cfg.sensor_specifications:
            self._sensors[spec.uuid] = Sensor(
                sim=self._sim, agent=self._default_agent, sensor_id=spec.uuid
            )

        for i in range(len(self.agents)):
            self.initialize_agent(i)

        self.config = config

    def get_agent(self, agent_id):
        return self.agents[agent_id]

    def initialize_agent(self, agent_id, initial_state=None):
        agent = self.get_agent(agent_id=agent_id)
        if initial_state is None:
            initial_state = AgentState()
            if self.pathfinder.is_loaded:
                initial_state.position = self.pathfinder.get_random_navigable_point()
                initial_state.rotation = quat_from_angle_axis(
                    np.random.uniform(0, 2.0 * np.pi), np.array([0, 1, 0])
                )

        agent.set_state(initial_state, is_initial=True)
        self._last_state = agent.state
        return agent

    def sample_random_agent_state(self, state_to_return):
        return self._sim.sample_random_agent_state(state_to_return)

    @property
    def semantic_scene(self):
        r"""The semantic scene graph

        .. note-warning::

            Not avaliable for all datasets
        """

        return self._sim.semantic_scene

    def get_sensor_observations(self):
        for _, sensor in self._sensors.items():
            sensor.draw_observation()

        observations = {}
        for sensor_uuid, sensor in self._sensors.items():
            observations[sensor_uuid] = sensor.get_observation()

        return observations

    def last_state(self):
        return self._last_state

    def step(self, action, dt=1.0 / 60.0):
        self._num_total_frames += 1
        collided = self._default_agent.act(action)
        self._last_state = self._default_agent.get_state()

        # step physics by dt
        step_start_Time = time.time()
        self._sim.step_world(dt)
        _previous_step_time = time.time() - step_start_Time

        observations = self.get_sensor_observations()
        # Whether or not the action taken resulted in a collision
        observations["collided"] = collided

        return observations

    def make_greedy_follower(self, agent_id: int = 0, goal_radius: float = None):
        return GreedyGeodesicFollower(
            self.pathfinder, self.get_agent(agent_id), goal_radius
        )

    def _step_filter(self, start_pos, end_pos):
        if self.pathfinder.is_loaded:
            if self.config.sim_cfg.allow_sliding:
                end_pos = self.pathfinder.try_step(start_pos, end_pos)
            else:
                end_pos = self.pathfinder.try_step_no_sliding(start_pos, end_pos)

        return end_pos

    def __del__(self):
        self.close()

    # --- object template functions ---
    def get_physics_object_library_size(self):
        return self._sim.get_physics_object_library_size()

    def get_object_template(self, template_id):
        return self._sim.get_object_template(template_id)

    def load_object_configs(self, path):
        return self._sim.load_object_configs(path)

    def load_object_template(self, object_template, object_template_handle):
        return self._sim.load_object_template(object_template, object_template_handle)

    # --- physics functions ---
    def add_object(
        self,
        object_lib_index,
        attachment_node=None,
        light_setup_key=DEFAULT_LIGHTING_KEY,
    ):
        return self._sim.add_object(object_lib_index, attachment_node, light_setup_key)

    def remove_object(
        self, object_id, delete_object_node=True, delete_visual_node=True
    ):
        self._sim.remove_object(object_id, delete_object_node, delete_visual_node)

    def get_existing_object_ids(self, scene_id=0):
        return self._sim.get_existing_object_ids(scene_id)

    def get_object_motion_type(self, object_id, scene_id=0):
        return self._sim.get_object_motion_type(object_id, scene_id)

    def set_object_motion_type(self, motion_type, object_id, scene_id=0):
        return self._sim.set_object_motion_type(motion_type, object_id, scene_id)

    def set_transformation(self, transform, object_id, scene_id=0):
        self._sim.set_transformation(transform, object_id, scene_id)

    def get_transformation(self, object_id, scene_id=0):
        return self._sim.get_transformation(object_id, scene_id)

    def set_translation(self, translation, object_id, scene_id=0):
        self._sim.set_translation(translation, object_id, scene_id)

    def get_translation(self, object_id, scene_id=0):
        return self._sim.get_translation(object_id, scene_id)

    def set_rotation(self, rotation, object_id, scene_id=0):
        self._sim.set_rotation(rotation, object_id, scene_id)

    def get_rotation(self, object_id, scene_id=0):
        return self._sim.get_rotation(object_id, scene_id)

<<<<<<< HEAD
    def get_object_velocity_control(self, object_id, scene_id=0):
        return self._sim.get_object_velocity_control(object_id, scene_id)
=======
    def set_linear_velocity(self, lin_vel, object_id, scene_id=0):
        self._sim.set_linear_velocity(lin_vel, object_id, scene_id)

    def get_linear_velocity(self, object_id, scene_id=0):
        return self._sim.get_linear_velocity(object_id, scene_id)

    def set_angular_velocity(self, ang_vel, object_id, scene_id=0):
        self._sim.set_angular_velocity(ang_vel, object_id, scene_id)

    def get_angular_velocity(self, object_id, scene_id=0):
        return self._sim.get_angular_velocity(object_id, scene_id)
>>>>>>> c3815def

    def apply_force(self, force, relative_position, object_id, scene_id=0):
        self._sim.apply_force(force, relative_position, object_id, scene_id)

    def apply_torque(self, torque, object_id, scene_id=0):
        self._sim.apply_torque(torque, object_id, scene_id)

    def contact_test(self, object_id, scene_id=0):
        return self._sim.contact_test(object_id, scene_id)

    def step_physics(self, dt, scene_id=0):
        self._sim.step_world(dt)

    def get_world_time(self, scene_id=0):
        return self._sim.get_world_time()

    def get_gravity(self, scene_id=0):
        return self._sim.get_gravity(scene_id)

    def set_gravity(self, gravity, scene_id=0):
        return self._sim.set_gravity(gravity, scene_id)

    def recompute_navmesh(
        self, pathfinder, navmesh_settings, include_static_objects=False
    ):
        return self._sim.recompute_navmesh(
            pathfinder, navmesh_settings, include_static_objects
        )

    # --- lighting functions ---
    def get_light_setup(self, key=DEFAULT_LIGHTING_KEY):
        return self._sim.get_light_setup(key)

    def set_light_setup(self, light_setup, key=DEFAULT_LIGHTING_KEY):
        self._sim.set_light_setup(light_setup, key)

    def set_object_light_setup(self, object_id, light_setup_key, scene_id=0):
        self._sim.set_object_light_setup(object_id, light_setup_key, scene_id)


class Sensor:
    r"""Wrapper around habitat_sim.Sensor

    TODO(MS) define entire Sensor class in python, reducing complexity
    """

    def __init__(self, sim, agent, sensor_id):
        global torch
        self._sim = sim
        self._agent = agent

        # sensor is an attached object to the scene node
        # store such "attached object" in _sensor_object
        self._sensor_object = self._agent._sensors.get(sensor_id)
        self._spec = self._sensor_object.specification()

        self._sim.renderer.bind_render_target(self._sensor_object)

        if self._spec.gpu2gpu_transfer:
            assert (
                hsim.cuda_enabled
            ), "Must build habitat sim with cuda for gpu2gpu-transfer"

            if torch is None:
                import torch

            device = torch.device("cuda", self._sim.gpu_device)
            torch.cuda.set_device(device)

            resolution = self._spec.resolution
            if self._spec.sensor_type == hsim.SensorType.SEMANTIC:
                self._buffer = torch.empty(
                    resolution[0], resolution[1], dtype=torch.int32, device=device
                )
            elif self._spec.sensor_type == hsim.SensorType.DEPTH:
                self._buffer = torch.empty(
                    resolution[0], resolution[1], dtype=torch.float32, device=device
                )
            else:
                self._buffer = torch.empty(
                    resolution[0], resolution[1], 4, dtype=torch.uint8, device=device
                )
        else:
            if self._spec.sensor_type == hsim.SensorType.SEMANTIC:
                self._buffer = np.empty(
                    (self._spec.resolution[0], self._spec.resolution[1]),
                    dtype=np.uint32,
                )
            elif self._spec.sensor_type == hsim.SensorType.DEPTH:
                self._buffer = np.empty(
                    (self._spec.resolution[0], self._spec.resolution[1]),
                    dtype=np.float32,
                )
            else:
                self._buffer = np.empty(
                    (
                        self._spec.resolution[0],
                        self._spec.resolution[1],
                        self._spec.channels,
                    ),
                    dtype=np.uint8,
                )

        noise_model_kwargs = self._spec.noise_model_kwargs
        self._noise_model = make_sensor_noise_model(
            self._spec.noise_model,
            {"gpu_device_id": self._sim.gpu_device, **noise_model_kwargs},
        )
        assert self._noise_model.is_valid_sensor_type(
            self._spec.sensor_type
        ), "Noise model '{}' is not valid for sensor '{}'".format(
            self._spec.noise_model, self._spec.uuid
        )

    def draw_observation(self):
        # sanity check:

        # see if the sensor is attached to a scene graph, otherwise it is invalid,
        # and cannot make any observation
        if not self._sensor_object.object:
            raise habitat_sim.errors.InvalidAttachedObject(
                "Sensor observation requested but sensor is invalid.\
                 (has it been detached from a scene node?)"
            )

        # get the correct scene graph based on application
        if self._spec.sensor_type == hsim.SensorType.SEMANTIC:
            if self._sim.semantic_scene is None:
                raise RuntimeError(
                    "SemanticSensor observation requested but no SemanticScene is loaded"
                )
            scene = self._sim.get_active_semantic_scene_graph()
        else:  # SensorType is DEPTH or any other type
            scene = self._sim.get_active_scene_graph()

        # now, connect the agent to the root node of the current scene graph

        # sanity check is not needed on agent:
        # because if a sensor is attached to a scene graph,
        # it implies the agent is attached to the same scene graph
        # (it assumes backend simulator will guarantee it.)

        agent_node = self._agent.scene_node
        agent_node.parent = scene.get_root_node()

        with self._sensor_object.render_target as tgt:
            self._sim.renderer.draw(
                self._sensor_object, scene, self._sim.frustum_culling
            )

    def get_observation(self):

        tgt = self._sensor_object.render_target

        if self._spec.gpu2gpu_transfer:
            with torch.cuda.device(self._buffer.device):
                if self._spec.sensor_type == hsim.SensorType.SEMANTIC:
                    tgt.read_frame_object_id_gpu(self._buffer.data_ptr())
                elif self._spec.sensor_type == hsim.SensorType.DEPTH:
                    tgt.read_frame_depth_gpu(self._buffer.data_ptr())
                else:
                    tgt.read_frame_rgba_gpu(self._buffer.data_ptr())

                obs = self._buffer.flip(0)
        else:
            size = self._sensor_object.framebuffer_size

            if self._spec.sensor_type == hsim.SensorType.SEMANTIC:
                tgt.read_frame_object_id(
                    mn.MutableImageView2D(mn.PixelFormat.R32UI, size, self._buffer)
                )
            elif self._spec.sensor_type == hsim.SensorType.DEPTH:
                tgt.read_frame_depth(
                    mn.MutableImageView2D(mn.PixelFormat.R32F, size, self._buffer)
                )
            else:
                tgt.read_frame_rgba(
                    mn.MutableImageView2D(
                        mn.PixelFormat.RGBA8_UNORM,
                        size,
                        self._buffer.reshape(self._spec.resolution[0], -1),
                    )
                )

            obs = np.flip(self._buffer, axis=0)

        return self._noise_model(obs)

    def close(self):
        self._sim = None
        self._agent = None
        self._sensor_object = None<|MERGE_RESOLUTION|>--- conflicted
+++ resolved
@@ -329,10 +329,9 @@
     def get_rotation(self, object_id, scene_id=0):
         return self._sim.get_rotation(object_id, scene_id)
 
-<<<<<<< HEAD
     def get_object_velocity_control(self, object_id, scene_id=0):
         return self._sim.get_object_velocity_control(object_id, scene_id)
-=======
+
     def set_linear_velocity(self, lin_vel, object_id, scene_id=0):
         self._sim.set_linear_velocity(lin_vel, object_id, scene_id)
 
@@ -344,7 +343,6 @@
 
     def get_angular_velocity(self, object_id, scene_id=0):
         return self._sim.get_angular_velocity(object_id, scene_id)
->>>>>>> c3815def
 
     def apply_force(self, force, relative_position, object_id, scene_id=0):
         self._sim.apply_force(force, relative_position, object_id, scene_id)
