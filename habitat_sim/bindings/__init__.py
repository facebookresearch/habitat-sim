#!/usr/bin/env python3

# Copyright (c) Facebook, Inc. and its affiliates.
# This source code is licensed under the MIT license found in the
# LICENSE file in the root directory of this source tree.

# TODO: this whole thing needs to get removed, kept just for compatibility
#   with existing code

modules = [
    "cuda_enabled",
    "SceneNodeType",
    "GreedyFollowerCodes",
    "GreedyGeodesicFollowerImpl",
    "MultiGoalShortestPath",
    "PathFinder",
    "PinholeCamera",
    "SceneGraph",
    "SceneNode",
    "Sensor",
    "SensorSpec",
    "SensorType",
    "ShortestPath",
    "SimulatorConfiguration",
<<<<<<< HEAD
    "Attributes",
=======
    "ConfigurationGroup",
>>>>>>> 8b9256b5
]

from habitat_sim._ext.habitat_sim_bindings import Simulator as SimulatorBackend

exec(
    "from habitat_sim._ext.habitat_sim_bindings import ({})".format(", ".join(modules))
)

__all__ = ["SimulatorBackend"] + modules<|MERGE_RESOLUTION|>--- conflicted
+++ resolved
@@ -22,11 +22,7 @@
     "SensorType",
     "ShortestPath",
     "SimulatorConfiguration",
-<<<<<<< HEAD
-    "Attributes",
-=======
     "ConfigurationGroup",
->>>>>>> 8b9256b5
 ]
 
 from habitat_sim._ext.habitat_sim_bindings import Simulator as SimulatorBackend
