#!/usr/bin/env python3

# Copyright (c) Facebook, Inc. and its affiliates.
# This source code is licensed under the MIT license found in the
# LICENSE file in the root directory of this source tree.


<<<<<<< HEAD
import habitat_sim.registry as registry
=======
from habitat_sim import registry as registry
>>>>>>> 8a72d7c8
from habitat_sim.utils.data import data_extractor, data_structures, pose_extractor
from habitat_sim.utils.data.data_extractor import ImageExtractor
from habitat_sim.utils.data.data_structures import ExtractorLRUCache
from habitat_sim.utils.data.pose_extractor import (
    ClosestPointExtractor,
    PanoramaExtractor,
    PoseExtractor,
)

__all__ = [
    "data_extractor",
    "pose_extractor",
    "data_structures",
    "ImageExtractor",
    "ClosestPointExtractor",
    "PanoramaExtractor",
    "ExtractorLRUCache",
]<|MERGE_RESOLUTION|>--- conflicted
+++ resolved
@@ -5,11 +5,7 @@
 # LICENSE file in the root directory of this source tree.
 
 
-<<<<<<< HEAD
-import habitat_sim.registry as registry
-=======
 from habitat_sim import registry as registry
->>>>>>> 8a72d7c8
 from habitat_sim.utils.data import data_extractor, data_structures, pose_extractor
 from habitat_sim.utils.data.data_extractor import ImageExtractor
 from habitat_sim.utils.data.data_structures import ExtractorLRUCache
