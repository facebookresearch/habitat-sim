import collections
import copy
import math
from typing import List, Union

import numpy as np
from matplotlib import pyplot as plt

import habitat_sim
<<<<<<< HEAD
import habitat_sim.registry as registry
=======
from habitat_sim import registry as registry
>>>>>>> 8a72d7c8
from habitat_sim.utils.common import quat_from_two_vectors


class PoseExtractor:
    r"""Abstract class that represents a method for extracting camera poses given a list of topdown view(s).

    :property tdv_fp_ref_triples: List of tuples containing (TopdownView Object, scene_filepath, reference point)
        information for each scene. Each scene requires:
            TopdownView: To extract poses
            scene_filepath: The file path to the mesh file. Necessary for scene switches.
            reference point: A reference point from the coordinate system of the scene. Necessary for specifying poses in the scene's coordinate system.

<<<<<<< HEAD
    :property pixels_per_meter: Resolution of topdown map. 0.1 means each pixel in the topdown map
        represents 0.1 x 0.1 meters in the coordinate system of the scene that the map represents.
    :property labels: List of class labels to extract images of.
    """

    def __init__(self, topdown_views, pixels_per_meter=0.1):
        self.tdv_fp_ref_triples = topdown_views
        self.pixels_per_meter = pixels_per_meter
        self.labels = [0.0]

    def extract_all_poses(self) -> np.ndarray:
        r"""Returns a numpy array of camera poses. For each scene, this method extends the list of poses according to the extraction rule defined in extract_poses.
=======
    :property meters_per_pixel: Resolution of topdown map. 0.1 means each pixel in the topdown map
        represents 0.1 x 0.1 meters in the coordinate system of the scene that the map represents.
    """

    def __init__(self, topdown_views, meters_per_pixel=0.1):
        self.tdv_fp_ref_triples = topdown_views
        self.meters_per_pixel = meters_per_pixel

    def extract_all_poses(self, labels: List[float]) -> np.ndarray:
        r"""Returns a numpy array of camera poses. For each scene, this method extends the list of poses according to the extraction rule defined in extract_poses.

        :property labels: A list of labels that we are interesting in extacting images of.
>>>>>>> 8a72d7c8
        """
        poses = []
        for tdv, fp, ref_point in self.tdv_fp_ref_triples:
            view = (
                tdv.topdown_view
            )  # 2D numpy array representing the topdown view of the scene
            _poses = self._convert_to_scene_coordinate_system(
<<<<<<< HEAD
                self.extract_poses(view, fp), ref_point
=======
                self.extract_poses(labels, view, fp), ref_point
>>>>>>> 8a72d7c8
            )
            poses.extend(_poses)

        return np.array(poses)

<<<<<<< HEAD
    def extract_poses(self, view: np.ndarray, fp: str) -> List[tuple]:
        r"""Extracts poses according to a programatic rule.

=======
    def extract_poses(
        self, labels: List[float], view: np.ndarray, fp: str
    ) -> List[tuple]:
        r"""Extracts poses according to a programatic rule.

        :property labels: A list of labels that we are interesting in extacting images of.
>>>>>>> 8a72d7c8
        :property view: 2D numpy array representing the topdown view of the scene.
        :property fp: filepath to the scene (necessary to return to the ImageExtractor).
        """
        raise NotImplementedError

    def _valid_point(self, row, col, view):
        return view[row][col] == 1.0

    def _is_point_of_interest(self, point, labels, view):
        r, c = point
        is_interesting = False
        if view[r][c] in labels:
            is_interesting = True

        return is_interesting, view[r][c]

    def _compute_quat(self, cam_normal):
        """Rotations start from -z axis"""
        return quat_from_two_vectors(habitat_sim.geo.FRONT, cam_normal)

    def _convert_to_scene_coordinate_system(self, poses, ref_point):
        # Convert from topdown map coordinate system to that of the scene
        startw, starty, starth = ref_point
        for i, pose in enumerate(poses):
            pos, cpi, filepath = pose
            r1, c1 = pos
            r2, c2 = cpi
            new_pos = np.array(
                [
                    startw + c1 * self.meters_per_pixel,
                    starty,
                    starth + r1 * self.meters_per_pixel,
                ]
            )
            new_cpi = np.array(
                [
                    startw + c2 * self.meters_per_pixel,
                    starty,
                    starth + r2 * self.meters_per_pixel,
                ]
            )
            cam_normal = new_cpi - new_pos
            new_rot = self._compute_quat(cam_normal)
            poses[i] = (new_pos, new_rot, filepath)

        return poses


@registry.register_pose_extractor(name="closest_point_extractor")
class ClosestPointExtractor(PoseExtractor):
<<<<<<< HEAD
    def __init__(self, topdown_views, pixels_per_meter=0.1):
        super().__init__(topdown_views, pixels_per_meter)

    def extract_poses(self, view, fp):
=======
    def __init__(self, topdown_views, meters_per_pixel=0.1):
        super().__init__(topdown_views, meters_per_pixel)

    def extract_poses(self, labels, view, fp):
>>>>>>> 8a72d7c8
        # Determine the physical spacing between each camera position
        height, width = view.shape
        dist = min(height, width) // 10  # We can modify this to be user-defined later

        # Create a grid of camera positions
        n_gridpoints_width, n_gridpoints_height = (
            width // dist - 1,
            height // dist - 1,
        )
<<<<<<< HEAD

        # Exclude camera positions at invalid positions
        gridpoints = []
        for h in range(n_gridpoints_height):
            for w in range(n_gridpoints_width):
                point = (dist + h * dist, dist + w * dist)
                if self._valid_point(*point, view):
                    gridpoints.append(point)

        # Find the closest point of the target class to each gridpoint
        poses = []
        for point in gridpoints:
            closest_point_of_interest, label = self._bfs(point, self.labels, view, dist)
            if closest_point_of_interest is None:
                continue

            poses.append((point, closest_point_of_interest, fp))

=======

        # Exclude camera positions at invalid positions
        gridpoints = []
        for h in range(n_gridpoints_height):
            for w in range(n_gridpoints_width):
                point = (dist + h * dist, dist + w * dist)
                if self._valid_point(*point, view):
                    gridpoints.append(point)

        # Find the closest point of the target class to each gridpoint
        poses = []
        for point in gridpoints:
            closest_point_of_interest, label = self._bfs(point, labels, view, dist)
            if closest_point_of_interest is None:
                continue

            poses.append((point, closest_point_of_interest, label, fp))

>>>>>>> 8a72d7c8
        # Returns poses in the coordinate system of the topdown view
        return poses

    def _bfs(self, point, labels, view, dist):
        step = 3  # making this larger really speeds up BFS

        def get_neighbors(p):
            r, c = p
            return [
                (r - step, c - step),
                (r - step, c),
                (r - step, c + step),
                (r, c - step),
                (r, c + step),
                (r + step, c - step),
                (r + step, c),
                (r + step, c + step),
            ]

        point_row, point_col = point
        bounding_box = [
            point_row - 2 * dist,
            point_row + 2 * dist,
            point_col - 2 * dist,
            point_col + 2 * dist,
        ]
        in_bounds = (
            lambda row, col: bounding_box[0] <= row <= bounding_box[1]
            and bounding_box[2] <= col <= bounding_box[3]
        )
        is_valid = lambda row, col: 0 <= row < len(view) and 0 <= col < len(view[0])
        visited = set()
        q = collections.deque([(point, 0)])
        while q:
            cur, layer = q.popleft()
            if not in_bounds(*cur):  # No point of interest found within bounding box
                return None, None

            visited.add(cur)
            is_point_of_interest, label = self._is_point_of_interest(cur, labels, view)
            if is_point_of_interest:
                if layer > dist / 2:
                    return cur, label
                else:
                    return None, None

            for n in get_neighbors(cur):
                if n not in visited and is_valid(*n):
                    q.append((n, layer + step))

        return None, None


@registry.register_pose_extractor(name="panorama_extractor")
class PanoramaExtractor(PoseExtractor):
<<<<<<< HEAD
    def __init__(self, topdown_views, pixels_per_meter=0.1):
        super().__init__(topdown_views, pixels_per_meter)

    def extract_poses(self, view, fp):
=======
    def __init__(self, topdown_views, meters_per_pixel=0.1):
        super().__init__(topdown_views, meters_per_pixel)

    def extract_poses(self, labels, view, fp):
>>>>>>> 8a72d7c8
        # Determine the physical spacing between each camera position
        height, width = view.shape
        dist = min(height, width) // 10  # We can modify this to be user-defined later

        # Create a grid of camera positions
        n_gridpoints_width, n_gridpoints_height = (
            width // dist - 1,
            height // dist - 1,
        )

        # Exclude camera positions at invalid positions
        gridpoints = []
        for h in range(n_gridpoints_height):
            for w in range(n_gridpoints_width):
                point = (dist + h * dist, dist + w * dist)
                if self._valid_point(*point, view):
                    gridpoints.append(point)

        # Find the closest point of the target class to each gridpoint
        poses = []
        for point in gridpoints:
            point_label_pairs = self._panorama_extraction(point, view, dist)
<<<<<<< HEAD
            poses.extend([(point, point_, fp) for point_, label in point_label_pairs])
=======
            poses.extend(
                [(point, point_, label, fp) for point_, label in point_label_pairs]
            )
>>>>>>> 8a72d7c8

        # Returns poses in the coordinate system of the topdown view
        return poses

    def _panorama_extraction(self, point, view, dist):
        in_bounds_of_topdown_view = lambda row, col: 0 <= row < len(
            view
        ) and 0 <= col < len(view[0])
        point_label_pairs = []
        r, c = point
        neighbor_dist = dist // 2
        neighbors = [
            (r - neighbor_dist, c - neighbor_dist),
            (r - neighbor_dist, c),
            (r - neighbor_dist, c + neighbor_dist),
            (r, c - neighbor_dist),
            (r, c + neighbor_dist),
            (r + neighbor_dist, c - neighbor_dist),
            # (r + step, c), # Exclude the pose that is in the opposite direction of habitat_sim.geo.FRONT, causes the quaternion computation to mess up
            (r + neighbor_dist, c + neighbor_dist),
        ]

        for n in neighbors:
            # Only add the neighbor point if it is navigable. This prevents camera poses that
            # are just really close-up photos of some object
            if in_bounds_of_topdown_view(*n) and self._valid_point(*n, view):
                point_label_pairs.append((n, 0.0))

        return point_label_pairs<|MERGE_RESOLUTION|>--- conflicted
+++ resolved
@@ -7,11 +7,7 @@
 from matplotlib import pyplot as plt
 
 import habitat_sim
-<<<<<<< HEAD
-import habitat_sim.registry as registry
-=======
 from habitat_sim import registry as registry
->>>>>>> 8a72d7c8
 from habitat_sim.utils.common import quat_from_two_vectors
 
 
@@ -24,7 +20,6 @@
             scene_filepath: The file path to the mesh file. Necessary for scene switches.
             reference point: A reference point from the coordinate system of the scene. Necessary for specifying poses in the scene's coordinate system.
 
-<<<<<<< HEAD
     :property pixels_per_meter: Resolution of topdown map. 0.1 means each pixel in the topdown map
         represents 0.1 x 0.1 meters in the coordinate system of the scene that the map represents.
     :property labels: List of class labels to extract images of.
@@ -37,20 +32,6 @@
 
     def extract_all_poses(self) -> np.ndarray:
         r"""Returns a numpy array of camera poses. For each scene, this method extends the list of poses according to the extraction rule defined in extract_poses.
-=======
-    :property meters_per_pixel: Resolution of topdown map. 0.1 means each pixel in the topdown map
-        represents 0.1 x 0.1 meters in the coordinate system of the scene that the map represents.
-    """
-
-    def __init__(self, topdown_views, meters_per_pixel=0.1):
-        self.tdv_fp_ref_triples = topdown_views
-        self.meters_per_pixel = meters_per_pixel
-
-    def extract_all_poses(self, labels: List[float]) -> np.ndarray:
-        r"""Returns a numpy array of camera poses. For each scene, this method extends the list of poses according to the extraction rule defined in extract_poses.
-
-        :property labels: A list of labels that we are interesting in extacting images of.
->>>>>>> 8a72d7c8
         """
         poses = []
         for tdv, fp, ref_point in self.tdv_fp_ref_triples:
@@ -58,28 +39,15 @@
                 tdv.topdown_view
             )  # 2D numpy array representing the topdown view of the scene
             _poses = self._convert_to_scene_coordinate_system(
-<<<<<<< HEAD
                 self.extract_poses(view, fp), ref_point
-=======
-                self.extract_poses(labels, view, fp), ref_point
->>>>>>> 8a72d7c8
             )
             poses.extend(_poses)
 
         return np.array(poses)
 
-<<<<<<< HEAD
     def extract_poses(self, view: np.ndarray, fp: str) -> List[tuple]:
         r"""Extracts poses according to a programatic rule.
 
-=======
-    def extract_poses(
-        self, labels: List[float], view: np.ndarray, fp: str
-    ) -> List[tuple]:
-        r"""Extracts poses according to a programatic rule.
-
-        :property labels: A list of labels that we are interesting in extacting images of.
->>>>>>> 8a72d7c8
         :property view: 2D numpy array representing the topdown view of the scene.
         :property fp: filepath to the scene (necessary to return to the ImageExtractor).
         """
@@ -130,17 +98,10 @@
 
 @registry.register_pose_extractor(name="closest_point_extractor")
 class ClosestPointExtractor(PoseExtractor):
-<<<<<<< HEAD
     def __init__(self, topdown_views, pixels_per_meter=0.1):
         super().__init__(topdown_views, pixels_per_meter)
 
     def extract_poses(self, view, fp):
-=======
-    def __init__(self, topdown_views, meters_per_pixel=0.1):
-        super().__init__(topdown_views, meters_per_pixel)
-
-    def extract_poses(self, labels, view, fp):
->>>>>>> 8a72d7c8
         # Determine the physical spacing between each camera position
         height, width = view.shape
         dist = min(height, width) // 10  # We can modify this to be user-defined later
@@ -150,7 +111,6 @@
             width // dist - 1,
             height // dist - 1,
         )
-<<<<<<< HEAD
 
         # Exclude camera positions at invalid positions
         gridpoints = []
@@ -169,26 +129,6 @@
 
             poses.append((point, closest_point_of_interest, fp))
 
-=======
-
-        # Exclude camera positions at invalid positions
-        gridpoints = []
-        for h in range(n_gridpoints_height):
-            for w in range(n_gridpoints_width):
-                point = (dist + h * dist, dist + w * dist)
-                if self._valid_point(*point, view):
-                    gridpoints.append(point)
-
-        # Find the closest point of the target class to each gridpoint
-        poses = []
-        for point in gridpoints:
-            closest_point_of_interest, label = self._bfs(point, labels, view, dist)
-            if closest_point_of_interest is None:
-                continue
-
-            poses.append((point, closest_point_of_interest, label, fp))
-
->>>>>>> 8a72d7c8
         # Returns poses in the coordinate system of the topdown view
         return poses
 
@@ -244,17 +184,10 @@
 
 @registry.register_pose_extractor(name="panorama_extractor")
 class PanoramaExtractor(PoseExtractor):
-<<<<<<< HEAD
     def __init__(self, topdown_views, pixels_per_meter=0.1):
         super().__init__(topdown_views, pixels_per_meter)
 
     def extract_poses(self, view, fp):
-=======
-    def __init__(self, topdown_views, meters_per_pixel=0.1):
-        super().__init__(topdown_views, meters_per_pixel)
-
-    def extract_poses(self, labels, view, fp):
->>>>>>> 8a72d7c8
         # Determine the physical spacing between each camera position
         height, width = view.shape
         dist = min(height, width) // 10  # We can modify this to be user-defined later
@@ -277,13 +210,7 @@
         poses = []
         for point in gridpoints:
             point_label_pairs = self._panorama_extraction(point, view, dist)
-<<<<<<< HEAD
             poses.extend([(point, point_, fp) for point_, label in point_label_pairs])
-=======
-            poses.extend(
-                [(point, point_, label, fp) for point_, label in point_label_pairs]
-            )
->>>>>>> 8a72d7c8
 
         # Returns poses in the coordinate system of the topdown view
         return poses
