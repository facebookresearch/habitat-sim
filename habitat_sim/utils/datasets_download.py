--- conflicted
+++ resolved
@@ -69,7 +69,6 @@
             "link": data_path + "scene_datasets/coda",
             "version": "1.0",
         },
-<<<<<<< HEAD
         "replica_cad_dataset": {
             "source": "https://dl.fbaipublicfiles.com/habitat/ReplicaCAD/ReplicaCAD_dataset_v1.0.zip",
             "package_name": "ReplicaCAD_dataset_v1.0.zip",
@@ -80,12 +79,12 @@
             "source": "https://dl.fbaipublicfiles.com/habitat/ReplicaCAD/ReplicaCAD_baked_lighting_v1.0.zip",
             "package_name": "ReplicaCAD_baked_lighting_v1.0.zip",
             "link": data_path + "ReplicaCAD_baked_lighting",
-=======
+            "version": "1.0",
+        },
         "hab_fetch": {
             "source": "http://dl.fbaipublicfiles.com/habitat/hab_fetch_v1.0.zip",
             "package_name": "hab_fetch_v1.0.zip",
             "link": data_path + "robots/hab_fetch",
->>>>>>> 40dcb90c
             "version": "1.0",
         },
     }
@@ -99,11 +98,8 @@
             "locobot_merged",
             "mp3d_example_scene",
             "coda_scene",
-<<<<<<< HEAD
             "replica_cad_dataset",
-=======
             "hab_fetch",
->>>>>>> 40dcb90c
         ]
     }
 
