[tool.isort]
skip_glob = ["*/deps/*", "*/build/*", "*/obselete/*"]
known_third_party = ["corrade", "magnum"]
multi_line_output = 3
<<<<<<< HEAD
line_length = 88
=======
force_grid_wrap = 0
line_width = 88
>>>>>>> 2c00009f
include_trailing_comma = true

[tool.black]
exclude = '''
(
  /(
      \.eggs         # exclude a few common directories in the
    | \.git          # root of the project
    | \.hg
    | \.mypy_cache
    | \.tox
    | \.venv
    | _build
    | buck-out
    | build
    | dist
    | obselete
    | deps
  )/
)
'''<|MERGE_RESOLUTION|>--- conflicted
+++ resolved
@@ -2,12 +2,8 @@
 skip_glob = ["*/deps/*", "*/build/*", "*/obselete/*"]
 known_third_party = ["corrade", "magnum"]
 multi_line_output = 3
-<<<<<<< HEAD
-line_length = 88
-=======
-force_grid_wrap = 0
+force_grid_wrap = true
 line_width = 88
->>>>>>> 2c00009f
 include_trailing_comma = true
 
 [tool.black]
