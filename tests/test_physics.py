--- conflicted
+++ resolved
@@ -41,20 +41,14 @@
     # test loading the physical scene
     hab_cfg = examples.settings.make_cfg(cfg_settings)
     with habitat_sim.Simulator(hab_cfg) as sim:
-<<<<<<< HEAD
-        obj_mgr = sim.get_object_template_manager()
-        obj_mgr.load_configs("data/objects/example_objects/", True)
-        assert obj_mgr.get_num_templates() > 0
-=======
         # get the rigid object attributes manager, which manages
         # templates used to create objects
         obj_template_mgr = sim.get_object_template_manager()
-        obj_template_mgr.load_configs("data/objects/", True)
+        obj_template_mgr.load_configs("data/objects/example_objects/", True)
         assert obj_template_mgr.get_num_templates() > 0
         # get the rigid object manager, which provides direct
         # access to objects
         rigid_obj_mgr = sim.get_rigid_object_manager()
->>>>>>> e7338466
 
         # test adding an object to the world
         # get handle for object 0, used to test
@@ -164,15 +158,10 @@
     # test loading the physical scene
     hab_cfg = examples.settings.make_cfg(cfg_settings)
     with habitat_sim.Simulator(hab_cfg) as sim:
-<<<<<<< HEAD
-        obj_mgr = sim.get_object_template_manager()
-        obj_mgr.load_configs("data/objects/example_objects/", True)
-=======
         # get the rigid object attributes manager, which manages
         # templates used to create objects
         obj_template_mgr = sim.get_object_template_manager()
-        obj_template_mgr.load_configs("data/objects/", True)
->>>>>>> e7338466
+        obj_template_mgr.load_configs("data/objects/example_objects/", True)
         # make the simulation deterministic (C++ seed is set in reconfigure)
         np.random.seed(cfg_settings["seed"])
         assert obj_template_mgr.get_num_templates() > 0
