--- conflicted
+++ resolved
@@ -144,14 +144,10 @@
 
         extdir = os.path.abspath(os.path.dirname(self.get_ext_fullpath(ext.name)))
 
-<<<<<<< HEAD
-        if in_git() and not args.no_update_submodules:
-=======
         # Init & update all submodules if not already (the user might be pinned
         # on some particular commit or have working tree changes, don't destroy
         # those)
-        if in_git() and not os.path.exists(".git/modules"):
->>>>>>> 273479e3
+        if in_git() and not args.no_update_submodules:
             subprocess.check_call(
                 ["git", "submodule", "update", "--init", "--recursive"]
             )
