#!/usr/bin/env python3

# Copyright (c) Facebook, Inc. and its affiliates.
# This source code is licensed under the MIT license found in the
# LICENSE file in the root directory of this source tree.

"""
Adapted from: http://www.benjack.io/2017/06/12/python-cpp-tests.html
"""

import argparse
import builtins
import glob
import json
import os
import os.path as osp
import re
import shlex
import subprocess
import sys
from distutils.version import StrictVersion

from setuptools import Extension, find_packages, setup
from setuptools.command.build_ext import build_ext

ARG_CACHE_BLACKLIST = {"force_cmake", "cache_args"}


def build_parser():
    parser = argparse.ArgumentParser(
        formatter_class=argparse.ArgumentDefaultsHelpFormatter
    )
    parser.add_argument(
        "--headless",
        dest="headless",
        action="store_true",
        help="""Build in headless mode.
Use "HEADLESS=True pip install ." to build in headless mode with pip""",
    )
    parser.add_argument(
        "--force-cmake",
        "--cmake",
        dest="force_cmake",
        action="store_true",
        help="Forces cmake to be rerun.  This argument is not cached",
    )
    parser.add_argument(
        "--build-tests", dest="build_tests", action="store_true", help="Build tests"
    )
    parser.add_argument(
        "--cmake-args",
        type=str,
        default="",
        help="""Additional arguements to be passed to cmake.
Note that you will need to do `--cmake-args="..."` as `--cmake-args "..."`
will generally not be parsed correctly
You may need to use --force-cmake to ensure cmake is rerun with new args.
Use "CMAKE_ARGS="..." pip install ." to set cmake args with pip""",
    )

    parser.add_argument(
        "--no-update-submodules",
        dest="no_update_submodules",
        action="store_true",
        help="Don't update git submodules",
    )

    parser.add_argument(
        "--cache-args",
        dest="cache_args",
        action="store_true",
        help="""Caches the arguements sent to setup.py
        and reloads them on the next invocation.  This argument is not cached""",
    )
    # --cmake-args="-DWITH_BULLET=ON"
    return parser


parseable_args = []
unparseable_args = []
for i, arg in enumerate(sys.argv):
    if arg == "--":
        unparseable_args = sys.argv[i:]
        break

    parseable_args.append(arg)


parser = build_parser()
args, filtered_args = parser.parse_known_args(args=parseable_args)

sys.argv = filtered_args + unparseable_args


def in_git():
    try:
        subprocess.check_output(["git", "rev-parse", "--is-inside-work-tree"])
        return True
    except:
        return False


def has_ninja():
    try:
        subprocess.check_output(["ninja", "--version"])
        return True
    except:
        return False


def is_pip():
    # This will end with python if driven with python setup.py ...
    return osp.basename(os.environ.get("_", "/pip/no")).startswith("pip")


class CMakeExtension(Extension):
    def __init__(self, name, sourcedir=""):
        Extension.__init__(self, name, sources=[])
        self.sourcedir = os.path.abspath(sourcedir)


class CMakeBuild(build_ext):
    def finalize_options(self):
        super().finalize_options()

        cacheable_params = [
            opt[0].replace("=", "").replace("-", "_") for opt in self.user_options
        ]

        args_cache_file = ".setuppy_args_cache.json"

        if not args.cache_args and osp.exists(args_cache_file):
            with open(args_cache_file, "r") as f:
                cached_args = json.load(f)

            for k, v in cached_args["args"].items():
                setattr(args, k, v)

            for k, v in cached_args["build_ext"].items():
                setattr(self, k, v)

        elif args.cache_args:
            cache = dict(
                args={
                    k: v for k, v in vars(args).items() if k not in ARG_CACHE_BLACKLIST
                },
                build_ext={
                    k: getattr(self, k)
                    for k in cacheable_params
                    if k not in ARG_CACHE_BLACKLIST
                },
            )
            with open(args_cache_file, "w") as f:
                json.dump(cache, f, indent=4, sort_keys=True)

    def run(self):
        try:
            subprocess.check_output(["cmake", "--version"])
        except OSError:
            raise RuntimeError(
                "CMake must be installed to build the following extensions: "
                + ", ".join(e.name for e in self.extensions)
            )

        for ext in self.extensions:
            self.build_extension(ext)

    def build_extension(self, ext):
        extdir = os.path.abspath(os.path.dirname(self.get_ext_fullpath(ext.name)))

        # Init & update all submodules if not already (the user might be pinned
        # on some particular commit or have working tree changes, don't destroy
        # those)
        if in_git() and not args.no_update_submodules:
            subprocess.check_call(
                ["git", "submodule", "update", "--init", "--recursive"]
            )

        cmake_args = [
            "-DCMAKE_LIBRARY_OUTPUT_DIRECTORY=" + extdir,
            "-DPYTHON_EXECUTABLE=" + sys.executable,
            "-DCMAKE_EXPORT_COMPILE_COMMANDS={}".format("OFF" if is_pip() else "ON"),
        ]
        cmake_args += shlex.split(args.cmake_args)

        cfg = "Debug" if self.debug else "RelWithDebInfo"
        build_args = ["--config", cfg]

        cmake_args += ["-DCMAKE_BUILD_TYPE=" + cfg]
        build_args += ["--"]

        if has_ninja():
            cmake_args += ["-GNinja"]
        # Make it possible to *reduce* the number of jobs. Ninja requires a
        # number passed to -j (and builds on all cores by default), while make
        # doesn't require a number (but builds sequentially by default), so we
        # add the argument only when it's not ninja or the number of jobs is
        # specified.
        if not has_ninja() or self.parallel:
            build_args += ["-j{}".format(self.parallel) if self.parallel else "-j"]

        cmake_args += [
            "-DBUILD_GUI_VIEWERS={}".format("ON" if not args.headless else "OFF")
        ]
        cmake_args += ["-DBUILD_TESTS={}".format("ON" if args.build_tests else "OFF")]

        env = os.environ.copy()
        env["CXXFLAGS"] = '{} -DVERSION_INFO=\\"{}\\"'.format(
            env.get("CXXFLAGS", ""), self.distribution.get_version()
        )

        if self.run_cmake(cmake_args):
            subprocess.check_call(
                shlex.split("cmake -H{} -B{}".format(ext.sourcedir, self.build_temp))
                + cmake_args,
                env=env,
            )

        subprocess.check_call(
            shlex.split("cmake --build {}".format(self.build_temp)) + build_args
        )
        print()  # Add an empty line for cleaner output

        # The things following this don't work with pip
        if is_pip():
            return

        if not args.headless:
            link_dst = osp.join(self.build_temp, "viewer")
            if not osp.islink(link_dst):
                os.symlink(
                    osp.abspath(osp.join(self.build_temp, "utils/viewer/viewer")),
                    link_dst,
                )

        self.create_compile_commands()

    def run_cmake(self, cmake_args):
        if args.force_cmake:
            return True

        cache_parser = re.compile(r"(?P<K>\w+?)(:\w+?|)=(?P<V>.*?)$")

        cmake_cache = osp.join(self.build_temp, "CMakeCache.txt")
        if osp.exists(cmake_cache):
            with open(cmake_cache, "r") as f:
                cache_contents = f.readlines()

            for arg in cmake_args:
                if arg[0:2] == "-G":
                    continue

                k, v = arg.split("=", 1)
                # Strip +D
                k = k[2:]
                for l in cache_contents:

                    match = cache_parser.match(l)
                    if match is None:
                        continue

                    if match.group("K") == k and match.group("V") != v:
                        return True

            return False

        return True

    def create_compile_commands(self):
        def load(filename):
            with open(filename) as f:
                return json.load(f)

<<<<<<< HEAD
        commands = glob.glob("build/*/compile_commands.json") + [
            "build/compile_commands.json"
        ]
        all_commands = [entry for f in commands for entry in load(f)]
=======
        command_files = [osp.join(self.build_temp, "compile_commands.json")]
        command_files += glob.glob("{}/*/compile_commands.json".format(self.build_temp))
        all_commands = [entry for f in command_files for entry in load(f)]
>>>>>>> 7406de78

        # cquery does not like c++ compiles that start with gcc.
        # It forgets to include the c++ header directories.
        # We can work around this by replacing the gcc calls that python
        # setup.py generates with g++ calls instead
        for command in all_commands:
            if command["command"].startswith("gcc "):
                command["command"] = "g++ " + command["command"][4:]

        new_contents = json.dumps(all_commands, indent=2)
        contents = ""
        if os.path.exists("compile_commands.json"):
            with open("compile_commands.json", "r") as f:
                contents = f.read()
        if contents != new_contents:
            with open("compile_commands.json", "w") as f:
                f.write(new_contents)


if __name__ == "__main__":
    assert StrictVersion(
        "{}.{}".format(sys.version_info[0], sys.version_info[1])
    ) >= StrictVersion("3.6"), "Must use python3.6 or newer"

    if os.environ.get("HEADLESS", "").lower() == "true":
        args.headless = True

    if os.environ.get("CMAKE_ARGS", None) is not None:
        args.cmake_args = os.environ["CMAKE_ARGS"]

    with open("./requirements.txt", "r") as f:
        requirements = [l.strip() for l in f.readlines() if len(l.strip()) > 0]

    builtins.__HSIM_SETUP__ = True
    import habitat_sim

    setup(
        name="habitat_sim",
        version=habitat_sim.__version__,
        author="FAIR A-STAR",
        description="A high performance simulator for training embodied agents",
        long_description="",
        packages=find_packages(),
        install_requires=requirements,
        # add extension module
        ext_modules=[CMakeExtension("habitat_sim._ext.habitat_sim_bindings", "src")],
        # add custom build_ext command
        cmdclass=dict(build_ext=CMakeBuild),
        zip_safe=False,
    )<|MERGE_RESOLUTION|>--- conflicted
+++ resolved
@@ -271,16 +271,9 @@
             with open(filename) as f:
                 return json.load(f)
 
-<<<<<<< HEAD
-        commands = glob.glob("build/*/compile_commands.json") + [
-            "build/compile_commands.json"
-        ]
-        all_commands = [entry for f in commands for entry in load(f)]
-=======
         command_files = [osp.join(self.build_temp, "compile_commands.json")]
         command_files += glob.glob("{}/*/compile_commands.json".format(self.build_temp))
         all_commands = [entry for f in command_files for entry in load(f)]
->>>>>>> 7406de78
 
         # cquery does not like c++ compiles that start with gcc.
         # It forgets to include the c++ header directories.
